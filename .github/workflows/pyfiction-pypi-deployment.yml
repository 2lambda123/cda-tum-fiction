--- conflicted
+++ resolved
@@ -90,7 +90,6 @@
       - name: Build wheel
         uses: pypa/cibuildwheel@v2.18.1
         env:
-<<<<<<< HEAD
           CIBW_BEFORE_ALL_LINUX: >
             echo "Setup ALGLIB" &&
             git clone https://github.com/S-Dafarra/alglib-cmake.git &&
@@ -98,11 +97,8 @@
             cmake .. && make -j4 && make install ;
             echo "Setup Z3" &&
             /opt/python/cp39-cp39/bin/pip install z3-solver==${{ env.Z3_VERSION }}
-=======
-          CIBW_BEFORE_ALL_LINUX: /opt/python/cp39-cp39/bin/pip install z3-solver==${{ env.Z3_VERSION }}
           CIBW_BUILD: ${{ matrix.python }}-*
           CIBW_ENVIRONMENT_MACOS: MACOSX_DEPLOYMENT_TARGET=10.15
->>>>>>> 86ec324b
           CIBW_TEST_EXTRAS: test
           CIBW_TEST_COMMAND: 'python -m unittest discover --start-directory {project} --verbose'
 
