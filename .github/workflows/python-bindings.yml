name: pyfiction CI

on:
  push:
    paths:
      - 'bindings/pyfiction/**'
      - '**/*.py'
      - '**/*.hpp'
      - '**/*.cpp'
      - '**/*.cmake'
      - '**/CMakeLists.txt'
      - 'libs/**'
      - '.github/workflows/python-bindings.yml'
  workflow_run:
    workflows: [ "pyfiction Docstring Generator" ]
    types:
      - completed

concurrency:
  group: ${{ github.workflow }}-${{ github.head_ref || github.run_id }}
  cancel-in-progress: true

defaults:
  run:
    shell: bash

env:
  Z3_VERSION: 4.10.0
  ENABLE_Z3: 'ON'
  ENABLE_ALGLIB: 'ON'

jobs:
  build_and_test:
    strategy:
      matrix:
        os: [ ubuntu-latest, macos-latest, windows-latest ]
        python_version: [ '3.8.x', '3.9.x', '3.10.x', '3.11.x', '3.12.x' ]
        include:
          - os: ubuntu-latest
            z3_platform: linux
<<<<<<< HEAD
            alglib: ${{ env.ENABLE_ALGLIB }}
          - os: macos-latest
            z3_platform: macOS
            alglib: ${{ env.ENABLE_ALGLIB }}
          - os: windows-latest
            z3_platform: windows
            alglib: 'OFF'
=======
            architecture: x64
          - os: macos-latest
            z3_platform: macOS
            architecture: arm64
          - os: windows-latest
            z3_platform: windows
            architecture: x64
>>>>>>> c6eb4558

    name: pyfiction on ${{matrix.os}} with Python ${{matrix.python_version}}
    runs-on: ${{matrix.os}}

    steps:
      - name: Clone Repository
        uses: actions/checkout@v4
        with:
          submodules: recursive

      - name: Setup ccache
        uses: hendrikmuhs/ccache-action@v1.2
        with:
          key: '${{matrix.os}}-pyfiction'
          variant: ccache
          save: true
          max-size: 10G

      - name: Setup Python
        uses: actions/setup-python@v5
        with:
          python-version: ${{matrix.python_version}}
          cache: 'pip'

      - if: runner.os == 'Linux'
        name: Setup mold
        uses: rui314/setup-mold@v1

      - name: Setup Z3 Solver
        id: z3
        uses: cda-tum/setup-z3@v1
        with:
          version: ${{env.Z3_VERSION}}
          platform: ${{matrix.z3_platform}}
          architecture: ${{matrix.architecture}}
        env:
          GITHUB_TOKEN: ${{secrets.GITHUB_TOKEN}}

      - if: ${{ matrix.alglib == 'ON'}}
        name: Setup ALGLIB
        run: |
          git clone https://github.com/S-Dafarra/alglib-cmake.git
          cd alglib-cmake
          mkdir build && cd build
          cmake ..
          make -j4
          sudo make install

      - name: Build pyfiction
        working-directory: ${{github.workspace}}
        run: z3=${{env.ENABLE_Z3}} alglib=${{matrix.alglib}} pip install '.[test]'

      - name: Test
        working-directory: ${{github.workspace}}
        run: python -m unittest discover --verbose<|MERGE_RESOLUTION|>--- conflicted
+++ resolved
@@ -38,23 +38,16 @@
         include:
           - os: ubuntu-latest
             z3_platform: linux
-<<<<<<< HEAD
+            architecture: x64
             alglib: ${{ env.ENABLE_ALGLIB }}
           - os: macos-latest
             z3_platform: macOS
+            architecture: arm64
             alglib: ${{ env.ENABLE_ALGLIB }}
           - os: windows-latest
             z3_platform: windows
+            architecture: x64
             alglib: 'OFF'
-=======
-            architecture: x64
-          - os: macos-latest
-            z3_platform: macOS
-            architecture: arm64
-          - os: windows-latest
-            z3_platform: windows
-            architecture: x64
->>>>>>> c6eb4558
 
     name: pyfiction on ${{matrix.os}} with Python ${{matrix.python_version}}
     runs-on: ${{matrix.os}}
