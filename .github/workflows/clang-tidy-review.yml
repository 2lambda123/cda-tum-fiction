--- conflicted
+++ resolved
@@ -32,11 +32,7 @@
             -DMOCKTURTLE_EXAMPLES=OFF
           build_dir: build
           config_file: '.clang-tidy'
-<<<<<<< HEAD
-          exclude: 'libs/*, docs/*, benchmarks/*, bib/*, */catch2/*.hpp, */pyfiction/pybind11_mkdoc_docstrings.hpp, */pyfiction/documentation.hpp'
-=======
-          exclude: 'libs/*, docs/*, benchmarks/*, bib/*'
->>>>>>> cc6075be
+          exclude: 'libs/*, docs/*, benchmarks/*, bib/*, */pyfiction/pybind11_mkdoc_docstrings.hpp, */pyfiction/documentation.hpp'
           split_workflow: true
 
       - name: Make sure that the review file exists
