--- conflicted
+++ resolved
@@ -40,17 +40,13 @@
       - name: Upload docstrings as an artifact
         uses: actions/upload-artifact@v4
         with:
-<<<<<<< HEAD
           path: ${{ github.workspace }}/bindings/pyfiction/include/pyfiction/pybind11_mkdoc_docstrings.hpp
-
+          overwrite: true
+          
       - uses: EndBug/add-and-commit@v9
         with:
           add: 'bindings/pyfiction/include/pyfiction/pybind11_mkdoc_docstrings.hpp'
           commit: '--signoff'
           message: ':memo: Update pyfiction docstrings'
           author_name: GitHub Actions
-          author_email: actions@github.com
-=======
-          path: ${{ github.workspace }}/pybind11_mkdoc_docstrings.hpp
-          overwrite: true
->>>>>>> a27f103e
+          author_email: actions@github.com