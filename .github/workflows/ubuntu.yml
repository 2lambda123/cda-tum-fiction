--- conflicted
+++ resolved
@@ -101,7 +101,6 @@
         env:
           GITHUB_TOKEN: ${{secrets.GITHUB_TOKEN}}
 
-<<<<<<< HEAD
       - name: Setup ALGLIB
         run: |
           git clone https://github.com/S-Dafarra/alglib-cmake.git
@@ -110,11 +109,7 @@
           cmake ..
           make -j4
           sudo make install
-
-      - name: Create Build Environment
-        run: cmake -E make_directory ${{github.workspace}}/build
-=======
->>>>>>> c6eb4558
+          
 
       # Build and test pipeline for Debug mode
 
@@ -134,6 +129,7 @@
           -DFICTION_BENCHMARK=OFF
           -DFICTION_EXPERIMENTS=ON
           -DFICTION_Z3=ON
+          -DFICTION_ALGLIB=ON
           -DFICTION_ENABLE_MUGEN=ON
           -DFICTION_PROGRESS_BARS=OFF
           -DFICTION_WARNINGS_AS_ERRORS=OFF
