--- conflicted
+++ resolved
@@ -41,11 +41,7 @@
 jobs:
   analyze:
     name: Analyze ${{ matrix.language }}
-<<<<<<< HEAD
-    runs-on: ubuntu-22.04
-=======
     runs-on: ubuntu-24.04
->>>>>>> 4b92ea1c
     permissions:
       actions: read
       contents: read
