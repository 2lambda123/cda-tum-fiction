--- conflicted
+++ resolved
@@ -11,11 +11,8 @@
 
 .. doxygenstruct:: fiction::orthogonal_physical_design_params
    :members:
-<<<<<<< HEAD
 .. doxygenstruct:: fiction::orthogonal_physical_design_stats
    :members:
-.. doxygenfunction:: fiction::orthogonal(const Ntk& ntk, orthogonal_physical_design_params ps = {}, orthogonal_physical_design_stats* pst = nullptr)
-=======
 .. doxygenfunction:: fiction::orthogonal(const Ntk& ntk, orthogonal_physical_design_params ps = {}, orthogonal_physical_design_stats* pst = nullptr)
 
 
@@ -30,5 +27,4 @@
 
 Adjustment of `orthogonal`, which employs a special PI ordering prior to placement and routing that substantially reduces area and wire crossings in the final layout.
 
-.. doxygenfunction:: fiction::orthogonal_ordering_network
->>>>>>> a2edcc40
+.. doxygenfunction:: fiction::orthogonal_ordering_network