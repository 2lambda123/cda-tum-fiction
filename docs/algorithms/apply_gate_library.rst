.. _apply-gate-library:

Apply Gate Library
------------------

Applies an FCN :ref:`gate library <fcn-gate-libraries>` to a ``gate_level_layout`` to obtain a ``cell_level_layout`` implemented
in the same :ref:`technology <fcn-cell-technologies>` as the provided gate library. Thereby, this function creates cell-accurate
implementations for each gate present in the passed ``gate_level_layout``.

<<<<<<< HEAD
.. doxygenfunction:: fiction::apply_gate_library(const GateLyt& lyt)
.. doxygenfunction:: fiction::apply_parameterized_gate_library
=======
.. tabs::
    .. tab:: C++
        **Header:** ``fiction/algorithms/physical_design/apply_gate_library.hpp``

        .. doxygenfunction:: fiction::apply_gate_library(const GateLyt& lyt)

    .. tab:: Python
        .. autofunction:: mnt.pyfiction.apply_qca_one_library
        .. autofunction:: mnt.pyfiction.apply_topolinano_library
        .. autofunction:: mnt.pyfiction.apply_bestagon_library
>>>>>>> 9becc3af
<|MERGE_RESOLUTION|>--- conflicted
+++ resolved
@@ -7,18 +7,14 @@
 in the same :ref:`technology <fcn-cell-technologies>` as the provided gate library. Thereby, this function creates cell-accurate
 implementations for each gate present in the passed ``gate_level_layout``.
 
-<<<<<<< HEAD
-.. doxygenfunction:: fiction::apply_gate_library(const GateLyt& lyt)
-.. doxygenfunction:: fiction::apply_parameterized_gate_library
-=======
 .. tabs::
     .. tab:: C++
         **Header:** ``fiction/algorithms/physical_design/apply_gate_library.hpp``
 
         .. doxygenfunction:: fiction::apply_gate_library(const GateLyt& lyt)
+        .. doxygenfunction:: fiction::apply_parameterized_gate_library
 
     .. tab:: Python
         .. autofunction:: mnt.pyfiction.apply_qca_one_library
         .. autofunction:: mnt.pyfiction.apply_topolinano_library
-        .. autofunction:: mnt.pyfiction.apply_bestagon_library
->>>>>>> 9becc3af
+        .. autofunction:: mnt.pyfiction.apply_bestagon_library