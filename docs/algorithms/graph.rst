Generate Edge Intersection Graph
--------------------------------

**Header:** ``fiction/algorithms/graph/generate_edge_intersection_graph.hpp``

.. doxygenstruct:: fiction::generate_edge_intersection_graph_params
   :members:
.. doxygenstruct:: fiction::generate_edge_intersection_graph_stats
   :members:
.. doxygenfunction:: fiction::generate_edge_intersection_graph


Graph Coloring
--------------

.. tabs::
    .. tab:: C++
        **Header:** ``fiction/algorithms/graph/graph_coloring.hpp``

<<<<<<< HEAD
        .. doxygenenum:: fiction::graph_coloring_engine
        .. doxygenenum:: fiction::graph_coloring_sat_search_tactic
        .. doxygenstruct:: fiction::determine_vertex_coloring_sat_params
           :members:
        .. doxygenstruct:: fiction::determine_vertex_coloring_heuristic_params
           :members:
        .. doxygenstruct:: fiction::determine_vertex_coloring_params
           :members:
        .. doxygenfunction:: fiction::determine_vertex_coloring

    .. tab:: Python
        .. autoclass:: mnt.pyfiction.graph_coloring_engine
            :members:
=======
.. doxygenenum:: fiction::graph_coloring_engine
.. doxygenenum:: fiction::graph_coloring_sat_search_tactic
.. doxygenstruct:: fiction::determine_vertex_coloring_sat_params
   :members:
.. doxygenstruct:: fiction::determine_vertex_coloring_heuristic_params
   :members:
.. doxygenstruct:: fiction::determine_vertex_coloring_params
   :members:
.. doxygenstruct:: fiction::determine_vertex_coloring_stats
   :members:
.. doxygenfunction:: fiction::determine_vertex_coloring
>>>>>>> 4acb6ac2
<|MERGE_RESOLUTION|>--- conflicted
+++ resolved
@@ -17,21 +17,6 @@
     .. tab:: C++
         **Header:** ``fiction/algorithms/graph/graph_coloring.hpp``
 
-<<<<<<< HEAD
-        .. doxygenenum:: fiction::graph_coloring_engine
-        .. doxygenenum:: fiction::graph_coloring_sat_search_tactic
-        .. doxygenstruct:: fiction::determine_vertex_coloring_sat_params
-           :members:
-        .. doxygenstruct:: fiction::determine_vertex_coloring_heuristic_params
-           :members:
-        .. doxygenstruct:: fiction::determine_vertex_coloring_params
-           :members:
-        .. doxygenfunction:: fiction::determine_vertex_coloring
-
-    .. tab:: Python
-        .. autoclass:: mnt.pyfiction.graph_coloring_engine
-            :members:
-=======
 .. doxygenenum:: fiction::graph_coloring_engine
 .. doxygenenum:: fiction::graph_coloring_sat_search_tactic
 .. doxygenstruct:: fiction::determine_vertex_coloring_sat_params
@@ -43,4 +28,7 @@
 .. doxygenstruct:: fiction::determine_vertex_coloring_stats
    :members:
 .. doxygenfunction:: fiction::determine_vertex_coloring
->>>>>>> 4acb6ac2
+
+    .. tab:: Python
+        .. autoclass:: mnt.pyfiction.graph_coloring_engine
+            :members: