Physical Simulation of Silicon Dangling Bond Logic
--------------------------------------------------

These headers provide functions for physically simulating an SiDB layout, which is a crucial step in the physical design flow of SiDB layouts, as they are used to validate their functionality.


Physical Parameters
###################

.. tabs::
    .. tab:: C++
        **Header:** ``fiction/algorithms/simulation/sidb/sidb_simulation_parameters.hpp``

        .. doxygenstruct:: fiction::sidb_simulation_parameters
           :members:

    .. tab:: Python
        .. autoclass:: mnt.pyfiction.sidb_simulation_parameters
            :members:


Simulation Result
#################

.. tabs::
    .. tab:: C++
        **Header:** ``fiction/algorithms/simulation/sidb/sidb_simulation_result.hpp``

        .. doxygenstruct:: fiction::sidb_simulation_result
           :members:

    .. tab:: Python
        .. autoclass:: mnt.pyfiction.sidb_simulation_result
            :members:


Heuristic Ground State Simulation
#################################

.. _quicksim:

.. tabs::
    .. tab:: C++
        **Header:** ``fiction/algorithms/simulation/sidb/quicksim.hpp``

        .. doxygenstruct:: fiction::quicksim_params
           :members:

        .. doxygenfunction:: fiction::quicksim

    .. tab:: Python
        .. autoclass:: mnt.pyfiction.quicksim_params
            :members:

        .. autofunction:: mnt.pyfiction.quicksim


Exhaustive Ground State Simulation
##################################

.. _quickexact:

.. tabs::
    .. tab:: C++
        **Header:** ``fiction/algorithms/simulation/sidb/quickexact.hpp``

        .. doxygenstruct:: fiction::quickexact_params
           :members:
        .. doxygenfunction:: fiction::quickexact

        **Header:** ``fiction/algorithms/simulation/sidb/exhaustive_ground_state_simulation.hpp``

<<<<<<< HEAD
.. _clustercomplete:

**Header:** ``fiction/algorithms/simulation/sidb/clustercomplete.hpp``

.. doxygenstruct:: fiction::clustercomplete_params
   :members:
.. doxygenfunction:: fiction::clustercomplete

**Header:** ``fiction/algorithms/simulation/sidb/exhaustive_ground_state_simulation.hpp``
=======
        .. doxygenfunction:: fiction::exhaustive_ground_state_simulation
>>>>>>> 9becc3af

    .. tab:: Python
        .. autoclass:: mnt.pyfiction.quickexact_params
            :members:
        .. autofunction:: mnt.pyfiction.quickexact
        .. autofunction:: mnt.pyfiction.exhaustive_ground_state_simulation


Engine Selectors
################

.. tabs::
    .. tab:: C++
        **Header:** ``fiction/algorithms/simulation/sidb/sidb_simulation_engine.hpp``

<<<<<<< HEAD
.. doxygenenum:: fiction::sidb_simulation_engine
.. doxygenenum:: fiction::exhaustive_sidb_simulation_engine
.. doxygenenum:: fiction::heuristic_sidb_simulation_engine
.. doxygenfunction:: fiction::sidb_simulation_engine_name
=======
        .. doxygenenum:: fiction::sidb_simulation_engine
        .. doxygenenum:: fiction::exhaustive_sidb_simulation_engine

    .. tab:: Python
        .. autoclass:: mnt.pyfiction.sidb_simulation_engine
            :members:
        .. autoclass:: mnt.pyfiction.exhaustive_sidb_simulation_engine
            :members:

>>>>>>> 9becc3af

Energy Calculation
##################

.. tabs::
    .. tab:: C++
        **Header:** ``fiction/algorithms/simulation/sidb/energy_distribution.hpp``

        .. doxygentypedef:: fiction::sidb_energy_distribution
        .. doxygenfunction:: fiction::energy_distribution


        **Header:** ``fiction/algorithms/simulation/sidb/minimum_energy.hpp``

        .. doxygenfunction:: fiction::minimum_energy
        .. doxygenfunction:: fiction::minimum_energy_distribution


        **Header:** ``fiction/algorithms/simulation/sidb/is_ground_state.hpp``

        .. doxygenfunction:: fiction::is_ground_state

    .. tab:: Python
        .. autofunction:: mnt.pyfiction.energy_distribution

        .. autofunction:: mnt.pyfiction.minimum_energy

        .. autofunction:: mnt.pyfiction.is_ground_state


Temperature Behavior
####################

.. _critical_temperature:

.. tabs::
    .. tab:: C++
        **Header:** ``fiction/algorithms/simulation/sidb/critical_temperature.hpp``

        .. doxygenstruct:: fiction::critical_temperature_params
           :members:
        .. doxygenfunction:: fiction::critical_temperature_gate_based
        .. doxygenfunction:: fiction::critical_temperature_non_gate_based

        **Header:** ``fiction/algorithms/simulation/sidb/occupation_probability_of_excited_states.hpp``

        .. doxygenfunction:: fiction::occupation_probability_gate_based
        .. doxygenfunction:: fiction::occupation_probability_non_gate_based

        **Header:** ``fiction/algorithms/simulation/sidb/calculate_energy_and_state_type.hpp``

        .. doxygentypedef:: fiction::sidb_energy_and_state_type
        .. doxygenfunction:: fiction::calculate_energy_and_state_type

    .. tab:: Python
        .. autoclass:: mnt.pyfiction.critical_temperature_mode
            :members:
        .. autoclass:: mnt.pyfiction.simulation_engine
            :members:
        .. autoclass:: mnt.pyfiction.critical_temperature_params
            :members:
        .. autofunction:: mnt.pyfiction.critical_temperature_gate_based
        .. autofunction:: mnt.pyfiction.critical_temperature_non_gate_based

        .. autofunction:: mnt.pyfiction.occupation_probability_gate_based
        .. autofunction:: mnt.pyfiction.occupation_probability_non_gate_based

        .. autofunction:: mnt.pyfiction.calculate_energy_and_state_type


Maximum Defect Influence Distance
#################################

**Header:** ``fiction/algorithms/simulation/sidb/maximum_defect_influence_position_and_distance.hpp``

.. doxygenstruct:: fiction::maximum_defect_influence_distance_params
   :members:
.. doxygenfunction:: fiction::maximum_defect_influence_position_and_distance


Ground State Space Construction
###############################

.. _ground_state_space:

**Header:** ``fiction/algorithms/simulation/sidb/ground_state_space.hpp``

.. doxygenstruct:: fiction::ground_state_space_result
   :members:
.. doxygenfunction:: fiction::ground_state_space


Time-to-Solution (TTS) Statistics
#################################

.. tabs::
    .. tab:: C++
        **Header:** ``fiction/algorithms/simulation/sidb/time_to_solution.hpp``

        .. doxygenstruct:: fiction::time_to_solution_params
           :members:
        .. doxygenstruct:: fiction::time_to_solution_stats
           :members:
        .. doxygenfunction:: fiction::time_to_solution

    .. tab:: Python
        .. autoclass:: mnt.pyfiction.time_to_solution_params
            :members:
        .. autoclass:: mnt.pyfiction.time_to_solution_stats
            :members:
        .. autofunction:: mnt.pyfiction.time_to_solution


Random SiDB Layout Generator
############################

.. tabs::
    .. tab:: C++
        **Header:** ``fiction/algorithms/simulation/sidb/random_sidb_layout_generator.hpp``

        .. doxygenstruct:: fiction::generate_random_sidb_layout_params
           :members:
        .. doxygenfunction:: fiction::generate_random_sidb_layout
        .. doxygenfunction:: fiction::generate_multiple_random_sidb_layouts

    .. tab:: Python
        .. autoclass:: mnt.pyfiction.generate_random_sidb_layout_params
            :members:
        .. autofunction:: mnt.pyfiction.generate_random_sidb_layout
        .. autofunction:: mnt.pyfiction.generate_multiple_random_sidb_layouts



Operational Domain Computation
##############################

.. _opdom:

.. tabs::
    .. tab:: C++
        **Header:** ``fiction/algorithms/simulation/sidb/is_operational.hpp``

        .. doxygenenum:: fiction::operational_status
        .. doxygenstruct:: fiction::is_operational_params
           :members:
        .. doxygenfunction:: fiction::is_operational
        .. doxygenfunction:: fiction::operational_input_patterns

        **Header:** ``fiction/algorithms/simulation/sidb/operational_domain.hpp``

        .. doxygenstruct:: fiction::operational_domain
           :members:

        .. doxygenstruct:: fiction::operational_domain_params
           :members:
        .. doxygenstruct:: fiction::operational_domain_stats
           :members:

        .. doxygenfunction:: fiction::operational_domain_grid_search
        .. doxygenfunction:: fiction::operational_domain_random_sampling
        .. doxygenfunction:: fiction::operational_domain_flood_fill
        .. doxygenfunction:: fiction::operational_domain_contour_tracing

    .. tab:: Python
        .. autoclass:: mnt.pyfiction.operational_status
            :members:
        .. autoclass:: mnt.pyfiction.is_operational_params
            :members:
        .. autofunction:: mnt.pyfiction.is_operational
        .. autofunction:: mnt.pyfiction.operational_input_patterns

        .. autoclass:: mnt.pyfiction.sweep_parameter
            :members:
        .. autoclass:: mnt.pyfiction.parameter_point
            :members:
        .. autoclass:: mnt.pyfiction.operational_domain
            :members:
        .. autoclass:: mnt.pyfiction.operational_domain_params
            :members:
        .. autoclass:: mnt.pyfiction.operational_domain_stats
            :members:

        .. autofunction:: mnt.pyfiction.operational_domain_grid_search
        .. autofunction:: mnt.pyfiction.operational_domain_random_sampling
        .. autofunction:: mnt.pyfiction.operational_domain_flood_fill
        .. autofunction:: mnt.pyfiction.operational_domain_contour_tracing



Utility Functions
#################

Simulation Equivalence Checking
^^^^^^^^^^^^^^^^^^^^^^^^^^^^^^^

.. tabs::
    .. tab:: C++
       **Header:** ``fiction/algorithms/simulation/sidb/check_simulation_results_for_equivalence.hpp``

        .. doxygenfunction:: fiction::check_simulation_results_for_equivalence

    .. tab:: Python
        .. autofunction:: mnt.pyfiction.check_simulation_results_for_equivalence


Determine the Ground State from Simulation Results
^^^^^^^^^^^^^^^^^^^^^^^^^^^^^^^^^^^^^^^^^^^^^^^^^^

.. tabs::
    .. tab:: C++
        **Header:** ``fiction/algorithms/simulation/sidb/determine_groundstate_from_simulation_results.hpp``

        .. doxygenfunction:: fiction::determine_groundstate_from_simulation_results

    .. tab:: Python
        .. autofunction:: mnt.pyfiction.determine_groundstate_from_simulation_results


Charge Detection
^^^^^^^^^^^^^^^^

.. tabs::
    .. tab:: C++
        **Header:** ``fiction/algorithms/simulation/sidb/can_positive_charges_occur.hpp``

        .. doxygenfunction:: fiction::can_positive_charges_occur

    .. tab:: Python
        .. autofunction:: mnt.pyfiction.can_positive_charges_occur

Binary-dot Logic (BDL) Pair Detection
^^^^^^^^^^^^^^^^^^^^^^^^^^^^^^^^^^^^^

.. tabs::
    .. tab:: C++
        **Header:** ``fiction/algorithms/simulation/sidb/detect_bdl_pairs.hpp``

        .. doxygenstruct:: fiction::bdl_pair
           :members:
        .. doxygenstruct:: fiction::detect_bdl_pairs_params
           :members:
        .. doxygenfunction:: fiction::detect_bdl_pairs

    .. tab:: Python
        .. autoclass:: mnt.pyfiction.bdl_pair_100
            :members:
        .. autoclass:: mnt.pyfiction.bdl_pair_111
            :members:
        .. autoclass:: mnt.pyfiction.detect_bdl_pairs_params
            :members:
        .. autofunction:: mnt.pyfiction.detect_bdl_pairs_100
        .. autofunction:: mnt.pyfiction.detect_bdl_pairs_111


Assess Population Stability
^^^^^^^^^^^^^^^^^^^^^^^^^^^

.. tabs::
    .. tab:: C++
        **Header:** ``fiction/algorithms/simulation/sidb/assess_physical_population_stability.hpp``

        .. doxygenenum:: fiction::transition_type
        .. doxygenstruct:: fiction::population_stability_information
           :members:
        .. doxygenstruct:: fiction::assess_physical_population_stability_params
           :members:
        .. doxygenfunction:: fiction::assess_physical_population_stability

    .. tab:: Python
        .. autoclass:: mnt.pyfiction.transition_type
            :members:
        .. autoclass:: mnt.pyfiction.population_stability_information
            :members:
        .. autoclass:: mnt.pyfiction.assess_physical_population_stability_params
            :members:
        .. autofunction:: mnt.pyfiction.assess_physical_population_stability

Convert Potential to Distance
^^^^^^^^^^^^^^^^^^^^^^^^^^^^^

.. tabs::
    .. tab:: C++
        **Header:** ``fiction/algorithms/simulation/sidb/convert_potential_to_distance.hpp``

        .. doxygenfunction:: fiction::convert_potential_to_distance

    .. tab:: Python
        .. autofunction:: mnt.pyfiction.convert_potential_to_distance<|MERGE_RESOLUTION|>--- conflicted
+++ resolved
@@ -58,31 +58,28 @@
 Exhaustive Ground State Simulation
 ##################################
 
-.. _quickexact:
-
-.. tabs::
-    .. tab:: C++
+.. tabs::
+    .. tab:: C++
+
+        .. _quickexact:
+
         **Header:** ``fiction/algorithms/simulation/sidb/quickexact.hpp``
 
         .. doxygenstruct:: fiction::quickexact_params
            :members:
         .. doxygenfunction:: fiction::quickexact
 
+        .. _clustercomplete:
+
+        **Header:** ``fiction/algorithms/simulation/sidb/clustercomplete.hpp``
+
+        .. doxygenstruct:: fiction::clustercomplete_params
+           :members:
+        .. doxygenfunction:: fiction::clustercomplete
+
         **Header:** ``fiction/algorithms/simulation/sidb/exhaustive_ground_state_simulation.hpp``
 
-<<<<<<< HEAD
-.. _clustercomplete:
-
-**Header:** ``fiction/algorithms/simulation/sidb/clustercomplete.hpp``
-
-.. doxygenstruct:: fiction::clustercomplete_params
-   :members:
-.. doxygenfunction:: fiction::clustercomplete
-
-**Header:** ``fiction/algorithms/simulation/sidb/exhaustive_ground_state_simulation.hpp``
-=======
         .. doxygenfunction:: fiction::exhaustive_ground_state_simulation
->>>>>>> 9becc3af
 
     .. tab:: Python
         .. autoclass:: mnt.pyfiction.quickexact_params
@@ -98,22 +95,16 @@
     .. tab:: C++
         **Header:** ``fiction/algorithms/simulation/sidb/sidb_simulation_engine.hpp``
 
-<<<<<<< HEAD
-.. doxygenenum:: fiction::sidb_simulation_engine
-.. doxygenenum:: fiction::exhaustive_sidb_simulation_engine
-.. doxygenenum:: fiction::heuristic_sidb_simulation_engine
-.. doxygenfunction:: fiction::sidb_simulation_engine_name
-=======
         .. doxygenenum:: fiction::sidb_simulation_engine
         .. doxygenenum:: fiction::exhaustive_sidb_simulation_engine
+        .. doxygenenum:: fiction::heuristic_sidb_simulation_engine
+        .. doxygenfunction:: fiction::sidb_simulation_engine_name
 
     .. tab:: Python
         .. autoclass:: mnt.pyfiction.sidb_simulation_engine
             :members:
         .. autoclass:: mnt.pyfiction.exhaustive_sidb_simulation_engine
             :members:
-
->>>>>>> 9becc3af
 
 Energy Calculation
 ##################
