--- conflicted
+++ resolved
@@ -272,19 +272,6 @@
 
 
 
-Utility Functions
-#################
-
-Simulation Equivalence Checking
-^^^^^^^^^^^^^^^^^^^^^^^^^^^^^^^
-
-.. tabs::
-    .. tab:: C++
-       **Header:** ``fiction/algorithms/simulation/sidb/check_simulation_results_for_equivalence.hpp``
-
-        .. doxygenfunction:: fiction::check_simulation_results_for_equivalence
-
-<<<<<<< HEAD
 Displacement Robustness Domain
 ##############################
 
@@ -303,10 +290,18 @@
 
 Utility Functions
 #################
-=======
+
+Simulation Equivalence Checking
+^^^^^^^^^^^^^^^^^^^^^^^^^^^^^^^
+
+.. tabs::
+    .. tab:: C++
+       **Header:** ``fiction/algorithms/simulation/sidb/check_simulation_results_for_equivalence.hpp``
+
+        .. doxygenfunction:: fiction::check_simulation_results_for_equivalence
+
     .. tab:: Python
         .. autofunction:: mnt.pyfiction.check_simulation_results_for_equivalence
->>>>>>> 9becc3af
 
 
 Determine the Ground State from Simulation Results
