--- conflicted
+++ resolved
@@ -24,12 +24,21 @@
 Fanout Substitution
 -------------------
 
-<<<<<<< HEAD
-**Header:** ``fiction/algorithms/network_transformation/fanout_substitution.hpp``
+.. tabs::
+    .. tab:: C++
+        **Header:** ``fiction/algorithms/network_transformation/fanout_substitution.hpp``
 
-.. doxygenstruct:: fiction::fanout_substitution_params
-   :members:
-.. doxygenfunction:: fiction::fanout_substitution
+        .. doxygenstruct:: fiction::fanout_substitution_params
+            :members:
+        .. doxygenfunction:: fiction::fanout_substitution
+
+    .. tab:: Python
+        .. autoclass:: mnt.pyfiction.fanout_substitution_params
+            :members:
+        .. autoclass:: mnt.pyfiction.substitution_strategy
+            :members:
+        .. autofunction:: mnt.pyfiction.fanout_substitution
+        .. autofunction:: mnt.pyfiction.is_fanout_substituted
 
 Technology Mapping
 ------------------
@@ -45,21 +54,4 @@
 .. doxygenfunction:: fiction::all_supported_standard_functions
 .. doxygenstruct:: fiction::technology_mapping_stats
    :members:
-.. doxygenfunction:: fiction::technology_mapping
-=======
-.. tabs::
-    .. tab:: C++
-        **Header:** ``fiction/algorithms/network_transformation/fanout_substitution.hpp``
-
-        .. doxygenstruct:: fiction::fanout_substitution_params
-            :members:
-        .. doxygenfunction:: fiction::fanout_substitution
-
-    .. tab:: Python
-        .. autoclass:: mnt.pyfiction.fanout_substitution_params
-            :members:
-        .. autoclass:: mnt.pyfiction.substitution_strategy
-            :members:
-        .. autofunction:: mnt.pyfiction.fanout_substitution
-        .. autofunction:: mnt.pyfiction.is_fanout_substituted
->>>>>>> 9becc3af
+.. doxygenfunction:: fiction::technology_mapping