Physical Simulation
-------------------

Write cell-level layouts into physical simulator files for various technologies.

QCADesigner
###########

.. tabs::
    .. tab:: C++
        **Header:** ``fiction/io/write_qca_layout.hpp``

        .. doxygenstruct:: fiction::write_qca_layout_params
           :members:

        .. doxygenfunction:: fiction::write_qca_layout(const Lyt& lyt, std::ostream& os, write_qca_layout_params ps = {})
        .. doxygenfunction:: fiction::write_qca_layout(const Lyt& lyt, const std::string_view& filename, write_qca_layout_params ps = {})

    .. tab:: Python
        .. autoclass:: mnt.pyfiction.write_qca_layout_params
            :members:
        .. autofunction:: mnt.pyfiction.write_qca_layout


QCA-STACK
#########

.. tabs::
    .. tab:: C++
        **Header:** ``fiction/io/write_fqca_layout.hpp``

        .. doxygenstruct:: fiction::write_fqca_layout_params
           :members:

        .. doxygenfunction:: fiction::write_fqca_layout(const Lyt& lyt, std::ostream& os, write_fqca_layout_params ps = {})
        .. doxygenfunction:: fiction::write_fqca_layout(const Lyt& lyt, const std::string_view& filename, write_fqca_layout_params ps = {})

        .. doxygenclass:: fiction::out_of_cell_names_exception

    .. tab:: Python
        .. autoclass:: mnt.pyfiction.write_fqca_layout_params
            :members:
        .. autofunction:: mnt.pyfiction.write_fqca_layout

        .. autoclass:: mnt.pyfiction.out_of_cell_names_exception
            :members:

.. tabs::
    .. tab:: C++
        **Header:** ``fiction/io/read_fqca_layout.hpp``

        .. doxygenfunction:: fiction::read_fqca_layout(std::istream& is, const std::string_view& name = "")
        .. doxygenfunction:: fiction::read_fqca_layout(const std::string_view& filename, const std::string_view& name = "")

        .. doxygenclass:: fiction::unsupported_character_exception
           :members:
        .. doxygenclass:: fiction::undefined_cell_label_exception
           :members:
        .. doxygenclass:: fiction::unrecognized_cell_definition_exception
           :members:

    .. tab:: Python
        .. autofunction:: mnt.pyfiction.read_fqca_layout

        .. autoclass:: mnt.pyfiction.unsupported_character_exception
            :members:
        .. autoclass:: mnt.pyfiction.undefined_cell_label_exception
            :members:
        .. autoclass:: mnt.pyfiction.unrecognized_cell_definition_exception
            :members:


ToPoliNano
##########

.. tabs::
    .. tab:: C++
        **Header:** ``fiction/io/write_qcc_layout.hpp``

        .. doxygenstruct:: fiction::write_qcc_layout_params
           :members:

        .. doxygenfunction:: fiction::write_qcc_layout(const Lyt& lyt, std::ostream& os, write_qcc_layout_params ps = {})
        .. doxygenfunction:: fiction::write_qcc_layout(const Lyt& lyt, const std::string_view& filename, write_qcc_layout_params ps = {})

    .. tab:: Python
        .. autofunction:: mnt.pyfiction.write_qcc_layout


MagCAD & SCERPA
###############

.. tabs::
    .. tab:: C++
        **Header:** ``fiction/io/write_qll_layout.hpp``

        .. doxygenfunction:: fiction::write_qll_layout(const Lyt& lyt, std::ostream& os)
        .. doxygenfunction:: fiction::write_qll_layout(const Lyt& lyt, const std::string_view& filename)

    .. tab:: Python
        .. autofunction:: mnt.pyfiction.write_qll_layout


SiQAD
#####

.. tabs::
    .. tab:: C++
        **Header:** ``fiction/io/write_sqd_layout.hpp``

        .. doxygenfunction:: fiction::write_sqd_layout(const Lyt& lyt, std::ostream& os)
        .. doxygenfunction:: fiction::write_sqd_layout(const Lyt& lyt, const std::string_view& filename)

        **Header:** ``fiction/io/write_sqd_sim_result.hpp``

        .. doxygenfunction:: fiction::write_sqd_sim_result(const sidb_simulation_result<Lyt>& sim_result, std::ostream& os)
        .. doxygenfunction:: fiction::write_sqd_sim_result(const sidb_simulation_result<Lyt>& sim_result, const std::string_view& filename)

        **Header:** ``fiction/io/write_location_and_ground_state.hpp``

        .. doxygenfunction:: fiction::write_location_and_ground_state(const sidb_simulation_result<Lyt>& sim_result, std::ostream& os)
        .. doxygenfunction:: fiction::write_location_and_ground_state(const sidb_simulation_result<Lyt>& sim_result, const std::string_view& filename)

        **Header:** ``fiction/io/read_sqd_layout.hpp``

        .. doxygenfunction:: fiction::read_sqd_layout(std::istream& is, const std::string_view& name = "")
        .. doxygenfunction:: fiction::read_sqd_layout(Lyt& lyt, std::istream& is)
        .. doxygenfunction:: fiction::read_sqd_layout(const std::string_view& filename, const std::string_view& name = "")
        .. doxygenfunction:: fiction::read_sqd_layout(Lyt& lyt, const std::string_view& filename)

        .. doxygenclass:: fiction::sqd_parsing_error

    .. tab:: Python
        .. autofunction:: mnt.pyfiction.write_sqd_layout
        .. autofunction:: mnt.pyfiction.write_sqd_sim_result
        .. autofunction:: mnt.pyfiction.write_location_and_ground_state
        .. autofunction:: mnt.pyfiction.read_sqd_layout

        .. autoclass:: mnt.pyfiction.sqd_parsing_error
            :members:


SiDB Operational Domain
#######################

.. tabs::
    .. tab:: C++
        **Header:** ``fiction/io/write_operational_domain.hpp``

        .. doxygenstruct:: fiction::write_operational_domain_params
           :members:
        .. doxygenfunction:: fiction::write_operational_domain(const operational_domain& opdom, std::ostream& os, const write_operational_domain_params& params = {})
        .. doxygenfunction:: fiction::write_operational_domain(const operational_domain& opdom, const std::string_view& filename, const write_operational_domain_params& params = {})

    .. tab:: Python
        .. autoclass:: mnt.pyfiction.write_operational_domain_params
            :members:
        .. autofunction:: mnt.pyfiction.write_operational_domain


Technology-independent Gate-level Layouts
#########################################

<<<<<<< HEAD
.. tabs::
    .. tab:: C++
        **Header:** ``fiction/io/write_fgl_layout.hpp``

        .. doxygenfunction:: fiction::write_fgl_layout(const Lyt& lyt, std::ostream& os)
        .. doxygenfunction:: fiction::write_fgl_layout(const Lyt& lyt, const std::string_view& filename)

        .. doxygenclass:: fiction::fgl_parsing_error
           :members:

    .. tab:: Python
        .. autofunction:: mnt.pyfiction.write_fgl_layout
=======
Can be used to generate gate-level layout files (``.fgl``) as offered by `MNT Bench <https://www.cda.cit.tum.de/mntbench/>`_.

**Header:** ``fiction/io/write_fgl_layout.hpp``
>>>>>>> e172b810

        .. autoclass:: mnt.pyfiction.fgl_parsing_error
            :members:<|MERGE_RESOLUTION|>--- conflicted
+++ resolved
@@ -161,7 +161,8 @@
 Technology-independent Gate-level Layouts
 #########################################
 
-<<<<<<< HEAD
+Can be used to generate gate-level layout files (``.fgl``) as offered by `MNT Bench <https://www.cda.cit.tum.de/mntbench/>`_.
+
 .. tabs::
     .. tab:: C++
         **Header:** ``fiction/io/write_fgl_layout.hpp``
@@ -174,11 +175,6 @@
 
     .. tab:: Python
         .. autofunction:: mnt.pyfiction.write_fgl_layout
-=======
-Can be used to generate gate-level layout files (``.fgl``) as offered by `MNT Bench <https://www.cda.cit.tum.de/mntbench/>`_.
-
-**Header:** ``fiction/io/write_fgl_layout.hpp``
->>>>>>> e172b810
 
         .. autoclass:: mnt.pyfiction.fgl_parsing_error
             :members: