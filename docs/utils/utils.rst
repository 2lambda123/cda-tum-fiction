--- conflicted
+++ resolved
@@ -56,13 +56,10 @@
         .. doxygenfunction:: fiction::create_gt_tt
         .. doxygenfunction:: fiction::create_le_tt
         .. doxygenfunction:: fiction::create_ge_tt
-<<<<<<< HEAD
-=======
         .. doxygenfunction:: fiction::create_and3_tt
         .. doxygenfunction:: fiction::create_xor_and_tt
         .. doxygenfunction:: fiction::create_or_and_tt
         .. doxygenfunction:: fiction::create_onehot_tt
->>>>>>> 86ec324b
         .. doxygenfunction:: fiction::create_maj_tt
         .. doxygenfunction:: fiction::create_gamble_tt
         .. doxygenfunction:: fiction::create_dot_tt
