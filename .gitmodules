[submodule "libs/alice"]
	path = libs/alice
	url = https://github.com/marcelwa/alice.git
[submodule "libs/mockturtle"]
	path = libs/mockturtle
	url = https://github.com/marcelwa/mockturtle.git
[submodule "libs/Catch2"]
	path = libs/Catch2
	url = https://github.com/catchorg/Catch2.git
[submodule "libs/parallel-hashmap"]
	path = libs/parallel-hashmap
	url = https://github.com/greg7mdp/parallel-hashmap.git
[submodule "libs/tinyxml2"]
	path = libs/tinyxml2
	url = https://github.com/leethomason/tinyxml2.git
<<<<<<< HEAD
[submodule "libs/json"]
	path = libs/json
	url = git@github.com:nlohmann/json.git
=======
[submodule "libs/pybind11"]
	path = libs/pybind11
	url = git@github.com:pybind/pybind11.git
>>>>>>> 22a6c966
<|MERGE_RESOLUTION|>--- conflicted
+++ resolved
@@ -13,12 +13,9 @@
 [submodule "libs/tinyxml2"]
 	path = libs/tinyxml2
 	url = https://github.com/leethomason/tinyxml2.git
-<<<<<<< HEAD
-[submodule "libs/json"]
-	path = libs/json
-	url = git@github.com:nlohmann/json.git
-=======
 [submodule "libs/pybind11"]
 	path = libs/pybind11
 	url = git@github.com:pybind/pybind11.git
->>>>>>> 22a6c966
+[submodule "libs/json"]
+	path = libs/json
+	url = git@github.com:nlohmann/json.git