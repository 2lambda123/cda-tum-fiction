--- conflicted
+++ resolved
@@ -164,14 +164,9 @@
 {
     const auto describe = [](auto&& lyt_ptr)
     {
-<<<<<<< HEAD
-        return fmt::format("{} - {} × {}, I/O: {}/{}, gates: {}, wires: {}", lyt->get_layout_name(), lyt->x() + 1,
-                           lyt->y() + 1, lyt->num_pis(), lyt->num_pos(), lyt->num_gates(), lyt->num_wires());
-=======
-        return fmt::format("{} - {} × {}, I/O: {}/{}, gates: {}, wires: {}", lyt_ptr->get_network_name(),
+        return fmt::format("{} - {} × {}, I/O: {}/{}, gates: {}, wires: {}", lyt_ptr->get_layout_name(),
                            lyt_ptr->x() + 1, lyt_ptr->y() + 1, lyt_ptr->num_pis(), lyt_ptr->num_pos(),
                            lyt_ptr->num_gates(), lyt_ptr->num_wires());
->>>>>>> c600dd2e
     };
 
     return std::visit(describe, layout);
@@ -194,13 +189,8 @@
         mockturtle::depth_view depth_lyt{*lyt_ptr};
 
         os << fmt::format("[i] {} - {} × {}, I/O: {}/{}, gates: {}, wires: {}, CP: {}, sync. elems.: {}\n",
-<<<<<<< HEAD
-                          lyt->get_layout_name(), lyt->x() + 1, lyt->y() + 1, lyt->num_pis(), lyt->num_pos(),
-                          lyt->num_gates(), lyt->num_wires(), depth_lyt.depth(), num_se);
-=======
-                          lyt_ptr->get_network_name(), lyt_ptr->x() + 1, lyt_ptr->y() + 1, lyt_ptr->num_pis(),
+                          lyt_ptr->get_layout_name(), lyt_ptr->x() + 1, lyt_ptr->y() + 1, lyt_ptr->num_pis(),
                           lyt_ptr->num_pos(), lyt_ptr->num_gates(), lyt_ptr->num_wires(), depth_lyt.depth(), num_se);
->>>>>>> c600dd2e
     };
 
     std::visit(print_statistics, layout);
@@ -222,21 +212,12 @@
         mockturtle::depth_view depth_lyt{*lyt_ptr};
 
         return nlohmann::json{
-<<<<<<< HEAD
-            {"name", lyt->get_layout_name()},
-            {"inputs", lyt->num_pis()},
-            {"outputs", lyt->num_pos()},
-            {"gates", lyt->num_gates()},
-            {"wires", lyt->num_wires()},
-            {"layout", {{"x-size", lyt->x() + 1}, {"y-size", lyt->y() + 1}, {"area", lyt->area()}}},
-=======
-            {"name", lyt_ptr->get_network_name()},
+            {"name", lyt_ptr->get_layout_name()},
             {"inputs", lyt_ptr->num_pis()},
             {"outputs", lyt_ptr->num_pos()},
             {"gates", lyt_ptr->num_gates()},
             {"wires", lyt_ptr->num_wires()},
             {"layout", {{"x-size", lyt_ptr->x() + 1}, {"y-size", lyt_ptr->y() + 1}, {"area", lyt_ptr->area()}}},
->>>>>>> c600dd2e
             // {"bounding box", {{"x-size", bb.x_size}, {"y-size", bb.y_size}, {"area", bb.area()}}},
             // {"free tiles", area - (gate_tiles + wire_tiles - crossings)},  // free tiles in ground layer
             // {"crossings", crossings},
