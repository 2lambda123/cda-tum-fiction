//
// Created by marcel on 24.10.19.
//

#ifndef FICTION_CMD_SIMULATE_HPP
#define FICTION_CMD_SIMULATE_HPP

#include <fiction/types.hpp>

#include <alice/alice.hpp>
#include <kitty/print.hpp>
#include <mockturtle/algorithms/simulation.hpp>
#include <nlohmann/json.hpp>

#include <memory>
#include <string>

namespace alice
{
/**
 * Simulates network or gate-level layout into truth tables.
 *
 * Parts of this code are originally from: https://github.com/msoeken/cirkit/blob/cirkit3/cli/algorithms/simulate.hpp.
 */
class simulate_command : public command
{
  public:
    /**
     * Standard constructor. Adds descriptive information, options, and flags.
     *
     * @param e alice::environment that specifies stores etc.
     */
    explicit simulate_command(const environment::ptr& e) :
            command(e, "Computes truth tables for each primary output of the current logic network or "
                       "gate-level layout in store.")
    {
        add_flag("--gate_layout,-g", "Simulate gate layout");
        add_flag("--network,-n", "Simulate logic network");
        add_flag("--store", "Store simulation results in truth table store");
        add_flag("--silent", "Do not print truth tables");
    }

  protected:
    /**
     * Function to perform the simulate call. Computes truth tables.
     */
    void execute() override
    {
        if (is_set("gate_layout") == is_set("network"))
        {
            env->out() << "[w] exactly one store needs to be specified" << std::endl;
            return;
        }

        tables.clear();
        po_names.clear();

        if (is_set("gate_layout"))
        {
            auto& gls = store<fiction::gate_layout_t>();

            // error case: empty gate layout store
            if (gls.empty())
            {
                env->out() << "[w] no gate layout in store" << std::endl;
                return;
            }

            perform_simulation(gls.current());
        }
        else if (is_set("network"))
        {
            auto& lns = store<fiction::logic_network_t>();

            // error case: empty logic network store
            if (lns.empty())
            {
                env->out() << "[w] no logic network in store" << std::endl;
                return;
            }

            perform_simulation(lns.current());
        }

        auto& tts = store<fiction::truth_table_t>();
        for (auto i = 0ul; i < tables.size(); ++i)
        {
            if (is_set("store"))
            {
                tts.extend() = std::make_shared<fiction::tt>(tables[i]);
            }
            if (!is_set("silent"))
            {
                env->out() << fmt::format("[i] {} - hex: {}, bin: {}", po_names[i], kitty::to_hex(tables[i]),
                                          kitty::to_binary(tables[i]))
                           << std::endl;
            }
        }
    }

    /**
     * Logs the resulting information in a log file.
     *
     * @return JSON object containing details about the truth tables.
     */
    nlohmann::json log() const override
    {
        nlohmann::json j;
        for (auto i = 0ul; i < tables.size(); ++i)
        {
            j.push_back({{"po", po_names[i]},
                         {"vars", tables[i].num_vars()},
                         {"hex", kitty::to_hex(tables[i])},
                         {"binary", kitty::to_binary(tables[i])}});
        }

        return {{"tables", j}};
    }

  private:
    /**
     * Stores truth tables.
     */
    std::vector<fiction::tt> tables;
    /**
     * Stores PO names in order.
     */
    std::vector<std::string> po_names;

    template <typename NtkOrLytVariant>
    void perform_simulation(const NtkOrLytVariant& network_or_layout_variant)
    {
        const auto get_name = [](auto&& ntk_or_lyt) -> std::string
        {
            using NtkOrLyt = typename std::decay_t<decltype(ntk_or_lyt)>::element_type;

<<<<<<< HEAD
            if constexpr (mockturtle::has_get_network_name_v<NtkOrLyt>)
            {
                return ntk_or_lyt->get_network_name();
            }
            else if constexpr (fiction::has_get_layout_name_v<NtkOrLyt>)
            {
                return ntk_or_lyt->get_layout_name();
            }

            return {};
        };
=======
        const auto get_name = [](auto&& ntk_or_lyt_ptr) -> std::string { return ntk_or_lyt_ptr->get_network_name(); };
>>>>>>> c600dd2e

        const auto store_po_names = [this](auto&& ntk_or_lyt_ptr)
        {
            ntk_or_lyt_ptr->foreach_po(
                [this, &ntk_or_lyt_ptr]([[maybe_unused]] const auto& po, auto i)
                {
                    po_names.emplace_back(ntk_or_lyt_ptr->has_output_name(i) ? ntk_or_lyt_ptr->get_output_name(i) :
                                                                               fmt::format("po{}", i));
                });
        };

        const auto simulate = [this](auto&& ntk_or_lyt_ptr)
        {
            tables = mockturtle::simulate<fiction::tt>(
                *ntk_or_lyt_ptr,
                mockturtle::default_simulator<fiction::tt>(static_cast<unsigned>(ntk_or_lyt_ptr->num_pis())));
        };

        std::visit(store_po_names, network_or_layout_variant);

        try
        {
            std::visit(simulate, network_or_layout_variant);
        }
        catch (const std::bad_alloc&)
        {
            env->out() << "[e] " << std::visit(get_name, network_or_layout_variant)
                       << " has too many inputs to store its truth table" << std::endl;
            return;
        }
    }
};

ALICE_ADD_COMMAND(simulate, "Logic")

}  // namespace alice

#endif  // FICTION_CMD_SIMULATE_HPP<|MERGE_RESOLUTION|>--- conflicted
+++ resolved
@@ -130,25 +130,21 @@
     template <typename NtkOrLytVariant>
     void perform_simulation(const NtkOrLytVariant& network_or_layout_variant)
     {
-        const auto get_name = [](auto&& ntk_or_lyt) -> std::string
+        const auto get_name = [](auto&& ntk_or_lyt_ptr) -> std::string
         {
-            using NtkOrLyt = typename std::decay_t<decltype(ntk_or_lyt)>::element_type;
+            using NtkOrLyt = typename std::decay_t<decltype(ntk_or_lyt_ptr)>::element_type;
 
-<<<<<<< HEAD
             if constexpr (mockturtle::has_get_network_name_v<NtkOrLyt>)
             {
-                return ntk_or_lyt->get_network_name();
+                return ntk_or_lyt_ptr->get_network_name();
             }
             else if constexpr (fiction::has_get_layout_name_v<NtkOrLyt>)
             {
-                return ntk_or_lyt->get_layout_name();
+                return ntk_or_lyt_ptr->get_layout_name();
             }
 
             return {};
         };
-=======
-        const auto get_name = [](auto&& ntk_or_lyt_ptr) -> std::string { return ntk_or_lyt_ptr->get_network_name(); };
->>>>>>> c600dd2e
 
         const auto store_po_names = [this](auto&& ntk_or_lyt_ptr)
         {
