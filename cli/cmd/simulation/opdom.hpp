--- conflicted
+++ resolved
@@ -288,12 +288,8 @@
     /**
      * The operational domain.
      */
-<<<<<<< HEAD
-    fiction::operational_domain op_domain{};
-=======
     fiction::operational_domain<> op_domain{};
 
->>>>>>> 308adf9c
     /**
      * Writes the operational domain to the specified CSV file.
      */
