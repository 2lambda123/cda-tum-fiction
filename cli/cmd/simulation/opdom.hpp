--- conflicted
+++ resolved
@@ -41,16 +41,12 @@
      * @param e alice::environment that specifies stores etc.
      */
     explicit opdom_command(const environment::ptr& e) :
-<<<<<<< HEAD
-            command(e, "Opdom is used to determine the operational domain of SiDB gate layouts.")
-=======
             command(
                 e,
                 "Computes the operational domain for the current SiDB cell-level layout in store. An operational "
                 "domain is a set of simulation parameter values for which a given SiDB layout is logically operational."
                 "This means that a layout is deemed operational if the layout's ground state corresponds with a given "
                 "Boolean function at the layout's outputs for all possible input combinations.")
->>>>>>> 9becc3af
     {
         add_option("--random_sampling,-r", num_random_samples,
                    "Use random sampling instead of grid search with this many random samples");
