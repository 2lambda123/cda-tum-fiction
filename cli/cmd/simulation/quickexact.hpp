//
// Created by marcel on 06.12.23.
//

#ifndef FICTION_CMD_QUICKEXACT_HPP
#define FICTION_CMD_QUICKEXACT_HPP

#include <fiction/algorithms/simulation/sidb/minimum_energy.hpp>
#include <fiction/algorithms/simulation/sidb/quickexact.hpp>
#include <fiction/algorithms/simulation/sidb/sidb_simulation_result.hpp>
#include <fiction/traits.hpp>
#include <fiction/types.hpp>
#include <fiction/utils/name_utils.hpp>

#include <alice/alice.hpp>
#include <nlohmann/json.hpp>

#include <any>
#include <cstdint>
#include <iostream>
#include <limits>
#include <memory>
#include <string>
#include <type_traits>
#include <variant>

namespace alice
{
/**
 *
 */
class quickexact_command : public command
{
  public:
    /**
     * Standard constructor. Adds descriptive information, options, and flags.
     *
     * @param e alice::environment that specifies stores etc.
     */
    explicit quickexact_command(const environment::ptr& e) :
            command(e, "QuickExact is a quick and exact electrostatic ground state simulation algorithm designed "
                       "specifically for SiDB layouts. It provides a significant performance advantage of more than "
                       "three orders of magnitude over ExGS from SiQAD.")
    {
        add_option("--epsilon_r,-e", physical_params.epsilon_r, "Electric permittivity of the substrate (unit-less)",
                   true);
        add_option("--lambda_tf,-l", physical_params.lambda_tf, "Thomas-Fermi screening distance (unit: nm)", true);
        add_option("--mu_minus,-m", physical_params.mu_minus, "Energy transition level (0/-) (unit: eV)", true);
        add_option("--global_potential,-g", params.global_potential,
                   "Global potential applied to the entire layout (unit: V)", true);
    }

  protected:
    /**
     * Function to perform the simulation call.
     */
    void execute() override
    {
        // reset sim result
        sim_result_100      = {};
        sim_result_111      = {};
        min_energy          = std::numeric_limits<double>::infinity();
        is_sidb_100_lattice = true;

        if (physical_params.epsilon_r <= 0)
        {
            env->out() << "[e] epsilon_r must be positive\n";
            reset_params();
            return;
        }
        if (physical_params.lambda_tf <= 0)
        {
            env->out() << "[e] lambda_tf must be positive\n";
            reset_params();
            return;
        }

        auto& s = store<fiction::cell_layout_t>();

        // error case: empty cell layout store
        if (s.empty())
        {
            env->out() << "[w] no cell layout in store\n";
            reset_params();
            return;
        }

        const auto get_name = [](auto&& lyt_ptr) -> std::string { return fiction::get_name(*lyt_ptr); };

        const auto quickexact = [this, &get_name](auto&& lyt_ptr)
        {
            using Lyt = typename std::decay_t<decltype(lyt_ptr)>::element_type;

            if constexpr (fiction::has_sidb_technology_v<Lyt>)
            {
                if constexpr (fiction::is_charge_distribution_surface_v<Lyt>)
                {
                    env->out() << fmt::format(
                        "[w] {} already possesses a charge distribution; no simulation is conducted\n",
                        get_name(lyt_ptr));
                }
                else
                {
                    params.physical_parameters = physical_params;

                    if constexpr (fiction::is_sidb_lattice_100_v<Lyt>)
                    {
<<<<<<< HEAD
                        sidb_111_used  = false;
                        sim_result_100 = fiction::quickexact(*lyt_ptr, params);
                    }
                    else if constexpr (fiction::is_sidb_lattice_111_v<Lyt>)
                    {
                        sidb_111_used  = true;
                        auto cps       = convert_params<Lyt>(params);
                        sim_result_111 = fiction::quickexact(*lyt_ptr, cps);
=======
                        is_sidb_100_lattice          = true;
                        params.simulation_parameters = physical_params;
                        sim_result_100               = fiction::quickexact(*lyt_ptr, params);
                    }
                    else if constexpr (fiction::is_sidb_lattice_111_v<Lyt>)
                    {
                        is_sidb_100_lattice          = false;
                        params.simulation_parameters = physical_params;
                        sim_result_111               = fiction::quickexact(*lyt_ptr, params);
>>>>>>> 9becc3af
                    }
                    else
                    {
                        env->out() << "[e] no valid lattice orientation\n";
                        return;
                    }

                    if (sim_result_100.charge_distributions.empty() && sim_result_111.charge_distributions.empty())
                    {
                        env->out() << fmt::format("[e] ground state of {} could not be determined\n",
                                                  get_name(lyt_ptr));
                    }
                    else
                    {
                        if constexpr (fiction::is_sidb_lattice_100_v<Lyt>)
                        {
                            const auto min_energy_distr =
                                fiction::minimum_energy_distribution(sim_result_100.charge_distributions.cbegin(),
                                                                     sim_result_100.charge_distributions.cend());

                            min_energy = min_energy_distr->get_system_energy();
                            store<fiction::cell_layout_t>().extend() =
                                std::make_shared<fiction::cds_sidb_100_cell_clk_lyt>(*min_energy_distr);
                        }
                        else if constexpr (fiction::is_sidb_lattice_111_v<Lyt>)
                        {
                            const auto min_energy_distr =
                                fiction::minimum_energy_distribution(sim_result_111.charge_distributions.cbegin(),
                                                                     sim_result_111.charge_distributions.cend());

                            min_energy = min_energy_distr->get_system_energy();
                            store<fiction::cell_layout_t>().extend() =
                                std::make_shared<fiction::cds_sidb_111_cell_clk_lyt>(*min_energy_distr);
                        }
                    }
                }
            }
            else
            {
                env->out() << fmt::format("[e] {} is not an SiDB layout\n", get_name(lyt_ptr));
            }
        };

        std::visit(quickexact, s.current());

        reset_params();
    }

  private:
    /**
     * Physical parameters for the simulation.
     */
    fiction::sidb_simulation_parameters physical_params{2, -0.32, 5.6, 5.0};
    /**
     * QuickExact parameters.
     */
    fiction::quickexact_params<fiction::offset::ucoord_t> params{};
    /**
     * Simulation result for H-Si(100)-2x1 surface.
     */
    fiction::sidb_simulation_result<fiction::sidb_100_cell_clk_lyt> sim_result_100{};
    /**
     * Simulation result for H-Si(111)-1x1 surface.
     */
    fiction::sidb_simulation_result<fiction::sidb_111_cell_clk_lyt> sim_result_111{};
    /**
     * Minimum energy.
     */
    double min_energy{std::numeric_limits<double>::infinity()};
<<<<<<< HEAD
    /**
     * Flag to determine the SiDB lattice used for the simulation when logging.
     */
    bool sidb_111_used = false;
=======

    bool is_sidb_100_lattice = true;

>>>>>>> 9becc3af
    /**
     * Logs the resulting information in a log file.
     *
     * @return JSON object containing details about the simulation.
     */
    [[nodiscard]] nlohmann::json log() const override
    {
        try
        {
<<<<<<< HEAD
            if (sidb_111_used)
            {
                return nlohmann::json{
                    {"Algorithm name", sim_result_111.algorithm_name},
                    {"Simulation runtime", sim_result_111.simulation_runtime.count()},
                    {"Physical parameters",
                     {{"base", std::any_cast<uint64_t>(sim_result_111.additional_simulation_parameters.at(
                                   "base_number"))},  // fetch the automatically inferred base number
                      {"epsilon_r", sim_result_111.physical_parameters.epsilon_r},
                      {"lambda_tf", sim_result_111.physical_parameters.lambda_tf},
                      {"mu_minus", sim_result_111.physical_parameters.mu_minus},
                      {"global_potential",
                       std::any_cast<double>(sim_result_111.additional_simulation_parameters.at("global_potential"))}}},
                    {"Ground state energy (eV)", min_energy},
                    {"Number of stable states", sim_result_111.charge_distributions.size()}};
            }

=======
            if (is_sidb_100_lattice)
            {
                return nlohmann::json{
                    {"Algorithm name", sim_result_100.algorithm_name},
                    {"Simulation runtime", sim_result_100.simulation_runtime.count()},
                    {"Physical parameters",
                     {{"epsilon_r", sim_result_100.simulation_parameters.epsilon_r},
                      {"lambda_tf", sim_result_100.simulation_parameters.lambda_tf},
                      {"mu_minus", sim_result_100.simulation_parameters.mu_minus}}},
                    {"Lowest state energy (eV)", min_energy},
                    {"Number of stable states", sim_result_100.charge_distributions.size()},
                    {"Iteration steps",
                     std::any_cast<uint64_t>(sim_result_100.additional_simulation_parameters.at("iteration_steps"))},
                    {"alpha", std::any_cast<double>(sim_result_100.additional_simulation_parameters.at("alpha"))}};
            }
>>>>>>> 9becc3af
            return nlohmann::json{
                {"Algorithm name", sim_result_111.algorithm_name},
                {"Simulation runtime", sim_result_111.simulation_runtime.count()},
                {"Physical parameters",
                 {{"epsilon_r", sim_result_111.simulation_parameters.epsilon_r},
                  {"lambda_tf", sim_result_111.simulation_parameters.lambda_tf},
                  {"mu_minus", sim_result_111.simulation_parameters.mu_minus}}},
                {"Lowest state energy (eV)", min_energy},
                {"Number of stable states", sim_result_111.charge_distributions.size()},
                {"Iteration steps",
                 std::any_cast<uint64_t>(sim_result_111.additional_simulation_parameters.at("iteration_steps"))},
                {"alpha", std::any_cast<double>(sim_result_111.additional_simulation_parameters.at("alpha"))}};
        }
        catch (...)
        {
            return nlohmann::json{};
        }
    }

    /**
     * Resets the parameters to their default values.
     */
    void reset_params()
    {
        physical_params = fiction::sidb_simulation_parameters{2, -0.32, 5.6, 5.0};
        params          = {};
        sim_result_100  = {};
        sim_result_111  = {};
    }
};

ALICE_ADD_COMMAND(quickexact, "Simulation")

}  // namespace alice

#endif  // FICTION_CMD_QUICKEXACT_HPP<|MERGE_RESOLUTION|>--- conflicted
+++ resolved
@@ -101,20 +101,8 @@
                 }
                 else
                 {
-                    params.physical_parameters = physical_params;
-
                     if constexpr (fiction::is_sidb_lattice_100_v<Lyt>)
                     {
-<<<<<<< HEAD
-                        sidb_111_used  = false;
-                        sim_result_100 = fiction::quickexact(*lyt_ptr, params);
-                    }
-                    else if constexpr (fiction::is_sidb_lattice_111_v<Lyt>)
-                    {
-                        sidb_111_used  = true;
-                        auto cps       = convert_params<Lyt>(params);
-                        sim_result_111 = fiction::quickexact(*lyt_ptr, cps);
-=======
                         is_sidb_100_lattice          = true;
                         params.simulation_parameters = physical_params;
                         sim_result_100               = fiction::quickexact(*lyt_ptr, params);
@@ -124,7 +112,6 @@
                         is_sidb_100_lattice          = false;
                         params.simulation_parameters = physical_params;
                         sim_result_111               = fiction::quickexact(*lyt_ptr, params);
->>>>>>> 9becc3af
                     }
                     else
                     {
@@ -194,16 +181,9 @@
      * Minimum energy.
      */
     double min_energy{std::numeric_limits<double>::infinity()};
-<<<<<<< HEAD
-    /**
-     * Flag to determine the SiDB lattice used for the simulation when logging.
-     */
-    bool sidb_111_used = false;
-=======
 
     bool is_sidb_100_lattice = true;
 
->>>>>>> 9becc3af
     /**
      * Logs the resulting information in a log file.
      *
@@ -213,25 +193,6 @@
     {
         try
         {
-<<<<<<< HEAD
-            if (sidb_111_used)
-            {
-                return nlohmann::json{
-                    {"Algorithm name", sim_result_111.algorithm_name},
-                    {"Simulation runtime", sim_result_111.simulation_runtime.count()},
-                    {"Physical parameters",
-                     {{"base", std::any_cast<uint64_t>(sim_result_111.additional_simulation_parameters.at(
-                                   "base_number"))},  // fetch the automatically inferred base number
-                      {"epsilon_r", sim_result_111.physical_parameters.epsilon_r},
-                      {"lambda_tf", sim_result_111.physical_parameters.lambda_tf},
-                      {"mu_minus", sim_result_111.physical_parameters.mu_minus},
-                      {"global_potential",
-                       std::any_cast<double>(sim_result_111.additional_simulation_parameters.at("global_potential"))}}},
-                    {"Ground state energy (eV)", min_energy},
-                    {"Number of stable states", sim_result_111.charge_distributions.size()}};
-            }
-
-=======
             if (is_sidb_100_lattice)
             {
                 return nlohmann::json{
@@ -247,7 +208,6 @@
                      std::any_cast<uint64_t>(sim_result_100.additional_simulation_parameters.at("iteration_steps"))},
                     {"alpha", std::any_cast<double>(sim_result_100.additional_simulation_parameters.at("alpha"))}};
             }
->>>>>>> 9becc3af
             return nlohmann::json{
                 {"Algorithm name", sim_result_111.algorithm_name},
                 {"Simulation runtime", sim_result_111.simulation_runtime.count()},
