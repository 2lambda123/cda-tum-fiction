--- conflicted
+++ resolved
@@ -203,15 +203,9 @@
                 {"Algorithm name", sim_result_100.algorithm_name},
                 {"Simulation runtime", sim_result_100.simulation_runtime.count()},
                 {"Physical parameters",
-<<<<<<< HEAD
-                 {{"epsilon_r", sim_result.simulation_parameters.epsilon_r},
-                  {"lambda_tf", sim_result.simulation_parameters.lambda_tf},
-                  {"mu_minus", sim_result.simulation_parameters.mu_minus}}},
-=======
                  {{"epsilon_r", sim_result_100.physical_parameters.epsilon_r},
                   {"lambda_tf", sim_result_100.physical_parameters.lambda_tf},
                   {"mu_minus", sim_result_100.physical_parameters.mu_minus}}},
->>>>>>> 1f6a37af
                 {"Lowest state energy (eV)", min_energy},
                 {"Number of stable states", sim_result_100.charge_distributions.size()},
                 {"Iteration steps",
