--- conflicted
+++ resolved
@@ -78,19 +78,19 @@
 
         if (params.confidence_level <= 0 || params.confidence_level > 1)
         {
-            env->out() << "[e] confidence_level must be in (0, 1]\n";
+            env->out() << "[e] confidence_level must be in (0, 1]" << std::endl;
             reset_params();
             return;
         }
         if (physical_params.epsilon_r <= 0)
         {
-            env->out() << "[e] epsilon_r must be positive\n";
+            env->out() << "[e] epsilon_r must be positive" << std::endl;
             reset_params();
             return;
         }
         if (physical_params.lambda_tf <= 0)
         {
-            env->out() << "[e] lambda_tf must be positive\n";
+            env->out() << "[e] lambda_tf must be positive" << std::endl;
             reset_params();
             return;
         }
@@ -100,7 +100,7 @@
         // error case: empty cell layout store
         if (cs.empty())
         {
-            env->out() << "[w] no cell layout in store\n";
+            env->out() << "[w] no cell layout in store" << std::endl;
             reset_params();
             return;
         }
@@ -112,7 +112,7 @@
         {
             if (ts.empty())
             {
-                env->out() << "[w] no truth table in store\n";
+                env->out() << "[w] no truth table in store" << std::endl;
                 reset_params();
                 return;
             }
@@ -129,8 +129,9 @@
                 if constexpr (fiction::is_charge_distribution_surface_v<Lyt>)
                 {
                     env->out() << fmt::format(
-                        "[w] {} already possesses a charge distribution; no simulation is conducted\n",
-                        get_name(lyt_ptr));
+                                      "[w] {} already possesses a charge distribution; no simulation is conducted",
+                                      get_name(lyt_ptr))
+                               << std::endl;
                 }
                 else
                 {
@@ -151,8 +152,9 @@
                         if (lyt_ptr->num_pis() == 0 || lyt_ptr->num_pos() == 0)
                         {
                             env->out() << fmt::format("[e] {} requires primary input and output cells to simulate its "
-                                                      "Boolean function\n",
-                                                      get_name(lyt_ptr));
+                                                      "Boolean function",
+                                                      get_name(lyt_ptr))
+                                       << std::endl;
                             return;
                         }
 
@@ -168,34 +170,29 @@
 
                     if (stats.num_valid_lyt == 0)
                     {
-                        env->out() << fmt::format("[e] ground state of {} could not be determined\n",
-                                                  get_name(lyt_ptr));
+                        env->out() << fmt::format("[e] ground state of {} could not be determined", get_name(lyt_ptr))
+                                   << std::endl;
                     }
                     else
                     {
-<<<<<<< HEAD
-                        env->out() << fmt::format("[i] critical temperature of {} is {}{} K\n", get_name(lyt_ptr),
-                                                  (stats.critical_temperature == params.max_temperature ? "> " : ""),
-                                                  stats.critical_temperature);
-=======
                         env->out() << fmt::format("[i] critical temperature of {} is {}{} K", get_name(lyt_ptr),
                                                   (ct == params.max_temperature ? "> " : ""), ct)
                                    << std::endl;
->>>>>>> 18bafd25
 
                         if (stats.num_valid_lyt > 1)
                         {
                             env->out() << fmt::format(
-                                "[i] energy between the ground state and the first erroneous is {} meV\n",
-                                fiction::round_to_n_decimal_places(
-                                    stats.energy_between_ground_state_and_first_erroneous, 2));
+                                              "[i] energy between the ground state and the first erroneous is {} meV",
+                                              fiction::round_to_n_decimal_places(
+                                                  stats.energy_between_ground_state_and_first_erroneous, 2))
+                                       << std::endl;
                         }
                     }
                 }
             }
             else
             {
-                env->out() << fmt::format("[e] {} is not an SiDB layout\n", get_name(lyt_ptr));
+                env->out() << fmt::format("[e] {} is not an SiDB layout", get_name(lyt_ptr)) << std::endl;
             }
         };
 
@@ -218,16 +215,13 @@
      */
     fiction::critical_temperature_stats stats{};
     /**
-<<<<<<< HEAD
+     * Critical temperature.
+     */
+    double ct = 0.0;
+    /**
      * The simulation engine to use.
      */
     std::string sim_engine_str{"QuickExact"};
-=======
-     * Critical temperature.
-     */
-    double ct = 0.0;
-
->>>>>>> 18bafd25
     /**
      * Logs the resulting information in a log file.
      *
