--- conflicted
+++ resolved
@@ -133,13 +133,9 @@
                 }
                 else
                 {
-<<<<<<< HEAD
                     params.engine = get_sim_engine();
 
-                    params.physical_parameters = physical_params;
-=======
                     params.simulation_parameters = physical_params;
->>>>>>> 9becc3af
 
                     if (is_set("gate_based"))
                     {
