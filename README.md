--- conflicted
+++ resolved
@@ -1,13 +1,5 @@
 # Let there be a *fiction*
 
-<<<<<<< HEAD
-[![Ubuntu CI](https://github.com/marcelwa/fiction/actions/workflows/ubuntu.yml/badge.svg?branch=v0.4.0)](https://github.com/marcelwa/fiction/actions/workflows/ubuntu.yml)
-[![macOS CI](https://github.com/marcelwa/fiction/actions/workflows/macos.yml/badge.svg?branch=v0.4.0)](https://github.com/marcelwa/fiction/actions/workflows/macos.yml)
-[![Windows CI](https://github.com/marcelwa/fiction/actions/workflows/windows.yml/badge.svg?branch=v0.4.0)](https://github.com/marcelwa/fiction/actions/workflows/windows.yml)
-[![codecov](https://codecov.io/gh/marcelwa/fiction/branch/v0.4.0/graph/badge.svg?token=SUPC5N6KFU)](https://codecov.io/gh/marcelwa/fiction)
-[![Documentation Status](https://img.shields.io/readthedocs/fiction?logo=readthedocs)](https://fiction.readthedocs.io/en/latest/?badge=latest)
-[![Release](https://img.shields.io/github/v/tag/marcelwa/fiction?label=fiction&logo=github&logoColor=darkgray)](https://img.shields.io/github/v/tag/marcelwa/fiction?label=fiction&logo=github&logoColor=darkgray)
-=======
 [![Ubuntu CI](https://github.com/marcelwa/fiction/actions/workflows/ubuntu.yml/badge.svg?branch=main)](https://github.com/marcelwa/fiction/actions/workflows/ubuntu.yml)
 [![macOS CI](https://github.com/marcelwa/fiction/actions/workflows/macos.yml/badge.svg?branch=main)](https://github.com/marcelwa/fiction/actions/workflows/macos.yml)
 [![Windows CI](https://github.com/marcelwa/fiction/actions/workflows/windows.yml/badge.svg?branch=main)](https://github.com/marcelwa/fiction/actions/workflows/windows.yml)
@@ -15,7 +7,6 @@
 [![Documentation Status](https://img.shields.io/readthedocs/fiction?logo=readthedocs)](https://fiction.readthedocs.io/)
 [![Release](https://img.shields.io/github/v/tag/marcelwa/fiction?label=fiction&logo=github&logoColor=darkgray)](https://github.com/marcelwa/fiction/releases)
 [![License](https://img.shields.io/github/license/marcelwa/fiction)](https://github.com/marcelwa/fiction/blob/main/LICENSE.txt)
->>>>>>> 37f76b59
 [![Language grade: C/C++](https://img.shields.io/lgtm/grade/cpp/g/marcelwa/fiction.svg?logo=lgtm&logoWidth=18)](https://lgtm.com/projects/g/marcelwa/fiction/context:cpp)
 
 This code base provides a framework for **fi**eld-**c**oupled **t**echnology-**i**ndependent **o**pen **n**anocomputing
@@ -82,127 +73,6 @@
 - [QCA ONE](https://ieeexplore.ieee.org/document/7538997/)
 
 File formats:
-<<<<<<< HEAD
-
-- `*.qca` for [QCADesigner](https://waluslab.ece.ubc.ca/qcadesigner/)
-- `*.fqca` for [QCA-STACK](https://github.com/wlambooy/QCA-STACK)
-- `*.svg` for visual representation
-
-Many thanks to Frank Sill Torres for his support with the QCADesigner format, to Willem Lambooy for his support with the
-QCA-STACK format, and to Gregor Kuhn for implementing the SVG writer!
-
-### in-plane Nanomagnet Logic (iNML)
-
-Gate libraries:
-
-- [ToPoliNano](https://topolinano.polito.it/supported-technologies/)
-
-File formats:
-
-- `*.qll` for [ToPoliNano and MagCAD](https://topolinano.polito.it/)
-- `*.qcc` for [ToPoliNano and MagCAD](https://topolinano.polito.it/)
-
-Many thanks to Umberto Garlando and Fabrizio Riente for their support!
-
-### Silicon Dangling Bond (SiDB)
-
-File formats:
-
-- `*.sqd` for [SiQAD](https://github.com/siqad/siqad)
-
-Many thanks to Samuel Sze Hang Ng for his support!
-
-## Clocking Schemes
-
-There are highly regular clocking schemes proposed for FCN technologies which can be used as a floor plan for physical
-design. However, sometimes it can make sense to have more degree of freedom and assign clock numbers on the fly. That is
-why *fiction*
-supports [regular and irregular clocking schemes](https://fiction.readthedocs.io/en/latest/layouts/clocking_scheme.html)
-with variable amounts of clock numbers as QCA for instance uses four clock phases but iNML needs only three.
-
-Built-in schemes are
-
-|    [Columnar](https://ieeexplore.ieee.org/document/573740)    |    [Row](https://ieeexplore.ieee.org/document/573740)    |     [2DDWave](https://ieeexplore.ieee.org/document/1717097)      |
-|:-------------------------------------------------------------:|:--------------------------------------------------------:|:----------------------------------------------------------------:|
-| <img src="docs/_static/columnar.png" alt="USE" height="200"/> | <img src="docs/_static/row.png" alt="RES" height="200"/> | <img src="docs/_static/2ddwave.png" alt="2DDWave" height="200"/> |
-
-|   [USE](https://ieeexplore.ieee.org/document/7219390)    | [RES](https://www.tandfonline.com/doi/abs/10.1080/21681724.2019.1570551) | [ESP](https://www.tandfonline.com/doi/full/10.1080/00207217.2021.1972473) |
-|:--------------------------------------------------------:|:------------------------------------------------------------------------:|:-------------------------------------------------------------------------:|
-| <img src="docs/_static/use.png" alt="USE" height="200"/> |         <img src="docs/_static/res.png" alt="RES" height="200"/>         |       <img src="docs/_static/esp.png" alt="2DDWave" height="200"/>        |
-
-|    [BANCS](https://ieeexplore.ieee.org/document/8533251)     |
-|:------------------------------------------------------------:|
-| <img src="docs/_static/bancs.png" alt="BANCS" height="300"/> |
-
-plus the mentioned irregular open clocking that works via a clock map instead of a regular extrapolated cutout.
-
-## Wire Crossings
-
-<img src="docs/_static/cross.png" alt="Second layer crossing" align="left" width="200"/>
-
-With many FCN technologies considered planar, wire crossings should be minimized if possible. However, there are some
-options in QCA where, using a second layer, crossings over short distances and co-planar rotated cells become possible.
-As both are just technical implementations of the same concept, *fiction* supports crossings as wires in a second grid
-layer in its data structures. They will also be represented as such in corresponding SVG and QCADesigner output.
-However, note that it is to be interpreted as the concept of crossings and could also be realized co-planar.
-
-Wires are only allowed to cross other wires! Wires crossing gates is considered to lead to unstable signals.
-
-## Gate Pins vs. Designated I/Os
-
-<img src="docs/_static/io.png" alt="Input pin and cell output" align="right" width="200"/>
-
-In the literature, both is seen: having input cells (pins) directly located in the gate structure or using designated
-I/O elements which are located outside of gates. This distinction only makes sense on the gate-level and *fiction*
-supports both approaches and offers usage in the implemented physical design algorithms.
-
-## Multi Wires
-
-<img src="docs/_static/multi.png" alt="Multi wires" align="left" width="200"/>
-
-Gate-level abstraction has its limits. Often, chip area is wasted when only using a single wire per tile. In *fiction*,
-cell-level layouts allow for precise control over cell placement and can, thus, also create multiple wire segments per
-clock zone. Physical simulation can give an indication whether the built structures are implementing the intended
-functionality.
-
-## Synchronization Elements
-
-<img src="docs/_static/se.png" alt="Synchronization element" align="right" width="150"/>
-
-A technology extension proposes to utilize the external clock signal generator in an unconventional way: by creating
-further asymmetric clock signals with extended *Hold* phases that are assigned to specific wire
-tiles, [synchronization elements](https://ieeexplore.ieee.org/document/8626294) can be created that stall signals over
-multiple clock cycles. These artificial latches are able to feed information to any other clock number, but their usage
-reduces the overall throughput of the layout. In return, long wire detours for signal synchronization can be prevented.
-
-## Cost Metrics
-
-Designed layouts can be evaluated with regard to several cost functions. The following metrics are currently
-implemented:
-
-Gate-level layouts:
-
-- Circuit dimension in tiles
-- Number of gate tiles
-- Number of wire tiles
-- Number of wire crossings
-- Number of [synchronization elements](#synchronization-elements)
-- Critical path
-- Throughput
-- Bounding box
-- Energy dissipation based on a [physical model](https://ieeexplore.ieee.org/document/8246526) (QCA only)
-
-Cell-level layouts:
-
-- Circuit dimension in cells
-- Number of cells
-- Bounding box
-- Area usage in nm²
-
-## Disclaimer
-
-This is academic software made available under the CRAPL license. For more information see the LICENSE file.
-=======
 
 - `*.qca` for [QCADesigner](https://waluslab.ece.ubc.ca/qcadesigner/)
 - `*.fqca` for [QCA-STACK](https://github.com/wlambooy/QCA-STACK)
@@ -321,5 +191,4 @@
 - Circuit dimension in cells
 - Number of cells
 - Bounding box
-- Area usage in nm²
->>>>>>> 37f76b59
+- Area usage in nm²