--- conflicted
+++ resolved
@@ -1,10 +1,3 @@
-<<<<<<< HEAD
-.directory
-.idea/
-cmake-build-*
-build/
-dist/
-=======
 # Prerequisites
 *.d
 
@@ -39,7 +32,6 @@
 *.app
 
 # LaTeX files
->>>>>>> 9d1c542c
 *.aux
 *.log
 *.pdf
@@ -66,11 +58,6 @@
 
 # Python
 __pycache__
-<<<<<<< HEAD
-lcov.info
-*.egg-info/
-.env
-=======
 venv/
 *.egg-info
 *.env
@@ -79,5 +66,4 @@
 *.zip
 *.tar.*
 *.7z
-*.rar
->>>>>>> 9d1c542c
+*.rar