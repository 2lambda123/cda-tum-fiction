# Large parts of this build system are based on Jason Turner's C++ Starter Project (https://github.com/lefticus/cpp_starter_project)

cmake_minimum_required(VERSION 3.15)
project(fiction
        LANGUAGES CXX
        VERSION 0.4.0)

include(cmake/StandardProjectSettings.cmake)
include(cmake/PreventInSourceBuilds.cmake)

# Set C++ standard; at least C++17 is required
set(FICTION_CXX_STANDARD "17" CACHE STRING "C++ standard")
set(CMAKE_CXX_STANDARD ${FICTION_CXX_STANDARD})
set(CMAKE_CXX_STANDARD_REQUIRED ON)

# Interface library to set project options
add_library(project_options INTERFACE)

# Option to enable time tracing with clang
if (CMAKE_CXX_COMPILER_ID MATCHES ".*Clang")
    option(ENABLE_BUILD_WITH_TIME_TRACE "Enable -ftime-trace to generate time tracing .json files on clang" OFF)
    if (ENABLE_BUILD_WITH_TIME_TRACE)
        target_compile_options(project_options INTERFACE -ftime-trace)
    endif ()
endif ()

# Use the warnings specified in CompilerWarnings.cmake
add_library(project_warnings INTERFACE)

# Enable cache system
include(cmake/Cache.cmake)

# Standard compiler warnings
include(cmake/CompilerWarnings.cmake)
set_project_warnings(project_warnings)

# Sanitizer options if supported by compiler
include(cmake/Sanitizers.cmake)
enable_sanitizers(project_options)

# Allow for static analysis options
include(cmake/StaticAnalyzers.cmake)

# Enable progress bars
if (NOT WIN32)
    option(FICTION_PROGRESS_BARS "Enable animated progress bars in command line" ON)
    if (FICTION_PROGRESS_BARS)
        target_compile_definitions(project_options INTERFACE PROGRESS_BARS)
    endif ()
endif ()

# Include header files
<<<<<<< HEAD
add_subdirectory(${CMAKE_SOURCE_DIR}/include)

# Include libraries
add_subdirectory(${CMAKE_SOURCE_DIR}/libs)
=======
add_subdirectory(${CMAKE_CURRENT_SOURCE_DIR}/include)
>>>>>>> 37f76b59

# CLI
option(FICTION_CLI "Build fiction CLI" ON)
if (FICTION_CLI)
    message(STATUS "Building fiction CLI")
<<<<<<< HEAD
    add_subdirectory(${CMAKE_SOURCE_DIR}/cli)
=======
    add_subdirectory(${CMAKE_CURRENT_SOURCE_DIR}/cli)
>>>>>>> 37f76b59
endif ()

# Experiments
option(FICTION_EXPERIMENTS "Build fiction experiments" OFF)
if (FICTION_EXPERIMENTS)
    message(STATUS "Building fiction experiments")
<<<<<<< HEAD
    add_subdirectory(${CMAKE_SOURCE_DIR}/experiments)
=======
    add_subdirectory(${CMAKE_CURRENT_SOURCE_DIR}/experiments)
>>>>>>> 37f76b59
endif ()

# Testing
option(FICTION_TEST "Build fiction tests" OFF)
if (FICTION_TEST)
    enable_testing()
    message(STATUS "Building fiction tests")
    add_subdirectory(test)
endif ()

<<<<<<< HEAD
# Python bindings
option(FICTION_PYTHON_BINDINGS "Build Python bindings for fiction" OFF)
if (FICTION_PYTHON_BINDINGS)
    message(STATUS "Building fiction Python bindings")
    add_subdirectory(bindings)
endif ()
=======
# Include libraries
add_subdirectory(${CMAKE_CURRENT_SOURCE_DIR}/libs)
>>>>>>> 37f76b59
<|MERGE_RESOLUTION|>--- conflicted
+++ resolved
@@ -50,35 +50,20 @@
 endif ()
 
 # Include header files
-<<<<<<< HEAD
-add_subdirectory(${CMAKE_SOURCE_DIR}/include)
-
-# Include libraries
-add_subdirectory(${CMAKE_SOURCE_DIR}/libs)
-=======
 add_subdirectory(${CMAKE_CURRENT_SOURCE_DIR}/include)
->>>>>>> 37f76b59
 
 # CLI
 option(FICTION_CLI "Build fiction CLI" ON)
 if (FICTION_CLI)
     message(STATUS "Building fiction CLI")
-<<<<<<< HEAD
-    add_subdirectory(${CMAKE_SOURCE_DIR}/cli)
-=======
     add_subdirectory(${CMAKE_CURRENT_SOURCE_DIR}/cli)
->>>>>>> 37f76b59
 endif ()
 
 # Experiments
 option(FICTION_EXPERIMENTS "Build fiction experiments" OFF)
 if (FICTION_EXPERIMENTS)
     message(STATUS "Building fiction experiments")
-<<<<<<< HEAD
-    add_subdirectory(${CMAKE_SOURCE_DIR}/experiments)
-=======
     add_subdirectory(${CMAKE_CURRENT_SOURCE_DIR}/experiments)
->>>>>>> 37f76b59
 endif ()
 
 # Testing
@@ -89,14 +74,5 @@
     add_subdirectory(test)
 endif ()
 
-<<<<<<< HEAD
-# Python bindings
-option(FICTION_PYTHON_BINDINGS "Build Python bindings for fiction" OFF)
-if (FICTION_PYTHON_BINDINGS)
-    message(STATUS "Building fiction Python bindings")
-    add_subdirectory(bindings)
-endif ()
-=======
 # Include libraries
-add_subdirectory(${CMAKE_CURRENT_SOURCE_DIR}/libs)
->>>>>>> 37f76b59
+add_subdirectory(${CMAKE_CURRENT_SOURCE_DIR}/libs)