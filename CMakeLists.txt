# Large parts of this build system are based on Jason Turner's
# C++ Starter Project (https://github.com/lefticus/cpp_starter_project) and
# CMake Template (https://github.com/cpp-best-practices/cmake_template)

cmake_minimum_required(VERSION 3.21)

# Only set the CMAKE_CXX_STANDARD if it is not set by someone else
if (NOT DEFINED CMAKE_CXX_STANDARD)
    # Set C++ standard; at least C++17 is required
    set(CMAKE_CXX_STANDARD 17)
endif ()

# strongly encouraged to enable this globally to avoid conflicts between
# -Wpedantic being enabled and -std=c++20 and -std=gnu++20 for example
# when compiling with PCH enabled
set(CMAKE_CXX_EXTENSIONS OFF)

# Set the project name and version
project(fiction
        VERSION 0.5.0
        DESCRIPTION "An open-source design automation framework for Field-coupled Nanotechnologies"
        HOMEPAGE_URL "https://github.com/cda-tum/fiction"
        LANGUAGES CXX C)

include(cmake/PreventInSourceBuilds.cmake)
include(cmake/ProjectOptions.cmake)

fiction_setup_options()
fiction_global_options()
fiction_local_options()


# don't know if this should be set globally from here or not...
set(CMAKE_CXX_VISIBILITY_PRESET hidden)

set(GIT_SHA
        "Unknown"
        CACHE STRING "SHA this build was generated from")
string(
        SUBSTRING "${GIT_SHA}"
        0
        8
        GIT_SHORT_SHA)

target_compile_features(fiction_options INTERFACE cxx_std_${CMAKE_CXX_STANDARD})

# Alias for the options target
add_library(fiction::fiction_options ALIAS fiction_options)
# Alias for the warnings target
add_library(fiction::fiction_warnings ALIAS fiction_warnings)

# Include header files
add_subdirectory(include)

# Include libraries
add_subdirectory(libs)

# Enable progress bars
if (NOT WIN32)
    option(FICTION_PROGRESS_BARS "Enable animated progress bars in command line" ON)
    if (FICTION_PROGRESS_BARS)
        target_compile_definitions(fiction_options INTERFACE PROGRESS_BARS)
    endif ()
endif ()

<<<<<<< HEAD
# Include header files
add_subdirectory(${CMAKE_CURRENT_SOURCE_DIR}/include)

# Include libraries
add_subdirectory(${CMAKE_CURRENT_SOURCE_DIR}/libs)

=======
>>>>>>> 9d1c542c
# CLI
option(FICTION_CLI "Build fiction CLI" ON)
if (FICTION_CLI)
    message(STATUS "Building fiction CLI")
    add_subdirectory(${CMAKE_CURRENT_SOURCE_DIR}/cli)
endif ()

# Experiments
option(FICTION_EXPERIMENTS "Build fiction experiments" OFF)
if (FICTION_EXPERIMENTS)
    message(STATUS "Building fiction experiments")
    add_subdirectory(${CMAKE_CURRENT_SOURCE_DIR}/experiments)
endif ()

# Python Bindings
option(FICTION_PYTHON_BINDINGS "Build fiction Python bindings" OFF)
if (FICTION_PYTHON_BINDINGS)
    message(STATUS "Building fiction Python bindings")
    add_subdirectory(${CMAKE_CURRENT_SOURCE_DIR}/bindings/)
endif ()

# Testing
option(FICTION_TEST "Build fiction tests" OFF)
if (FICTION_TEST)
    enable_testing()
    message(STATUS "Building fiction tests")
    add_subdirectory(test)
<<<<<<< HEAD
=======
endif ()

# If MSVC is being used, and ASAN is enabled, we need to set the debugger environment
# so that it behaves well with MSVC's debugger, and we can run the target from visual studio
if (MSVC)
    get_all_installable_targets(all_targets)
    message("all_targets=${all_targets}")
    set_target_properties(${all_targets} PROPERTIES VS_DEBUGGER_ENVIRONMENT "PATH=$(VC_ExecutablePath_x64);%PATH%")
endif ()

# set the startup project for the "play" button in MSVC
set_property(DIRECTORY PROPERTY VS_STARTUP_PROJECT intro)

if (CMAKE_SKIP_INSTALL_RULES)
    return()
>>>>>>> 9d1c542c
endif ()<|MERGE_RESOLUTION|>--- conflicted
+++ resolved
@@ -63,15 +63,6 @@
     endif ()
 endif ()
 
-<<<<<<< HEAD
-# Include header files
-add_subdirectory(${CMAKE_CURRENT_SOURCE_DIR}/include)
-
-# Include libraries
-add_subdirectory(${CMAKE_CURRENT_SOURCE_DIR}/libs)
-
-=======
->>>>>>> 9d1c542c
 # CLI
 option(FICTION_CLI "Build fiction CLI" ON)
 if (FICTION_CLI)
@@ -99,8 +90,6 @@
     enable_testing()
     message(STATUS "Building fiction tests")
     add_subdirectory(test)
-<<<<<<< HEAD
-=======
 endif ()
 
 # If MSVC is being used, and ASAN is enabled, we need to set the debugger environment
@@ -116,5 +105,4 @@
 
 if (CMAKE_SKIP_INSTALL_RULES)
     return()
->>>>>>> 9d1c542c
 endif ()