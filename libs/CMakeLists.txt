<<<<<<< HEAD
include(${PROJECT_SOURCE_DIR}/cmake/CheckSubmodules.cmake)

# Include alice
set(ALICE_EXAMPLES OFF CACHE BOOL "" FORCE)
set(ALICE_TEST OFF CACHE BOOL "" FORCE)
check_if_present(alice)
add_subdirectory(alice)
=======
# Include pybind11
add_subdirectory(pybind11/)

# Include alice
if (FICTION_CLI)
    set(ALICE_EXAMPLES OFF CACHE BOOL "" FORCE)
    set(ALICE_TEST OFF CACHE BOOL "" FORCE)
    add_subdirectory(alice/)
endif ()
>>>>>>> 22a6c966

# Include mockturtle
set(MOCKTURTLE_EXAMPLES OFF CACHE BOOL "" FORCE)
set(MOCKTURTLE_EXPERIMENTS OFF CACHE BOOL "" FORCE)
set(MOCKTURTLE_TEST OFF CACHE BOOL "" FORCE)
check_if_present(mockturtle)
add_subdirectory(mockturtle)
target_link_system_libraries(libfiction INTERFACE mockturtle)

# Include Catch2
if (FICTION_TEST)
    check_if_present(Catch2)
    add_subdirectory(Catch2)
endif ()

# Mugen is not available under Windows
if (NOT WIN32)
    # Option to enable Mugen
    option(FICTION_ENABLE_MUGEN "Enable the usage of Mugen, a Python3 library by Winston Haaswijk for FCN one-pass synthesis, and its dependencies" OFF)
    if (FICTION_ENABLE_MUGEN)
        target_compile_definitions(libfiction INTERFACE MUGEN)
    endif ()

    if (FICTION_ENABLE_MUGEN)

        # Apple does not need glucose because it seems to have issues there anyways
        if (NOT APPLE)
            # Build glucose-syrup-4.1-parallel if Mugen is enabled
            message(STATUS "Building glucose for Mugen")
            add_custom_command(
                    OUTPUT ${PROJECT_BINARY_DIR}/glucose-syrup
                    PRE_BUILD
                    COMMAND make
                    COMMAND mv glucose-syrup ${PROJECT_BINARY_DIR}/glucose-syrup
                    COMMAND make clean
                    WORKING_DIRECTORY ${CMAKE_CURRENT_SOURCE_DIR}/mugen/glucose-syrup-4.1/parallel/)

            # Make sure glucose's custom build commands are actually being executed
            add_custom_target(glucose_syrup
                    ALL
                    DEPENDS ${PROJECT_BINARY_DIR}/glucose-syrup)
        endif ()

        # Embedding the pybind11 interpreter
        target_link_system_libraries(libfiction INTERFACE pybind11::embed)

        configure_file(${CMAKE_CURRENT_SOURCE_DIR}/mugen/mugen_info.hpp.in utils/mugen_info.hpp)
        target_include_directories(libfiction INTERFACE ${PROJECT_BINARY_DIR}/libs/)

        message(STATUS "Mugen was enabled. Please note that it relies on the Python3 libraries 'graphviz', 'PySAT v0.1.6.dev6', and 'wrapt_timeout_decorator' to be properly installed")
    endif ()
endif ()

# Enable the usage of Z3
option(FICTION_Z3 "Find, include, and utilize the Z3 solver by Microsoft Research. It needs to be installed manually.")
if (FICTION_Z3)
    message(STATUS "Usage of the Z3 solver was enabled. Make sure that it is installed on your system!")
    list(APPEND CMAKE_MODULE_PATH "${CMAKE_SOURCE_DIR}/cmake/") # include FindZ3.cmake

    # Try to locate Z3 (minimum required version is 4.8.5 due to its performance improvements on the QBF solver)
    find_package(Z3 4.8.5)

    if (Z3_FOUND)
        # Status update
        message(STATUS "Found Z3 solver version: ${Z3_VERSION_STRING}")
        message(STATUS "Found Z3 library: ${Z3_LIBRARIES}")
        message(STATUS "Found Z3 include directories: ${Z3_CXX_INCLUDE_DIRS}")

        # Threads are used by Z3 and are, thus, required at this point
        find_package(Threads REQUIRED)

        # Compile definition to guard include files
        target_compile_definitions(libfiction INTERFACE FICTION_Z3_SOLVER)
        # Include Z3 library
        target_include_directories(libfiction INTERFACE SYSTEM ${Z3_CXX_INCLUDE_DIRS})
        # Link Z3
        target_link_system_libraries(libfiction INTERFACE ${Z3_LIBRARIES})

        # use libc++ on macOS
        if (APPLE)
            set(CMAKE_EXE_LINKER_FLAGS "${CMAKE_EXE_LINKER_FLAGS} -stdlib=libc++ -lc++abi")
        endif ()

    else ()
        message(SEND_ERROR "Z3 solver could not be detected")
    endif ()

endif ()

# If using GCC or Clang, find TBB if installed
if (CMAKE_CXX_COMPILER_ID STREQUAL "GNU" OR CMAKE_CXX_COMPILER_ID MATCHES ".*Clang")
    list(APPEND CMAKE_MODULE_PATH "${CMAKE_SOURCE_DIR}/cmake/") # include FindTBB.cmake
    find_package(TBB)
    if (TBB_FOUND)
        # If TBB version >= 2021.1 then GCC 9 and 10 do not work properly due to incompatible ABI changes
        if (${TBB_VERSION_MAJOR} GREATER_EQUAL 2021 AND CMAKE_CXX_COMPILER_ID STREQUAL "GNU")
            if (CMAKE_CXX_COMPILER_VERSION VERSION_GREATER_EQUAL 9.0.0 AND CMAKE_CXX_COMPILER_VERSION VERSION_LESS 11.0.0)
                target_compile_definitions(libfiction INTERFACE _GLIBCXX_USE_TBB_PAR_BACKEND=0)
                message(STATUS "TBB version ${TBB_VERSION_MAJOR}.${TBB_VERSION_MINOR} detected. Disabling parallel policies for GCC 9 and 10 due to incompatible interfaces.")
            else ()
                # Status update
                message(STATUS "Found TBB version: ${TBB_VERSION_MAJOR}.${TBB_VERSION_MINOR}")
                message(STATUS "Parallel STL algorithms are enabled")
            endif ()
        else ()
            # Status update
            message(STATUS "Found TBB version: ${TBB_VERSION_MAJOR}.${TBB_VERSION_MINOR}")
            message(STATUS "Parallel STL algorithms are enabled")
        endif ()

        # Include TBB
        target_include_directories(libfiction INTERFACE ${TBB_INCLUDE_DIRS})
        # Link TBB
        target_link_system_libraries(libfiction INTERFACE TBB::tbb)
    else ()
        message(STATUS "Parallel STL algorithms are disabled. If you want to use them, please install TBB and set the TBB_ROOT_DIR, TBB_INCLUDE_DIR, and TBB_LIBRARY variables accordingly.")
    endif ()
elseif (CMAKE_CXX_COMPILER_ID STREQUAL "MSVC")
    # Status update
    message(STATUS "Parallel STL algorithms are enabled on MSVC by default")
endif ()

# Include JSON by Niels Lohmann
set(JSON_BuildTests OFF CACHE INTERNAL "")
add_subdirectory(json EXCLUDE_FROM_ALL)
target_link_system_libraries(libfiction INTERFACE nlohmann_json::nlohmann_json)

# Include parallel_hashmap by Gregory Popovitch
check_if_present(parallel-hashmap)
target_include_directories(libfiction SYSTEM INTERFACE parallel-hashmap/parallel_hashmap)

# Include undirected_graph by Fabian Löschner
target_include_directories(libfiction SYSTEM INTERFACE undirected_graph/source)

# Include combinations by Howard Hinnant
target_include_directories(libfiction SYSTEM INTERFACE combinations)

# Include graph-coloring by Brian Crites
add_subdirectory(graph-coloring EXCLUDE_FROM_ALL)
target_include_directories(libfiction SYSTEM INTERFACE graph-coloring/Header)
target_link_system_libraries(libfiction INTERFACE graph-coloring)

# Include tinyXML2
set(tinyxml2_BUILD_TESTING OFF)
check_if_present(tinyxml2)
add_subdirectory(tinyxml2 EXCLUDE_FROM_ALL)
target_link_system_libraries(libfiction INTERFACE tinyxml2::tinyxml2)<|MERGE_RESOLUTION|>--- conflicted
+++ resolved
@@ -1,22 +1,15 @@
-<<<<<<< HEAD
 include(${PROJECT_SOURCE_DIR}/cmake/CheckSubmodules.cmake)
 
-# Include alice
-set(ALICE_EXAMPLES OFF CACHE BOOL "" FORCE)
-set(ALICE_TEST OFF CACHE BOOL "" FORCE)
-check_if_present(alice)
-add_subdirectory(alice)
-=======
 # Include pybind11
-add_subdirectory(pybind11/)
+add_subdirectory(pybind11)
 
 # Include alice
 if (FICTION_CLI)
     set(ALICE_EXAMPLES OFF CACHE BOOL "" FORCE)
     set(ALICE_TEST OFF CACHE BOOL "" FORCE)
-    add_subdirectory(alice/)
+    check_if_present(alice)
+    add_subdirectory(alice)
 endif ()
->>>>>>> 22a6c966
 
 # Include mockturtle
 set(MOCKTURTLE_EXAMPLES OFF CACHE BOOL "" FORCE)
