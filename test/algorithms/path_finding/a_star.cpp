//
// Created by marcel on 17.02.22.
//

#include <catch2/catch_test_macros.hpp>

#include <fiction/algorithms/path_finding/a_star.hpp>
#include <fiction/algorithms/path_finding/cost.hpp>
#include <fiction/algorithms/path_finding/distance.hpp>
#include <fiction/layouts/cartesian_layout.hpp>
#include <fiction/layouts/clocked_layout.hpp>
#include <fiction/layouts/coordinates.hpp>
#include <fiction/layouts/gate_level_layout.hpp>
#include <fiction/layouts/obstruction_layout.hpp>
#include <fiction/utils/routing_utils.hpp>

#include <cmath>

using namespace fiction;

TEST_CASE("A* on 2x2 clocked layouts", "[A*]")
{
    using clk_lyt    = clocked_layout<cartesian_layout<offset::ucoord_t>>;
    using coord_path = layout_coordinate_path<clk_lyt>;

    SECTION("2DDWave")
    {
        clk_lyt layout{{1, 1}, twoddwave_clocking<clk_lyt>()};

        SECTION("(0,0) to (1,1)")  // path of length 3
        {
            const auto path = a_star<coord_path>(layout, {{0, 0}, {1, 1}});
            const auto dist = a_star_distance(layout, {0, 0}, {1, 1});

            CHECK(path.size() == 3);
            CHECK(dist == 3);
            CHECK(path.source() == coordinate<clk_lyt>{0, 0});
            CHECK(path.target() == coordinate<clk_lyt>{1, 1});
            // path could either go east-south or south-east
            CHECK((path[1] == coordinate<clk_lyt>{1, 0} || path[1] == coordinate<clk_lyt>{0, 1}));
        }
        SECTION("(1,1) to (0,0)")  // no valid paths
        {
            const auto path = a_star<coord_path>(layout, {{1, 1}, {0, 0}});
            const auto dist = a_star_distance(layout, {1, 1}, {0, 0});

            CHECK(path.empty());
            CHECK(dist == 0);
        }
        SECTION("(0,0) to (0,0)")  // source and target are identical
        {
            const auto path = a_star<coord_path>(layout, {{0, 0}, {0, 0}});
            const auto dist = a_star_distance(layout, {0, 0}, {0, 0});

            CHECK(path.size() == 1);
            CHECK(dist == 1);
            CHECK(path.source() == coordinate<clk_lyt>{0, 0});
            CHECK(path.target() == coordinate<clk_lyt>{0, 0});
        }
    }
    SECTION("USE")
    {
        clk_lyt layout{{1, 1}, use_clocking<clk_lyt>()};

        SECTION("(0,0) to (0,1)")  // path of length 4
        {
            const auto path = a_star<coord_path>(layout, {{0, 0}, {0, 1}});
            const auto dist = a_star_distance(layout, {0, 0}, {0, 1});

            CHECK(path.size() == 4);
            CHECK(dist == 4);
            CHECK(path.source() == coordinate<clk_lyt>{0, 0});
            CHECK(path.target() == coordinate<clk_lyt>{0, 1});
            CHECK(path[1] == coordinate<clk_lyt>{1, 0});
            CHECK(path[2] == coordinate<clk_lyt>{1, 1});
        }
        SECTION("(0,0) to (0,0)")  // source and target are identical
        {
            const auto path = a_star<coord_path>(layout, {{0, 0}, {0, 0}});
            const auto dist = a_star_distance(layout, {0, 0}, {0, 0});

            CHECK(path.size() == 1);
            CHECK(dist == 1);
            CHECK(path.source() == coordinate<clk_lyt>{0, 0});
            CHECK(path.target() == coordinate<clk_lyt>{0, 0});
        }
    }
}

TEST_CASE("A* on 4x4 clocked layouts", "[A*]")
{
    using clk_lyt    = clocked_layout<cartesian_layout<offset::ucoord_t>>;
    using coord_path = layout_coordinate_path<clk_lyt>;

    SECTION("2DDWave")
    {
        clk_lyt layout{{3, 3}, twoddwave_clocking<clk_lyt>()};

        SECTION("(0,0) to (3,3) without obstruction")  // path of length 7
        {
            const auto path = a_star<coord_path>(layout, {{0, 0}, {3, 3}});

            CHECK(path.size() == 7);
            CHECK(path.source() == coordinate<clk_lyt>{0, 0});
            CHECK(path.target() == coordinate<clk_lyt>{3, 3});
        }
    }
    SECTION("USE")
    {
        clk_lyt layout{{3, 3}, use_clocking<clk_lyt>()};

        SECTION("(0,0) to (3,3) without obstruction")  // path of length 7
        {
            const auto path = a_star<coord_path>(layout, {{0, 0}, {3, 3}});

            CHECK(path.size() == 7);
            CHECK(path.source() == coordinate<clk_lyt>{0, 0});
            CHECK(path.target() == coordinate<clk_lyt>{3, 3});
        }
    }
}

TEST_CASE("A* on 4x4 gate-level layouts with coordinate obstruction", "[A*]")
{
    using gate_lyt   = gate_level_layout<clocked_layout<cartesian_layout<offset::ucoord_t>>>;
    using coord_path = layout_coordinate_path<gate_lyt>;

    SECTION("2DDWave")
    {
        gate_lyt layout{{3, 3}, twoddwave_clocking<gate_lyt>()};

        SECTION("(0,0) to (3,3) with coordinate obstruction")  // path of length 7
        {
            obstruction_layout obstr_lyt{layout};

            // create some PIs as obstruction
            obstr_lyt.create_pi("obstruction", {3, 0});
            obstr_lyt.create_pi("obstruction", {3, 1});
            obstr_lyt.create_pi("obstruction", {1, 2});
            obstr_lyt.create_pi("obstruction", {2, 2});
            // effectively blocking (3,2) as well

            const auto path = a_star<coord_path>(obstr_lyt, {{0, 0}, {3, 3}});  // only one path possible

            CHECK(path.size() == 7);
            CHECK(path.source() == coordinate<gate_lyt>{0, 0});
            CHECK(path.target() == coordinate<gate_lyt>{3, 3});
            CHECK(path[1] == coordinate<gate_lyt>{0, 1});
            CHECK(path[2] == coordinate<gate_lyt>{0, 2});
            CHECK(path[3] == coordinate<gate_lyt>{0, 3});
            CHECK(path[4] == coordinate<gate_lyt>{1, 3});
            CHECK(path[5] == coordinate<gate_lyt>{2, 3});
        }
    }
    SECTION("USE")
    {
        gate_lyt layout{{3, 3}, use_clocking<gate_lyt>()};

        SECTION("(0,0) to (3,3) with coordinate obstruction")  // path of length 7
        {
            obstruction_layout obstr_lyt{layout};

            // create a PI as obstruction
            obstr_lyt.create_pi("obstruction", {3, 0});  // blocks 3 paths

            const auto path = a_star<coord_path>(obstr_lyt, {{0, 0}, {3, 3}});  // only one path possible

            CHECK(path.size() == 7);
            CHECK(path.source() == coordinate<gate_lyt>{0, 0});
            CHECK(path.target() == coordinate<gate_lyt>{3, 3});
            CHECK(path[1] == coordinate<gate_lyt>{1, 0});
            CHECK(path[2] == coordinate<gate_lyt>{1, 1});
            CHECK(path[3] == coordinate<gate_lyt>{1, 2});
            CHECK(path[4] == coordinate<gate_lyt>{2, 2});
            CHECK(path[5] == coordinate<gate_lyt>{3, 2});
        }
    }
}

TEST_CASE("A* on 4x4 gate-level layouts with connection obstruction", "[A*]")
{
    using gate_lyt   = gate_level_layout<clocked_layout<cartesian_layout<offset::ucoord_t>>>;
    using coord_path = layout_coordinate_path<gate_lyt>;

    SECTION("2DDWave")
    {
        gate_lyt layout{{3, 3}, twoddwave_clocking<gate_lyt>()};

        SECTION("(0,0) to (3,3) with connection obstruction")  // path of length 7
        {
            obstruction_layout obstr_lyt{layout};

            // create some connection obstructions
            obstr_lyt.obstruct_connection({0, 0}, {1, 0});
            obstr_lyt.obstruct_connection({0, 1}, {1, 1});
            obstr_lyt.obstruct_connection({0, 2}, {1, 2});
            // leaving only one valid path via (0,4)

            const auto path = a_star<coord_path>(obstr_lyt, {{0, 0}, {3, 3}});  // only one path possible

            CHECK(path.size() == 7);
            CHECK(path.source() == coordinate<gate_lyt>{0, 0});
            CHECK(path.target() == coordinate<gate_lyt>{3, 3});
            CHECK(path[1] == coordinate<gate_lyt>{0, 1});
            CHECK(path[2] == coordinate<gate_lyt>{0, 2});
            CHECK(path[3] == coordinate<gate_lyt>{0, 3});
            CHECK(path[4] == coordinate<gate_lyt>{1, 3});
            CHECK(path[5] == coordinate<gate_lyt>{2, 3});
        }
    }
    SECTION("USE")
    {
        gate_lyt layout{{3, 3}, use_clocking<gate_lyt>()};

        SECTION("(0,0) to (3,3) with connection obstruction")  // path of length 7
        {
            obstruction_layout obstr_lyt{layout};

            // create a PI as obstruction
            obstr_lyt.obstruct_connection({2, 0}, {3, 0});  // blocks 3 paths

            const auto path = a_star<coord_path>(obstr_lyt, {{0, 0}, {3, 3}});  // only one path possible

            CHECK(path.size() == 7);
            CHECK(path.source() == coordinate<gate_lyt>{0, 0});
            CHECK(path.target() == coordinate<gate_lyt>{3, 3});
            CHECK(path[1] == coordinate<gate_lyt>{1, 0});
            CHECK(path[2] == coordinate<gate_lyt>{1, 1});
            CHECK(path[3] == coordinate<gate_lyt>{1, 2});
            CHECK(path[4] == coordinate<gate_lyt>{2, 2});
            CHECK(path[5] == coordinate<gate_lyt>{3, 2});
        }
    }
}

TEST_CASE("A* on 10x10 clocked layouts with varying distance functions", "[A*]")
{
    using clk_lyt    = clocked_layout<cartesian_layout<offset::ucoord_t>>;
    using coord_path = layout_coordinate_path<clk_lyt>;

    SECTION("Manhattan distance")
    {
        SECTION("RES")
        {
            clk_lyt layout{{9, 9}, res_clocking<clk_lyt>()};

            SECTION("(0,0) to (9,9) without obstruction")  // path of length 19
            {
                const auto path =
                    a_star<coord_path, clk_lyt>(layout, {{0, 0}, {9, 9}}, manhattan_distance_functor<clk_lyt>());

                CHECK(path.size() == 19);
                CHECK(path.source() == coordinate<clk_lyt>{0, 0});
                CHECK(path.target() == coordinate<clk_lyt>{9, 9});
            }
        }
        SECTION("ESP")
        {
            clk_lyt layout{{9, 9}, esr_clocking<clk_lyt>()};

            SECTION("(0,0) to (9,9) without obstruction")  // path of length 19
            {
                const auto path = a_star<coord_path>(layout, {{0, 0}, {9, 9}}, manhattan_distance_functor<clk_lyt>());

                CHECK(path.size() == 19);
                CHECK(path.source() == coordinate<clk_lyt>{0, 0});
                CHECK(path.target() == coordinate<clk_lyt>{9, 9});
            }
        }
    }
    SECTION("Euclidean distance")
    {
        SECTION("RES")
        {
            clk_lyt layout{{9, 9}, res_clocking<clk_lyt>()};

            SECTION("(0,0) to (9,9) without obstruction")  // path of length 19
            {
                const auto path =
                    a_star<coord_path, clk_lyt>(layout, {{0, 0}, {9, 9}}, euclidean_distance_functor<clk_lyt>());

                CHECK(path.size() == 19);
                CHECK(path.source() == coordinate<clk_lyt>{0, 0});
                CHECK(path.target() == coordinate<clk_lyt>{9, 9});
            }
        }
        SECTION("ESP")
        {
            clk_lyt layout{{9, 9}, esr_clocking<clk_lyt>()};

            SECTION("(0,0) to (9,9) without obstruction")  // path of length 19
            {
                const auto path = a_star<coord_path>(layout, {{0, 0}, {9, 9}}, euclidean_distance_functor<clk_lyt>());

                CHECK(path.size() == 19);
                CHECK(path.source() == coordinate<clk_lyt>{0, 0});
                CHECK(path.target() == coordinate<clk_lyt>{9, 9});
            }
        }
    }
}

<<<<<<< HEAD
TEST_CASE("4x4 clocked layouts with varying cost functions", "[A*]")
=======
TEST_CASE("A* on 4x4 clocked layouts with varying cost functions", "[A*]")
>>>>>>> 1c9dd458
{
    using clk_lyt    = clocked_layout<cartesian_layout<offset::ucoord_t>>;
    using coord_path = layout_coordinate_path<clk_lyt>;

    clk_lyt layout{{3, 3}, use_clocking<clk_lyt>()};

    SECTION("Unit cost")
    {
        const auto path = a_star<coord_path, clk_lyt>(layout, {{0, 0}, {3, 3}}, manhattan_distance_functor<clk_lyt>(),
                                                      unit_cost_functor<clk_lyt>());

        CHECK(path.size() == 7);
        CHECK(path.source() == coordinate<clk_lyt>{0, 0});
        CHECK(path.target() == coordinate<clk_lyt>{3, 3});
    }
    SECTION("Random cost")
    {
        const auto path = a_star<coord_path, clk_lyt>(layout, {{0, 0}, {3, 3}}, manhattan_distance_functor<clk_lyt>(),
                                                      random_cost_functor<clk_lyt>());

        CHECK(path.size() == 7);
        CHECK(path.source() == coordinate<clk_lyt>{0, 0});
        CHECK(path.target() == coordinate<clk_lyt>{3, 3});
    }
}

<<<<<<< HEAD
TEST_CASE("A* path finding with the A* distance functor (don't do this!)", "[A*]")
=======
TEST_CASE("A* on A* path finding with the A* distance functor (don't do this!)", "[A*]")
>>>>>>> 1c9dd458
{
    using clk_lyt    = clocked_layout<cartesian_layout<offset::ucoord_t>>;
    using coord_path = layout_coordinate_path<clk_lyt>;

    SECTION("2DDWave")
    {
        clk_lyt layout{{3, 3}, twoddwave_clocking<clk_lyt>()};

        SECTION("(0,0) to (3,3) without obstruction")  // path of length 7
        {
            const auto path = a_star<coord_path>(layout, {{0, 0}, {3, 3}}, a_star_distance_functor<clk_lyt>());

            CHECK(path.size() == 7);
            CHECK(path.source() == coordinate<clk_lyt>{0, 0});
            CHECK(path.target() == coordinate<clk_lyt>{3, 3});
        }
    }
    SECTION("USE")
    {
        clk_lyt layout{{3, 3}, use_clocking<clk_lyt>()};

        SECTION("(0,0) to (3,3) without obstruction")  // path of length 7
        {
            const auto path = a_star<coord_path>(layout, {{0, 0}, {3, 3}}, a_star_distance_functor<clk_lyt>());

            CHECK(path.size() == 7);
            CHECK(path.source() == coordinate<clk_lyt>{0, 0});
            CHECK(path.target() == coordinate<clk_lyt>{3, 3});
        }
    }
}<|MERGE_RESOLUTION|>--- conflicted
+++ resolved
@@ -300,11 +300,7 @@
     }
 }
 
-<<<<<<< HEAD
-TEST_CASE("4x4 clocked layouts with varying cost functions", "[A*]")
-=======
 TEST_CASE("A* on 4x4 clocked layouts with varying cost functions", "[A*]")
->>>>>>> 1c9dd458
 {
     using clk_lyt    = clocked_layout<cartesian_layout<offset::ucoord_t>>;
     using coord_path = layout_coordinate_path<clk_lyt>;
@@ -331,11 +327,7 @@
     }
 }
 
-<<<<<<< HEAD
 TEST_CASE("A* path finding with the A* distance functor (don't do this!)", "[A*]")
-=======
-TEST_CASE("A* on A* path finding with the A* distance functor (don't do this!)", "[A*]")
->>>>>>> 1c9dd458
 {
     using clk_lyt    = clocked_layout<cartesian_layout<offset::ucoord_t>>;
     using coord_path = layout_coordinate_path<clk_lyt>;
