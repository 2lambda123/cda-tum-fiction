//
// Created by marcel on 25.05.21.
//

#include "catch.hpp"
#include "utils/blueprints/network_blueprints.hpp"
#include "utils/equivalence_checking.hpp"

#include <fiction/algorithms/fanout_substitution.hpp>
#include <fiction/algorithms/network_balancing.hpp>
#include <fiction/networks/topology_network.hpp>
#include <fiction/utils/debug/network_writer.hpp>

#include <kitty/dynamic_truth_table.hpp>
#include <mockturtle/networks/aig.hpp>

#include <type_traits>

using namespace fiction;

template <typename Ntk>
void substitute(const Ntk& ntk, const fanout_substitution_params ps, const uint32_t size)
{
    const auto substituted = fanout_substitution<topology_network>(ntk, ps);

    CHECK(substituted.size() == size);
    CHECK(is_fanout_substituted(substituted, ps));

    check_eq(ntk, substituted);
}

<<<<<<< HEAD
TEST_CASE("Name conservation", "[algorithms]")
{
    auto maj = blueprints::maj1_network<mockturtle::names_view<mockturtle::mig_network>>();
    maj.set_network_name("maj");

    const auto substituted_maj = fanout_substitution<mockturtle::names_view<fiction::topology_network>>(maj);

    // network name
    CHECK(substituted_maj.get_network_name() == "maj");

    // PI names
    CHECK(substituted_maj.get_name(substituted_maj.make_signal(2)) == "a");
    CHECK(substituted_maj.get_name(substituted_maj.make_signal(3)) == "b");
    CHECK(substituted_maj.get_name(substituted_maj.make_signal(4)) == "c");

    // PO names
    CHECK(substituted_maj.get_output_name(0) == "f");
}

TEST_CASE("Simple fanout substitution", "[algorithms]")
=======
TEST_CASE("Simple fanout substitution", "[fanout-substitution]")
>>>>>>> c600dd2e
{
    const auto top = blueprints::multi_output_and_network<topology_network>();

    fanout_substitution_params ps_depth{fanout_substitution_params::substitution_strategy::DEPTH};
    fanout_substitution_params ps_breadth{fanout_substitution_params::substitution_strategy::BREADTH};

    substitute(top, ps_depth, top.size() + 3);
    substitute(top, ps_breadth, top.size() + 3);
}

TEST_CASE("Complex fanout substitution", "[fanout-substitution]")
{
    const auto top = blueprints::maj4_network<topology_network>();
    CHECK(!is_fanout_substituted(top));

    fanout_substitution_params ps_depth{fanout_substitution_params::substitution_strategy::DEPTH};
    fanout_substitution_params ps_breadth{fanout_substitution_params::substitution_strategy::BREADTH};

    substitute(top, ps_depth, top.size() + 7);

    const auto aig = blueprints::maj4_network<mockturtle::aig_network>();
    CHECK(!is_fanout_substituted(aig));
    substitute(aig, ps_depth, aig.size() + 41);
    substitute(aig, ps_breadth, aig.size() + 41);
}

TEST_CASE("Degree and threshold in fanout substitution", "[fanout-substitution]")
{
    const auto aig = blueprints::maj4_network<mockturtle::aig_network>();

    fanout_substitution_params ps_31{fanout_substitution_params::substitution_strategy::BREADTH, 3, 1};
    fanout_substitution_params ps_22{fanout_substitution_params::substitution_strategy::DEPTH, 2, 2};

    substitute(aig, ps_31, aig.size() + 35);
    substitute(aig, ps_22, aig.size() + 34);
}

TEST_CASE("Consistent network size after multiple fanout substitutions", "[fanout-substitution]")
{
    const auto aig = blueprints::maj4_network<mockturtle::aig_network>();

    auto substituted = fanout_substitution<topology_network>(aig);

    auto subsubsubsubstituted = fanout_substitution<topology_network>(
        fanout_substitution<topology_network>(fanout_substitution<topology_network>(substituted)));

    CHECK(substituted.size() == subsubsubsubstituted.size());
}

TEST_CASE("Consistent fanout substitution after balancing", "[fanout-substitution]")
{
    const auto aig = blueprints::maj4_network<mockturtle::aig_network>();

    auto substituted = fanout_substitution<topology_network>(aig);

    CHECK(is_fanout_substituted(substituted));
    auto balanced = network_balancing<topology_network>(substituted);
    CHECK(is_fanout_substituted(balanced));

    auto top = blueprints::fanout_substitution_corner_case_network<topology_network>();

    auto substituted_top = fanout_substitution<topology_network>(top);
    CHECK(is_fanout_substituted(substituted_top));
    auto balanced_top = network_balancing<topology_network>(substituted_top);
    CHECK(is_fanout_substituted(balanced_top));
}<|MERGE_RESOLUTION|>--- conflicted
+++ resolved
@@ -29,8 +29,8 @@
     check_eq(ntk, substituted);
 }
 
-<<<<<<< HEAD
-TEST_CASE("Name conservation", "[algorithms]")
+
+TEST_CASE("Name conservation", "[fanout-substitution]")
 {
     auto maj = blueprints::maj1_network<mockturtle::names_view<mockturtle::mig_network>>();
     maj.set_network_name("maj");
@@ -49,10 +49,7 @@
     CHECK(substituted_maj.get_output_name(0) == "f");
 }
 
-TEST_CASE("Simple fanout substitution", "[algorithms]")
-=======
 TEST_CASE("Simple fanout substitution", "[fanout-substitution]")
->>>>>>> c600dd2e
 {
     const auto top = blueprints::multi_output_and_network<topology_network>();
 
