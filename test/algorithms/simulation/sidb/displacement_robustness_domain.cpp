--- conflicted
+++ resolved
@@ -45,16 +45,8 @@
     displacement_robustness_domain_params<cell<sidb_cell_clk_lyt_siqad>> params{};
     params.displacement_variations                  = {1, 1};
     params.operational_params.simulation_parameters = sidb_simulation_parameters{2, -0.28};
-<<<<<<< HEAD
-
-    params.operational_params.bdl_wire_params.threshold_bdl_interdistance       = 2.0;
-    params.operational_params.bdl_wire_params.params_bdl_pairs.maximum_distance = 2.0;
-    params.operational_params.bdl_wire_params.params_bdl_pairs.minimum_distance = 0.2;
-
-=======
     params.operational_params.input_bdl_iterator_params.bdl_pairs_params.maximum_distance = 2.0;
     params.operational_params.input_bdl_iterator_params.bdl_pairs_params.minimum_distance = 0.2;
->>>>>>> 2541fdbc
     params.fixed_sidbs                              = {{0, 0, 1},  {2, 1, 1},  {20, 0, 1}, {18, 1, 1}, {14, 3, 1},
                                                        {16, 2, 1}, {10, 7, 0}, {10, 6, 0}, {10, 9, 1}, {4, 2, 1}};
     params.percentage_of_analyzed_displaced_layouts = 0.1;
@@ -84,13 +76,8 @@
         params.displacement_variations = {0, 2};
         params.dimer_policy            = displacement_robustness_domain_params<
                        cell<sidb_cell_clk_lyt_siqad>>::dimer_displacement_policy::STAY_ON_ORIGINAL_DIMER;
-<<<<<<< HEAD
-        params.operational_params.bdl_wire_params.params_bdl_pairs.maximum_distance = 3.0;
-        params.operational_params.bdl_wire_params.params_bdl_pairs.minimum_distance = 0.2;
-=======
         params.operational_params.input_bdl_iterator_params.bdl_pairs_params.maximum_distance = 3.0;
         params.operational_params.input_bdl_iterator_params.bdl_pairs_params.minimum_distance = 0.2;
->>>>>>> 2541fdbc
 
         const auto robustness_domain =
             determine_displacement_robustness_domain(lyt, std::vector<tt>{create_and_tt()}, params, &stats);
@@ -113,13 +100,8 @@
         displacement_robustness_domain_params<cell<sidb_cell_clk_lyt_siqad>> params{};
         params.displacement_variations                  = {1, 0};
         params.operational_params.simulation_parameters = sidb_simulation_parameters{2, -0.28};
-<<<<<<< HEAD
-        params.operational_params.bdl_wire_params.params_bdl_pairs.maximum_distance = 2.0;
-        params.operational_params.bdl_wire_params.params_bdl_pairs.minimum_distance = 0.2;
-=======
-        params.operational_params.input_bdl_iterator_params.bdl_pairs_params.maximum_distance = 2.0;
-        params.operational_params.input_bdl_iterator_params.bdl_pairs_params.minimum_distance = 0.2;
->>>>>>> 2541fdbc
+        params.operational_params.input_bdl_iterator_params.bdl_pairs_params.maximum_distance = 2.0;
+        params.operational_params.input_bdl_iterator_params.bdl_pairs_params.minimum_distance = 0.2;
 
         const auto result =
             determine_probability_of_fabricating_operational_gate(lyt, std::vector<tt>{create_and_tt()}, params, 0.3);
@@ -138,14 +120,8 @@
         displacement_robustness_domain_params<cell<sidb_cell_clk_lyt_siqad>> params{};
         params.displacement_variations                  = {1, 0};
         params.operational_params.simulation_parameters = sidb_simulation_parameters{2, -0.32};
-<<<<<<< HEAD
-        params.operational_params.bdl_wire_params.params_bdl_pairs.maximum_distance = 2.0;
-        params.operational_params.bdl_wire_params.params_bdl_pairs.minimum_distance = 0.2;
-        params.operational_params.bdl_wire_params.threshold_bdl_interdistance       = 2.5;
-=======
-        params.operational_params.input_bdl_iterator_params.bdl_pairs_params.maximum_distance = 2.0;
-        params.operational_params.input_bdl_iterator_params.bdl_pairs_params.minimum_distance = 0.2;
->>>>>>> 2541fdbc
+        params.operational_params.input_bdl_iterator_params.bdl_pairs_params.maximum_distance = 2.0;
+        params.operational_params.input_bdl_iterator_params.bdl_pairs_params.minimum_distance = 0.2;
         params.analysis_mode =
             displacement_robustness_domain_params<cell<sidb_cell_clk_lyt_siqad>>::displacement_analysis_mode::RANDOM;
         params.percentage_of_analyzed_displaced_layouts = 0.1;
@@ -166,13 +142,8 @@
         displacement_robustness_domain_params<cell<sidb_cell_clk_lyt_siqad>> params{};
         params.displacement_variations                  = {0, 1};
         params.operational_params.simulation_parameters = sidb_simulation_parameters{2, -0.32};
-<<<<<<< HEAD
-        params.operational_params.bdl_wire_params.params_bdl_pairs.maximum_distance = 2.0;
-        params.operational_params.bdl_wire_params.params_bdl_pairs.minimum_distance = 0.2;
-=======
-        params.operational_params.input_bdl_iterator_params.bdl_pairs_params.maximum_distance = 2.0;
-        params.operational_params.input_bdl_iterator_params.bdl_pairs_params.minimum_distance = 0.2;
->>>>>>> 2541fdbc
+        params.operational_params.input_bdl_iterator_params.bdl_pairs_params.maximum_distance = 2.0;
+        params.operational_params.input_bdl_iterator_params.bdl_pairs_params.minimum_distance = 0.2;
         params.dimer_policy = displacement_robustness_domain_params<
             cell<sidb_cell_clk_lyt_siqad>>::dimer_displacement_policy::STAY_ON_ORIGINAL_DIMER;
         params.analysis_mode = displacement_robustness_domain_params<
@@ -203,16 +174,8 @@
         displacement_robustness_domain_params<cell<sidb_cell_clk_lyt_siqad>> params{};
         params.displacement_variations                  = {1, 0};
         params.operational_params.simulation_parameters = sidb_simulation_parameters{2, -0.32};
-<<<<<<< HEAD
-
-        params.operational_params.bdl_wire_params.threshold_bdl_interdistance       = 2.0;
-        params.operational_params.bdl_wire_params.params_bdl_pairs.maximum_distance = 2.0;
-        params.operational_params.bdl_wire_params.params_bdl_pairs.minimum_distance = 0.2;
-
-=======
-        params.operational_params.input_bdl_iterator_params.bdl_pairs_params.maximum_distance = 2.0;
-        params.operational_params.input_bdl_iterator_params.bdl_pairs_params.minimum_distance = 0.2;
->>>>>>> 2541fdbc
+        params.operational_params.input_bdl_iterator_params.bdl_pairs_params.maximum_distance = 2.0;
+        params.operational_params.input_bdl_iterator_params.bdl_pairs_params.minimum_distance = 0.2;
         params.dimer_policy = displacement_robustness_domain_params<
             cell<sidb_cell_clk_lyt_siqad>>::dimer_displacement_policy::STAY_ON_ORIGINAL_DIMER;
         params.analysis_mode = displacement_robustness_domain_params<
@@ -228,13 +191,8 @@
         displacement_robustness_domain_params<cell<sidb_cell_clk_lyt_siqad>> params{};
         params.displacement_variations                  = {1, 0};
         params.operational_params.simulation_parameters = sidb_simulation_parameters{2, -0.32};
-<<<<<<< HEAD
-        params.operational_params.bdl_wire_params.params_bdl_pairs.maximum_distance = 2.0;
-        params.operational_params.bdl_wire_params.params_bdl_pairs.minimum_distance = 0.2;
-=======
-        params.operational_params.input_bdl_iterator_params.bdl_pairs_params.maximum_distance = 2.0;
-        params.operational_params.input_bdl_iterator_params.bdl_pairs_params.minimum_distance = 0.2;
->>>>>>> 2541fdbc
+        params.operational_params.input_bdl_iterator_params.bdl_pairs_params.maximum_distance = 2.0;
+        params.operational_params.input_bdl_iterator_params.bdl_pairs_params.minimum_distance = 0.2;
 
         const auto result =
             determine_probability_of_fabricating_operational_gate(lyt, std::vector<tt>{create_id_tt()}, params, 0.0);
@@ -246,13 +204,8 @@
         displacement_robustness_domain_params<cell<sidb_cell_clk_lyt_siqad>> params{};
         params.displacement_variations                  = {0, 1};
         params.operational_params.simulation_parameters = sidb_simulation_parameters{2, -0.32};
-<<<<<<< HEAD
-        params.operational_params.bdl_wire_params.params_bdl_pairs.maximum_distance = 2.0;
-        params.operational_params.bdl_wire_params.params_bdl_pairs.minimum_distance = 0.2;
-=======
-        params.operational_params.input_bdl_iterator_params.bdl_pairs_params.maximum_distance = 2.0;
-        params.operational_params.input_bdl_iterator_params.bdl_pairs_params.minimum_distance = 0.2;
->>>>>>> 2541fdbc
+        params.operational_params.input_bdl_iterator_params.bdl_pairs_params.maximum_distance = 2.0;
+        params.operational_params.input_bdl_iterator_params.bdl_pairs_params.minimum_distance = 0.2;
 
         const auto result =
             determine_probability_of_fabricating_operational_gate(lyt, std::vector<tt>{create_id_tt()}, params, 0.0);
@@ -272,13 +225,8 @@
         displacement_robustness_domain_params<cell<sidb_cell_clk_lyt>> params{};
         params.displacement_variations                  = {0, 1};
         params.operational_params.simulation_parameters = sidb_simulation_parameters{2, -0.32};
-<<<<<<< HEAD
-        params.operational_params.bdl_wire_params.params_bdl_pairs.maximum_distance = 2.0;
-        params.operational_params.bdl_wire_params.params_bdl_pairs.minimum_distance = 0.2;
-=======
-        params.operational_params.input_bdl_iterator_params.bdl_pairs_params.maximum_distance = 2.0;
-        params.operational_params.input_bdl_iterator_params.bdl_pairs_params.minimum_distance = 0.2;
->>>>>>> 2541fdbc
+        params.operational_params.input_bdl_iterator_params.bdl_pairs_params.maximum_distance = 2.0;
+        params.operational_params.input_bdl_iterator_params.bdl_pairs_params.minimum_distance = 0.2;
         params.dimer_policy = displacement_robustness_domain_params<
             cell<sidb_cell_clk_lyt>>::dimer_displacement_policy::STAY_ON_ORIGINAL_DIMER;
         params.analysis_mode =
@@ -309,13 +257,8 @@
         displacement_robustness_domain_params<cell<sidb_cell_clk_lyt>> params{};
         params.displacement_variations                  = {1, 0};
         params.operational_params.simulation_parameters = sidb_simulation_parameters{2, -0.32};
-<<<<<<< HEAD
-        params.operational_params.bdl_wire_params.params_bdl_pairs.maximum_distance = 2.0;
-        params.operational_params.bdl_wire_params.params_bdl_pairs.minimum_distance = 0.2;
-=======
-        params.operational_params.input_bdl_iterator_params.bdl_pairs_params.maximum_distance = 2.0;
-        params.operational_params.input_bdl_iterator_params.bdl_pairs_params.minimum_distance = 0.2;
->>>>>>> 2541fdbc
+        params.operational_params.input_bdl_iterator_params.bdl_pairs_params.maximum_distance = 2.0;
+        params.operational_params.input_bdl_iterator_params.bdl_pairs_params.minimum_distance = 0.2;
         params.dimer_policy = displacement_robustness_domain_params<
             cell<sidb_cell_clk_lyt>>::dimer_displacement_policy::STAY_ON_ORIGINAL_DIMER;
         params.analysis_mode =
@@ -331,13 +274,8 @@
         displacement_robustness_domain_params<cell<sidb_cell_clk_lyt>> params{};
         params.displacement_variations                  = {1, 0};
         params.operational_params.simulation_parameters = sidb_simulation_parameters{2, -0.32};
-<<<<<<< HEAD
-        params.operational_params.bdl_wire_params.params_bdl_pairs.maximum_distance = 2.0;
-        params.operational_params.bdl_wire_params.params_bdl_pairs.minimum_distance = 0.2;
-=======
-        params.operational_params.input_bdl_iterator_params.bdl_pairs_params.maximum_distance = 2.0;
-        params.operational_params.input_bdl_iterator_params.bdl_pairs_params.minimum_distance = 0.2;
->>>>>>> 2541fdbc
+        params.operational_params.input_bdl_iterator_params.bdl_pairs_params.maximum_distance = 2.0;
+        params.operational_params.input_bdl_iterator_params.bdl_pairs_params.minimum_distance = 0.2;
 
         const auto result = determine_probability_of_fabricating_operational_gate(
             lyt_offset, std::vector<tt>{create_id_tt()}, params, 0.0);
@@ -349,13 +287,8 @@
         displacement_robustness_domain_params<cell<sidb_cell_clk_lyt>> params{};
         params.displacement_variations                  = {0, 1};
         params.operational_params.simulation_parameters = sidb_simulation_parameters{2, -0.32};
-<<<<<<< HEAD
-        params.operational_params.bdl_wire_params.params_bdl_pairs.maximum_distance = 2.0;
-        params.operational_params.bdl_wire_params.params_bdl_pairs.minimum_distance = 0.2;
-=======
-        params.operational_params.input_bdl_iterator_params.bdl_pairs_params.maximum_distance = 2.0;
-        params.operational_params.input_bdl_iterator_params.bdl_pairs_params.minimum_distance = 0.2;
->>>>>>> 2541fdbc
+        params.operational_params.input_bdl_iterator_params.bdl_pairs_params.maximum_distance = 2.0;
+        params.operational_params.input_bdl_iterator_params.bdl_pairs_params.minimum_distance = 0.2;
 
         const auto result = determine_probability_of_fabricating_operational_gate(
             lyt_offset, std::vector<tt>{create_id_tt()}, params, 0.0);
