//
// Created by Jan Drewniok on 02.02.23.
//

#include <catch2/catch_template_test_macros.hpp>
#include <catch2/matchers/catch_matchers_floating_point.hpp>

#include <fiction/algorithms/simulation/sidb/quickexact.hpp>
#include <fiction/algorithms/simulation/sidb/quicksim.hpp>
#include <fiction/algorithms/simulation/sidb/sidb_simulation_engine.hpp>
#include <fiction/algorithms/simulation/sidb/sidb_simulation_parameters.hpp>
#include <fiction/algorithms/simulation/sidb/sidb_simulation_result.hpp>
#include <fiction/algorithms/simulation/sidb/time_to_solution.hpp>
#include <fiction/technology/physical_constants.hpp>
#include <fiction/traits.hpp>
#include <fiction/types.hpp>

#include <cmath>
#include <cstdlib>
#include <limits>
#include <vector>

using namespace fiction;

// Test 1: Basic time-to-solution test with different layout types
TEMPLATE_TEST_CASE("Basic time-to-solution test with varying layouts", "[time-to-solution]",
                   sidb_100_cell_clk_lyt_siqad, cds_sidb_100_cell_clk_lyt_siqad)
{
    TestType lyt{};

    SECTION("layout with no SiDB placed")
    {
        const sidb_simulation_parameters params{2, -0.30};
        const quicksim_params            quicksim_params{params};
        time_to_solution_stats           tts_stat_quickexact{};
        const time_to_solution_params    tts_params_quickexact{exact_sidb_simulation_engine::QUICKEXACT};
        time_to_solution<TestType>(lyt, quicksim_params, tts_params_quickexact, &tts_stat_quickexact);

        CHECK(tts_stat_quickexact.algorithm == "QuickExact");
        CHECK_THAT(tts_stat_quickexact.acc, Catch::Matchers::WithinAbs(0.0, 0.00001));
        CHECK_THAT(tts_stat_quickexact.time_to_solution,
                   Catch::Matchers::WithinAbs(std::numeric_limits<double>::max(), 0.00001));
        CHECK(tts_stat_quickexact.mean_single_runtime > 0.0);

        time_to_solution_stats        tts_stat_clustercomplete{};
        const time_to_solution_params tts_params_clustercomplete{exhaustive_sidb_simulation_engine::CLUSTERCOMPLETE};
        time_to_solution<TestType>(lyt, quicksim_params, tts_params_clustercomplete, &tts_stat_clustercomplete);

        CHECK(tts_stat_clustercomplete.algorithm == "ClusterComplete");
        CHECK_THAT(tts_stat_clustercomplete.acc, Catch::Matchers::WithinAbs(0.0, 0.00001));
        CHECK_THAT(tts_stat_clustercomplete.time_to_solution,
                   Catch::Matchers::WithinAbs(std::numeric_limits<double>::max(), 0.00001));
        CHECK(tts_stat_clustercomplete.mean_single_runtime > 0.0);

        time_to_solution_stats        tts_stat_exgs{};
        const time_to_solution_params tts_params_exgs{exact_sidb_simulation_engine::EXGS};
        time_to_solution<TestType>(lyt, quicksim_params, tts_params_exgs, &tts_stat_exgs);

        CHECK(tts_stat_exgs.algorithm == "ExGS");
        CHECK_THAT(tts_stat_exgs.acc, Catch::Matchers::WithinAbs(0.0, 0.00001));
        CHECK_THAT(tts_stat_exgs.time_to_solution,
                   Catch::Matchers::WithinAbs(std::numeric_limits<double>::max(), 0.00001));
        CHECK(tts_stat_exgs.mean_single_runtime > 0.0);
    }

    SECTION("layout with seven SiDBs placed")
    {
        // layout should not have positively charged SiDBs since QuickSim is a two-state simulator at the moment.
        lyt.assign_cell_type({1, 3, 0}, TestType::cell_type::NORMAL);
        lyt.assign_cell_type({3, 3, 0}, TestType::cell_type::NORMAL);
        lyt.assign_cell_type({5, 3, 0}, TestType::cell_type::NORMAL);
        lyt.assign_cell_type({10, 3, 0}, TestType::cell_type::NORMAL);
        lyt.assign_cell_type({12, 3, 0}, TestType::cell_type::NORMAL);

        const sidb_simulation_parameters params{2, -0.30};
        const quicksim_params            quicksim_params{params};

<<<<<<< HEAD
=======
        const time_to_solution_params tts_params_exgs{exact_sidb_simulation_engine::EXGS};
>>>>>>> 18bafd25
        time_to_solution_stats        tts_stat_exgs{};
        const time_to_solution_params tts_params_exgs{exhaustive_sidb_simulation_engine::EXGS};
        time_to_solution<TestType>(lyt, quicksim_params, tts_params_exgs, &tts_stat_exgs);

        CHECK(tts_stat_exgs.acc == 100.0);
        CHECK(tts_stat_exgs.time_to_solution > 0.0);
        CHECK(tts_stat_exgs.mean_single_runtime > 0.0);

        time_to_solution_stats        tts_stat_quickexact{};
        const time_to_solution_params tts_params{exact_sidb_simulation_engine::QUICKEXACT};
        time_to_solution<TestType>(lyt, quicksim_params, tts_params, &tts_stat_quickexact);

        REQUIRE(tts_stat_quickexact.acc == 100.0);
        CHECK(tts_stat_quickexact.time_to_solution > 0.0);
        CHECK(tts_stat_quickexact.mean_single_runtime > 0.0);

        // calculate tts manually.
        double tts_calculated = (tts_stat_quickexact.acc == 100) ? tts_stat_quickexact.mean_single_runtime :
                                                                   (tts_stat_quickexact.mean_single_runtime *
                                                                    std::log(1.0 - tts_params.confidence_level) /
                                                                    std::log(1.0 - tts_stat_quickexact.acc));

        CHECK_THAT(tts_stat_quickexact.time_to_solution - tts_calculated,
                   Catch::Matchers::WithinAbs(0.0, physical_constants::POP_STABILITY_ERR));

        time_to_solution_stats        tts_stat_clustercomplete{};
        const time_to_solution_params tts_params_clustercomplete{exhaustive_sidb_simulation_engine::CLUSTERCOMPLETE};
        time_to_solution<TestType>(lyt, quicksim_params, tts_params_clustercomplete, &tts_stat_clustercomplete);

        REQUIRE(tts_stat_clustercomplete.acc == 100);
        CHECK(tts_stat_clustercomplete.time_to_solution > 0.0);
        CHECK(tts_stat_clustercomplete.mean_single_runtime > 0.0);

        if (tts_stat_clustercomplete.acc == 100)
        {
            tts_calculated = tts_stat_clustercomplete.mean_single_runtime;
        }
        else
        {
            tts_calculated =
                (tts_stat_clustercomplete.mean_single_runtime * std::log(1.0 - tts_params.confidence_level) /
                 std::log(1.0 - tts_stat_clustercomplete.acc));
        }
        CHECK_THAT(tts_stat_clustercomplete.time_to_solution - tts_calculated,
                   Catch::Matchers::WithinAbs(0.0, physical_constants::POP_STABILITY_ERR));
    }
}

// Test 2: Offset coordinates time-to-solution test
TEMPLATE_TEST_CASE("time-to-solution test with offset coordinates", "[time-to-solution]", cds_sidb_100_cell_clk_lyt)
{
    TestType lyt{};

    SECTION("layout with seven SiDBs placed")
    {
        lyt.assign_cell_type({1, 6, 0}, TestType::cell_type::NORMAL);
        lyt.assign_cell_type({3, 6, 0}, TestType::cell_type::NORMAL);
        lyt.assign_cell_type({5, 6, 0}, TestType::cell_type::NORMAL);
        lyt.assign_cell_type({7, 2, 0}, TestType::cell_type::NORMAL);
        lyt.assign_cell_type({10, 6, 0}, TestType::cell_type::NORMAL);
        lyt.assign_cell_type({18, 9, 0}, TestType::cell_type::NORMAL);
        lyt.assign_cell_type({20, 9, 0}, TestType::cell_type::NORMAL);
        lyt.assign_cell_type({3, 3, 0}, TestType::cell_type::NORMAL);

        const sidb_simulation_parameters params{2, -0.32};

        quicksim_params quicksim_params{params};
        quicksim_params.iteration_steps = 10;

        const time_to_solution_params tts_params_exgs{exact_sidb_simulation_engine::EXGS};
        time_to_solution_stats        tts_stat_exgs{};
        time_to_solution<TestType>(lyt, quicksim_params, tts_params_exgs, &tts_stat_exgs);

        CHECK(tts_stat_exgs.time_to_solution > 0.0);
        CHECK(tts_stat_exgs.mean_single_runtime > 0.0);

        time_to_solution_stats        tts_stat_quickexact{};
        const time_to_solution_params tts_params{exact_sidb_simulation_engine::QUICKEXACT};
        time_to_solution<TestType>(lyt, quicksim_params, tts_params, &tts_stat_quickexact);

        CHECK(tts_stat_quickexact.time_to_solution > 0.0);
        CHECK(tts_stat_quickexact.mean_single_runtime > 0.0);

        auto tts_calculated = std::numeric_limits<double>::max();

        if (tts_stat_quickexact.acc == 100)
        {
            tts_calculated = tts_stat_quickexact.mean_single_runtime;
            CHECK_THAT(tts_stat_quickexact.time_to_solution - tts_calculated,
                       Catch::Matchers::WithinAbs(0.0, physical_constants::POP_STABILITY_ERR));
        }
        else if (tts_stat_quickexact.acc != 0)
        {
            tts_calculated = (tts_stat_quickexact.mean_single_runtime * std::log(1.0 - tts_params.confidence_level) /
                              std::log(1.0 - tts_stat_quickexact.acc / 100));
            CHECK_THAT(tts_stat_quickexact.time_to_solution - tts_calculated,
                       Catch::Matchers::WithinAbs(0.0, physical_constants::POP_STABILITY_ERR));
        }
    }
}

TEMPLATE_TEST_CASE("time-to-solution test with simulation results", "[time-to-solution]", sidb_100_cell_clk_lyt,
                   cds_sidb_100_cell_clk_lyt)
{
    TestType lyt{};

    SECTION("layout with seven SiDBs placed")
    {
        lyt.assign_cell_type({1, 6, 0}, TestType::cell_type::NORMAL);
        lyt.assign_cell_type({3, 6, 0}, TestType::cell_type::NORMAL);
        lyt.assign_cell_type({5, 6, 0}, TestType::cell_type::NORMAL);
        lyt.assign_cell_type({7, 6, 0}, TestType::cell_type::NORMAL);
        lyt.assign_cell_type({10, 6, 0}, TestType::cell_type::NORMAL);
        lyt.assign_cell_type({12, 6, 0}, TestType::cell_type::NORMAL);

        const sidb_simulation_parameters params{3, -0.32};
        const quicksim_params            quicksim_params{params};

        const std::size_t                             number_of_repetitions = 100;
        std::vector<sidb_simulation_result<TestType>> simulation_results_quicksim{};
        simulation_results_quicksim.reserve(number_of_repetitions);

        for (auto i = 0u; i < number_of_repetitions; i++)
        {
            simulation_results_quicksim.push_back(quicksim<TestType>(lyt, quicksim_params));
        }

        const auto simulation_results_quickexact =
            quickexact(lyt, quickexact_params<cell<TestType>>{quicksim_params.simulation_parameters});

        time_to_solution_stats st{};
        time_to_solution_for_given_simulation_results(simulation_results_quickexact, simulation_results_quicksim, 0.997,
                                                      &st);

        REQUIRE(st.acc == 100);
        CHECK(st.time_to_solution > 0.0);
        CHECK(st.mean_single_runtime > 0.0);

        const auto tts_calculated = (st.acc == 100) ?
                                        st.mean_single_runtime :
                                        (st.mean_single_runtime * std::log(1.0 - 0.997) / std::log(1.0 - st.acc));

        CHECK_THAT(st.time_to_solution - tts_calculated,
                   Catch::Matchers::WithinAbs(0.0, physical_constants::POP_STABILITY_ERR));
    }
}<|MERGE_RESOLUTION|>--- conflicted
+++ resolved
@@ -75,12 +75,8 @@
         const sidb_simulation_parameters params{2, -0.30};
         const quicksim_params            quicksim_params{params};
 
-<<<<<<< HEAD
-=======
         const time_to_solution_params tts_params_exgs{exact_sidb_simulation_engine::EXGS};
->>>>>>> 18bafd25
         time_to_solution_stats        tts_stat_exgs{};
-        const time_to_solution_params tts_params_exgs{exhaustive_sidb_simulation_engine::EXGS};
         time_to_solution<TestType>(lyt, quicksim_params, tts_params_exgs, &tts_stat_exgs);
 
         CHECK(tts_stat_exgs.acc == 100.0);
