--- conflicted
+++ resolved
@@ -7,6 +7,7 @@
 
 #include <fiction/algorithms/simulation/sidb/critical_temperature.hpp>
 #include <fiction/algorithms/simulation/sidb/sidb_simulation_parameters.hpp>
+#include <fiction/algorithms/simulation/sidb/sidb_simulation_engine.hpp>
 #include <fiction/technology/cell_technologies.hpp>
 #include <fiction/technology/charge_distribution_surface.hpp>
 #include <fiction/technology/sidb_lattice.hpp>
@@ -36,21 +37,12 @@
         lyt.assign_cell_type({6, 1, 0}, sidb_technology::cell_type::OUTPUT);
         lyt.assign_cell_type({8, 1, 0}, sidb_technology::cell_type::OUTPUT);
 
-<<<<<<< HEAD
-        params.physical_parameters = physical_params;
-        params.engine              = sidb_simulation_engine::QUICKSIM;
-        params.confidence_level    = 0.99;
-        params.max_temperature     = 350;
-        params.iteration_steps     = 0;
-        params.alpha               = 0.0;
-=======
-        params.simulation_parameters = sim_params;
-        params.engine                = critical_temperature_params::simulation_engine::APPROXIMATE;
+        params.simulation_parameters = sim_params;
+        params.engine                = sidb_simulation_engine::QUICKSIM;
         params.confidence_level      = 0.99;
         params.max_temperature       = 350;
         params.iteration_steps       = 0;
         params.alpha                 = 0.0;
->>>>>>> 9becc3af
 
         critical_temperature_gate_based<TestType>(lyt, std::vector<tt>{create_id_tt()}, params, &critical_stats);
 
@@ -60,21 +52,12 @@
 
     SECTION("No SiDB")
     {
-<<<<<<< HEAD
-        params.physical_parameters = physical_params;
-        params.engine              = sidb_simulation_engine::QUICKEXACT;
-        params.confidence_level    = 0.99;
-        params.max_temperature     = 350;
-        params.iteration_steps     = 80;
-        params.alpha               = 0.7;
-=======
-        params.simulation_parameters = sim_params;
-        params.engine                = critical_temperature_params::simulation_engine::EXACT;
-        params.confidence_level      = 0.99;
-        params.max_temperature       = 350;
-        params.iteration_steps       = 80;
-        params.alpha                 = 0.7;
->>>>>>> 9becc3af
+        params.simulation_parameters = sim_params;
+        params.engine                = sidb_simulation_engine::QUICKEXACT;
+        params.confidence_level      = 0.99;
+        params.max_temperature       = 350;
+        params.iteration_steps       = 80;
+        params.alpha                 = 0.7;
 
         critical_temperature_gate_based<TestType>(lyt, std::vector<tt>{tt{}}, params, &critical_stats);
 
@@ -114,21 +97,12 @@
 
         lyt.assign_cell_type({36, 19, 0}, sidb_technology::cell_type::NORMAL);
 
-<<<<<<< HEAD
-        params.physical_parameters = physical_params;
-        params.engine              = sidb_simulation_engine::QUICKEXACT;
-        params.confidence_level    = 0.99;
-        params.max_temperature     = 350;
-        params.iteration_steps     = 80;
-        params.alpha               = 0.7;
-=======
-        params.simulation_parameters = sim_params;
-        params.engine                = critical_temperature_params::simulation_engine::EXACT;
-        params.confidence_level      = 0.99;
-        params.max_temperature       = 350;
-        params.iteration_steps       = 80;
-        params.alpha                 = 0.7;
->>>>>>> 9becc3af
+        params.simulation_parameters = sim_params;
+        params.engine                = sidb_simulation_engine::QUICKEXACT;
+        params.confidence_level      = 0.99;
+        params.max_temperature       = 350;
+        params.iteration_steps       = 80;
+        params.alpha                 = 0.7;
 
         critical_temperature_gate_based(lyt, std::vector<tt>{create_id_tt()}, params, &critical_stats);
 
@@ -151,21 +125,12 @@
         lyt.assign_cell_type({2, 0}, TestType::cell_type::NORMAL);
         lyt.assign_cell_type({2, 2}, TestType::cell_type::NORMAL);
 
-<<<<<<< HEAD
-        params.physical_parameters = physical_params;
-        params.engine              = sidb_simulation_engine::QUICKEXACT;
-        params.confidence_level    = 0.99;
-        params.max_temperature     = 350;
-        params.iteration_steps     = 80;
-        params.alpha               = 0.7;
-=======
-        params.simulation_parameters = sim_params;
-        params.engine                = critical_temperature_params::simulation_engine::EXACT;
-        params.confidence_level      = 0.99;
-        params.max_temperature       = 350;
-        params.iteration_steps       = 80;
-        params.alpha                 = 0.7;
->>>>>>> 9becc3af
+        params.simulation_parameters = sim_params;
+        params.engine                = sidb_simulation_engine::QUICKEXACT;
+        params.confidence_level      = 0.99;
+        params.max_temperature       = 350;
+        params.iteration_steps       = 80;
+        params.alpha                 = 0.7;
 
         critical_temperature_non_gate_based(lyt, params, &critical_stats);
 
@@ -207,21 +172,12 @@
 
         sim_params.mu_minus = -0.28;
 
-<<<<<<< HEAD
-        params.physical_parameters = physical_params;
-        params.engine              = sidb_simulation_engine::QUICKEXACT;
-        params.confidence_level    = 0.99;
-        params.max_temperature     = 350;
-        params.iteration_steps     = 80;
-        params.alpha               = 0.7;
-=======
-        params.simulation_parameters = sim_params;
-        params.engine                = critical_temperature_params::simulation_engine::EXACT;
-        params.confidence_level      = 0.99;
-        params.max_temperature       = 350;
-        params.iteration_steps       = 80;
-        params.alpha                 = 0.7;
->>>>>>> 9becc3af
+        params.simulation_parameters = sim_params;
+        params.engine                = sidb_simulation_engine::QUICKEXACT;
+        params.confidence_level      = 0.99;
+        params.max_temperature       = 350;
+        params.iteration_steps       = 80;
+        params.alpha                 = 0.7;
 
         critical_temperature_gate_based(lyt, std::vector<tt>{create_and_tt()}, params, &critical_stats);
 
@@ -271,21 +227,12 @@
 
         lyt.assign_cell_type({36, 19, 0}, sidb_technology::cell_type::NORMAL);
 
-<<<<<<< HEAD
-        params.physical_parameters = physical_params;
-        params.engine              = sidb_simulation_engine::QUICKEXACT;
-        params.confidence_level    = 0.99;
-        params.max_temperature     = 350;
-        params.iteration_steps     = 80;
-        params.alpha               = 0.7;
-=======
-        params.simulation_parameters = sim_params;
-        params.engine                = critical_temperature_params::simulation_engine::EXACT;
-        params.confidence_level      = 0.99;
-        params.max_temperature       = 350;
-        params.iteration_steps       = 80;
-        params.alpha                 = 0.7;
->>>>>>> 9becc3af
+        params.simulation_parameters = sim_params;
+        params.engine                = sidb_simulation_engine::QUICKEXACT;
+        params.confidence_level      = 0.99;
+        params.max_temperature       = 350;
+        params.iteration_steps       = 80;
+        params.alpha                 = 0.7;
 
         critical_temperature_gate_based(lyt, std::vector<tt>{create_and_tt()}, params, &critical_stats);
 
@@ -335,21 +282,12 @@
 
         lyt.assign_cell_type({36, 19, 0}, sidb_technology::cell_type::NORMAL);
 
-<<<<<<< HEAD
-        params.physical_parameters = physical_params;
-        params.engine              = sidb_simulation_engine::QUICKSIM;
-        params.confidence_level    = 0.99;
-        params.max_temperature     = 350;
-        params.iteration_steps     = 500;
-        params.alpha               = 0.6;
-=======
-        params.simulation_parameters = sim_params;
-        params.engine                = critical_temperature_params::simulation_engine::APPROXIMATE;
+        params.simulation_parameters = sim_params;
+        params.engine                = sidb_simulation_engine::QUICKSIM;
         params.confidence_level      = 0.99;
         params.max_temperature       = 350;
         params.iteration_steps       = 500;
         params.alpha                 = 0.6;
->>>>>>> 9becc3af
 
         critical_temperature_gate_based(lyt, std::vector<tt>{create_and_tt()}, params, &critical_stats);
 
@@ -394,21 +332,12 @@
         lyt.assign_cell_type({36, 19, 0}, sidb_technology::cell_type::NORMAL);
         lyt.assign_cell_type({2, 19, 0}, sidb_technology::cell_type::NORMAL);
 
-<<<<<<< HEAD
-        params.physical_parameters = physical_params;
-        params.engine              = sidb_simulation_engine::QUICKEXACT;
-        params.confidence_level    = 0.99;
-        params.max_temperature     = 350;
-        params.iteration_steps     = 80;
-        params.alpha               = 0.7;
-=======
-        params.simulation_parameters = sim_params;
-        params.engine                = critical_temperature_params::simulation_engine::EXACT;
-        params.confidence_level      = 0.99;
-        params.max_temperature       = 350;
-        params.iteration_steps       = 80;
-        params.alpha                 = 0.7;
->>>>>>> 9becc3af
+        params.simulation_parameters = sim_params;
+        params.engine                = sidb_simulation_engine::QUICKEXACT;
+        params.confidence_level      = 0.99;
+        params.max_temperature       = 350;
+        params.iteration_steps       = 80;
+        params.alpha                 = 0.7;
 
         critical_temperature_gate_based(lyt, std::vector<tt>{create_fan_out_tt()}, params, &critical_stats);
 
@@ -469,21 +398,12 @@
         lyt.assign_cell_type({2, 19, 0}, sidb_technology::cell_type::NORMAL);
         lyt.assign_cell_type({36, 19, 0}, sidb_technology::cell_type::NORMAL);
 
-<<<<<<< HEAD
-        params.physical_parameters = physical_params;
-        params.engine              = sidb_simulation_engine::QUICKEXACT;
-        params.confidence_level    = 0.99;
-        params.max_temperature     = 350;
-        params.iteration_steps     = 80;
-        params.alpha               = 0.7;
-=======
-        params.simulation_parameters = sim_params;
-        params.engine                = critical_temperature_params::simulation_engine::EXACT;
-        params.confidence_level      = 0.99;
-        params.max_temperature       = 350;
-        params.iteration_steps       = 80;
-        params.alpha                 = 0.7;
->>>>>>> 9becc3af
+        params.simulation_parameters = sim_params;
+        params.engine                = sidb_simulation_engine::QUICKEXACT;
+        params.confidence_level      = 0.99;
+        params.max_temperature       = 350;
+        params.iteration_steps       = 80;
+        params.alpha                 = 0.7;
 
         critical_temperature_gate_based(lyt, std::vector<tt>{create_crossing_wire_tt()}, params, &critical_stats);
 
@@ -528,21 +448,12 @@
 
         sim_params.mu_minus = -0.25;
 
-<<<<<<< HEAD
-        params.physical_parameters = physical_params;
-        params.engine              = sidb_simulation_engine::QUICKEXACT;
-        params.confidence_level    = 0.99;
-        params.max_temperature     = 350;
-        params.iteration_steps     = 80;
-        params.alpha               = 0.7;
-=======
-        params.simulation_parameters = sim_params;
-        params.engine                = critical_temperature_params::simulation_engine::EXACT;
-        params.confidence_level      = 0.99;
-        params.max_temperature       = 350;
-        params.iteration_steps       = 80;
-        params.alpha                 = 0.7;
->>>>>>> 9becc3af
+        params.simulation_parameters = sim_params;
+        params.engine                = sidb_simulation_engine::QUICKEXACT;
+        params.confidence_level      = 0.99;
+        params.max_temperature       = 350;
+        params.iteration_steps       = 80;
+        params.alpha                 = 0.7;
 
         critical_temperature_gate_based(lyt, std::vector<tt>{create_or_tt()}, params, &critical_stats);
 
@@ -578,21 +489,12 @@
 
         lyt.assign_cell_type({36, 19, 0}, sidb_technology::cell_type::NORMAL);
 
-<<<<<<< HEAD
-        params.physical_parameters = physical_params;
-        params.engine              = sidb_simulation_engine::QUICKEXACT;
-        params.confidence_level    = 0.99;
-        params.max_temperature     = 350;
-        params.iteration_steps     = 80;
-        params.alpha               = 0.7;
-=======
-        params.simulation_parameters = sim_params;
-        params.engine                = critical_temperature_params::simulation_engine::EXACT;
-        params.confidence_level      = 0.99;
-        params.max_temperature       = 350;
-        params.iteration_steps       = 80;
-        params.alpha                 = 0.7;
->>>>>>> 9becc3af
+        params.simulation_parameters = sim_params;
+        params.engine                = sidb_simulation_engine::QUICKEXACT;
+        params.confidence_level      = 0.99;
+        params.max_temperature       = 350;
+        params.iteration_steps       = 80;
+        params.alpha                 = 0.7;
 
         critical_temperature_gate_based(lyt, std::vector<tt>{create_id_tt()}, params, &critical_stats);
 
@@ -628,21 +530,12 @@
         lyt.assign_cell_type({9, 1, 1}, sidb_technology::cell_type::NORMAL);
         lyt.assign_cell_type({12, 1, 1}, sidb_technology::cell_type::NORMAL);
 
-<<<<<<< HEAD
-        params.physical_parameters = physical_params;
-        params.engine              = sidb_simulation_engine::QUICKSIM;
-        params.confidence_level    = 0.99;
-        params.max_temperature     = 750;
-        params.iteration_steps     = 500;
-        params.alpha               = 0.6;
-=======
-        params.simulation_parameters = sim_params;
-        params.engine                = critical_temperature_params::simulation_engine::APPROXIMATE;
+        params.simulation_parameters = sim_params;
+        params.engine                = sidb_simulation_engine::QUICKSIM;
         params.confidence_level      = 0.99;
         params.max_temperature       = 750;
         params.iteration_steps       = 500;
         params.alpha                 = 0.6;
->>>>>>> 9becc3af
 
         critical_temperature_non_gate_based(lyt, params, &critical_stats);
 
@@ -672,7 +565,7 @@
         lyt.assign_cell_type({8, 2}, sidb_technology::cell_type::OUTPUT);
 
         params.simulation_parameters = sim_params;
-        params.engine                = critical_temperature_params::simulation_engine::APPROXIMATE;
+        params.engine                = sidb_simulation_engine::QUICKSIM;
         params.confidence_level      = 0.99;
         params.max_temperature       = 350;
         params.iteration_steps       = 0;
@@ -689,7 +582,7 @@
     SECTION("One SiDB")
     {
         params.simulation_parameters = sim_params;
-        params.engine                = critical_temperature_params::simulation_engine::EXACT;
+        params.engine                = sidb_simulation_engine::QUICKEXACT;
         params.confidence_level      = 0.99;
         params.max_temperature       = 350;
         params.iteration_steps       = 80;
@@ -727,7 +620,7 @@
         lyt.assign_cell_type({36, 38, 0}, sidb_technology::cell_type::NORMAL);
 
         params.simulation_parameters = sim_params;
-        params.engine                = critical_temperature_params::simulation_engine::EXACT;
+        params.engine                = sidb_simulation_engine::QUICKEXACT;
         params.confidence_level      = 0.99;
         params.max_temperature       = 350;
         params.iteration_steps       = 80;
@@ -746,7 +639,7 @@
         lyt.assign_cell_type({2, 4}, TestType::cell_type::NORMAL);
 
         params.simulation_parameters = sim_params;
-        params.engine                = critical_temperature_params::simulation_engine::EXACT;
+        params.engine                = sidb_simulation_engine::QUICKEXACT;
         params.confidence_level      = 0.99;
         params.max_temperature       = 350;
         params.iteration_steps       = 80;
@@ -783,7 +676,7 @@
 
         sim_params.mu_minus          = -0.28;
         params.simulation_parameters = sim_params;
-        params.engine                = critical_temperature_params::simulation_engine::EXACT;
+        params.engine                = sidb_simulation_engine::QUICKEXACT;
         params.confidence_level      = 0.99;
         params.max_temperature       = 350;
         params.iteration_steps       = 80;
