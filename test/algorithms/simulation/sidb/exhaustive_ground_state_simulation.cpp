--- conflicted
+++ resolved
@@ -1,5 +1,6 @@
 //
 // Created by Jan Drewniok on 18.12.22.
+//
 
 #include <catch2/catch_template_test_macros.hpp>
 #include <catch2/matchers/catch_matchers_floating_point.hpp>
@@ -10,8 +11,6 @@
 #include <fiction/layouts/clocked_layout.hpp>
 #include <fiction/technology/cell_technologies.hpp>
 #include <fiction/technology/physical_constants.hpp>
-#include <fiction/technology/sidb_defects.hpp>
-#include <fiction/utils/math_utils.hpp>
 
 using namespace fiction;
 
@@ -20,13 +19,6 @@
 {
     TestType lyt{{20, 10}};
 
-<<<<<<< HEAD
-    const quickexact_params<TestType> params{};
-
-    const auto simulation_result = quickexact<TestType>(lyt, params);
-
-    CHECK(simulation_result.charge_distributions.empty());
-=======
     const sidb_simulation_parameters params{2, -0.32};
 
     const auto simulation_results = exhaustive_ground_state_simulation<TestType>(lyt, params);
@@ -35,7 +27,6 @@
     CHECK(simulation_results.additional_simulation_parameters.empty());
     CHECK(simulation_results.algorithm_name == "exgs");
     CHECK(simulation_results.additional_simulation_parameters.empty());
->>>>>>> 40b4f77a
 }
 
 TEMPLATE_TEST_CASE("Single SiDB ExGS simulation", "[ExGS]",
@@ -44,224 +35,12 @@
     TestType lyt{{20, 10}};
     lyt.assign_cell_type({1, 3, 0}, TestType::cell_type::NORMAL);
 
-<<<<<<< HEAD
-    const quickexact_params<TestType> params{sidb_simulation_parameters{2, -0.32}};
-
-    const auto simulation_results = quickexact<TestType>(lyt, params);
-
-    REQUIRE(simulation_results.charge_distributions.size() == 1);
-    CHECK(simulation_results.charge_distributions.front().get_charge_state_by_index(0) == sidb_charge_state::NEGATIVE);
-}
-
-TEMPLATE_TEST_CASE(
-    "Single SiDB ExGS simulation with one negatively charge defect (default initialization) in proximity", "[ExGS]",
-    (cell_level_layout<sidb_technology, clocked_layout<cartesian_layout<siqad::coord_t>>>))
-{
-    TestType lyt{{20, 10}};
-    lyt.assign_cell_type({1, 3, 0}, TestType::cell_type::NORMAL);
-
-    quickexact_params<TestType> params{sidb_simulation_parameters{2, -0.25}};
-
-    params.defects.insert({{1, 2, 0}, sidb_defect{sidb_defect_type::UNKNOWN, -1}});
-    const auto simulation_results = quickexact<TestType>(lyt, params);
-
-    REQUIRE(simulation_results.charge_distributions.size() == 1);
-    CHECK(simulation_results.charge_distributions.front().get_charge_state_by_index(0) == sidb_charge_state::NEUTRAL);
-}
-
-TEMPLATE_TEST_CASE("Single SiDB ExGS simulation with one negatively charge defect (changed lambda_tf) in proximity",
-                   "[ExGS]", (cell_level_layout<sidb_technology, clocked_layout<cartesian_layout<siqad::coord_t>>>))
-{
-    TestType lyt{{20, 10}};
-    lyt.assign_cell_type({1, 3, 0}, TestType::cell_type::NORMAL);
-
-    quickexact_params<TestType> params{sidb_simulation_parameters{2, -0.25}};
-
-    params.defects.insert({{1, 2, 0}, sidb_defect{sidb_defect_type::UNKNOWN, -1, 0.0, 2 * 10E-9}});
-    const auto simulation_results = quickexact<TestType>(lyt, params);
-
-    REQUIRE(simulation_results.charge_distributions.size() == 1);
-    CHECK(simulation_results.charge_distributions.front().get_charge_state_by_index(0) == sidb_charge_state::NEGATIVE);
-}
-
-TEMPLATE_TEST_CASE("Single SiDB ExGS simulation with one negatively charge defect (changed epsilon_r) in proximity",
-                   "[ExGS]", (cell_level_layout<sidb_technology, clocked_layout<cartesian_layout<siqad::coord_t>>>))
-{
-    TestType lyt{{20, 10}};
-    lyt.assign_cell_type({1, 3, 0}, TestType::cell_type::NORMAL);
-
-    quickexact_params<TestType> params{sidb_simulation_parameters{2, -0.25}};
-
-    params.defects.insert({{1, 2, 0}, sidb_defect{sidb_defect_type::UNKNOWN, -1, 0.3}});
-
-    const auto simulation_results = quickexact<TestType>(lyt, params);
-
-    REQUIRE(simulation_results.charge_distributions.size() == 1);
-    CHECK(simulation_results.charge_distributions.front().get_charge_state_by_index(0) == sidb_charge_state::POSITIVE);
-}
-
-TEMPLATE_TEST_CASE("Single SiDB ExGS simulation with one highly negatively charge defect in proximity", "[ExGS]",
-                   (cell_level_layout<sidb_technology, clocked_layout<cartesian_layout<siqad::coord_t>>>))
-{
-    TestType lyt{{20, 10}};
-    lyt.assign_cell_type({1, 3, 0}, TestType::cell_type::NORMAL);
-
-    quickexact_params<TestType> params{sidb_simulation_parameters{3, -0.1}};
-
-    params.defects.insert({{1, 2, 0}, sidb_defect{sidb_defect_type::UNKNOWN, -10}});
-    const auto simulation_results = quickexact<TestType>(lyt, params);
-
-    REQUIRE(simulation_results.charge_distributions.size() == 1);
-    CHECK(simulation_results.charge_distributions.front().get_charge_state_by_index(0) == sidb_charge_state::POSITIVE);
-}
-
-TEMPLATE_TEST_CASE(
-    "Single SiDB ExGS simulation with one highly negatively charge defect in proximity but with high screening",
-    "[ExGS]", (cell_level_layout<sidb_technology, clocked_layout<cartesian_layout<siqad::coord_t>>>))
-{
-    TestType lyt{{20, 10}};
-    lyt.assign_cell_type({1, 3, 0}, TestType::cell_type::NORMAL);
-
-    quickexact_params<TestType> params{sidb_simulation_parameters{2, -0.1}};
-
-    params.defects.insert({{1, 2, 0},
-                           sidb_defect{sidb_defect_type::UNKNOWN, -10, params.physical_parameters.epsilon_r,
-                                       params.physical_parameters.lambda_tf * 10E-5}});
-
-    const auto simulation_results = quickexact<TestType>(lyt, params);
-
-    REQUIRE(simulation_results.charge_distributions.size() == 1);
-    CHECK(simulation_results.charge_distributions.front().get_charge_state_by_index(0) == sidb_charge_state::NEGATIVE);
-}
-
-TEMPLATE_TEST_CASE("Single SiDB ExGS simulation with two highly negatively and oppositely charged defects in proximity",
-                   "[ExGS]", (cell_level_layout<sidb_technology, clocked_layout<cartesian_layout<siqad::coord_t>>>))
-{
-    TestType lyt{{20, 10}};
-    lyt.assign_cell_type({0, 0, 0}, TestType::cell_type::NORMAL);
-
-    quickexact_params<TestType> params{sidb_simulation_parameters{2, -0.1}};
-    params.defects.insert({{2, 0, 0}, sidb_defect{sidb_defect_type::UNKNOWN, -10}});
-    params.defects.insert({{-2, 0, 0}, sidb_defect{sidb_defect_type::UNKNOWN, 10}});
-
-    const auto simulation_results = quickexact<TestType>(lyt, params);
-
-    REQUIRE(simulation_results.charge_distributions.size() == 1);
-    CHECK(simulation_results.charge_distributions.front().get_charge_state_by_index(0) == sidb_charge_state::NEGATIVE);
-}
-
-TEMPLATE_TEST_CASE("Single SiDB ExGS simulation with local external potential", "[ExGS]",
-                   (cell_level_layout<sidb_technology, clocked_layout<cartesian_layout<siqad::coord_t>>>))
-{
-    TestType lyt{{20, 10}};
-    lyt.assign_cell_type({0, 0, 0}, TestType::cell_type::NORMAL);
-
-    quickexact_params<TestType> params{sidb_simulation_parameters{2, -0.25}};
-
-    params.local_external_potential.insert({{0, 0, 0}, -0.5});
-
-    const auto simulation_results = quickexact<TestType>(lyt, params);
-
-    REQUIRE(simulation_results.charge_distributions.size() == 1);
-    CHECK(simulation_results.charge_distributions.front().get_charge_state_by_index(0) == sidb_charge_state::NEUTRAL);
-}
-
-TEMPLATE_TEST_CASE("Single SiDB ExGS simulation with local external potential (high)", "[ExGS]",
-                   (cell_level_layout<sidb_technology, clocked_layout<cartesian_layout<siqad::coord_t>>>))
-{
-    TestType lyt{{20, 10}};
-    lyt.assign_cell_type({0, 0, 0}, TestType::cell_type::NORMAL);
-
-    quickexact_params<TestType> params{sidb_simulation_parameters{3, -0.25}};
-
-    params.local_external_potential.insert({{{0, 0, 0}, -1}});
-    const auto simulation_results = quickexact<TestType>(lyt, params);
-
-    REQUIRE(simulation_results.charge_distributions.size() == 1);
-    CHECK(simulation_results.charge_distributions.front().get_charge_state_by_index(0) == sidb_charge_state::POSITIVE);
-}
-
-TEMPLATE_TEST_CASE("Single SiDB ExGS simulation with global external potential", "[ExGS]",
-                   (cell_level_layout<sidb_technology, clocked_layout<cartesian_layout<siqad::coord_t>>>))
-{
-    TestType lyt{{20, 10}};
-    lyt.assign_cell_type({0, 0, 0}, TestType::cell_type::NORMAL);
-
-    quickexact_params<TestType> params{sidb_simulation_parameters{2, -0.25}};
-    params.global_potential = -0.26;
-
-    const auto simulation_results = quickexact<TestType>(lyt, params);
-
-    REQUIRE(simulation_results.charge_distributions.size() == 1);
-    CHECK(simulation_results.charge_distributions.front().get_charge_state_by_index(0) == sidb_charge_state::NEUTRAL);
-}
-
-TEMPLATE_TEST_CASE("Single SiDB ExGS simulation with global external potential (high)", "[ExGS]",
-                   (cell_level_layout<sidb_technology, clocked_layout<cartesian_layout<siqad::coord_t>>>))
-{
-    TestType lyt{{20, 10}};
-    lyt.assign_cell_type({0, 0, 0}, TestType::cell_type::NORMAL);
-
-    quickexact_params<TestType> params{sidb_simulation_parameters{3, -0.25}};
-    params.global_potential = -1;
-
-    const auto simulation_results = quickexact<TestType>(lyt, params);
-    REQUIRE(simulation_results.charge_distributions.size() == 1);
-    CHECK(simulation_results.charge_distributions.front().get_charge_state_by_index(0) == sidb_charge_state::POSITIVE);
-}
-
-TEMPLATE_TEST_CASE("Single SiDB ExGS simulation with global external potential (high, positive)", "[ExGS]",
-                   (cell_level_layout<sidb_technology, clocked_layout<cartesian_layout<siqad::coord_t>>>))
-{
-    TestType lyt{{20, 10}};
-    lyt.assign_cell_type({0, 0, 0}, TestType::cell_type::NORMAL);
-
-    quickexact_params<TestType> params{sidb_simulation_parameters{3, -0.25}};
-    params.global_potential = 1;
-
-    const auto simulation_results = quickexact<TestType>(lyt, params);
-    REQUIRE(simulation_results.charge_distributions.size() == 1);
-    CHECK(simulation_results.charge_distributions.front().get_charge_state_by_index(0) == sidb_charge_state::NEGATIVE);
-}
-
-TEMPLATE_TEST_CASE("ExGS simulation of a BDL pair", "[ExGS]",
-                   (cell_level_layout<sidb_technology, clocked_layout<cartesian_layout<siqad::coord_t>>>))
-{
-    TestType lyt{{20, 10}};
-    lyt.assign_cell_type({1, 3, 0}, TestType::cell_type::NORMAL);
-    lyt.assign_cell_type({3, 3, 0}, TestType::cell_type::NORMAL);
-
-    const quickexact_params<TestType> params{sidb_simulation_parameters{3, -0.25}};
-
-    const auto simulation_results = quickexact<TestType>(lyt, params);
-
-    REQUIRE(simulation_results.charge_distributions.size() == 2);
-    for (const auto& layouts : simulation_results.charge_distributions)
-    {
-        uint64_t counter_negative = 0;
-        uint64_t counter_neutral  = 0;
-        for (uint64_t i = 0; i < 2; i++)
-        {
-            if (layouts.get_charge_state_by_index(i) == sidb_charge_state::NEGATIVE)
-            {
-                counter_negative += 1;
-            }
-            else
-            {
-                counter_neutral += 1;
-            }
-        }
-        CHECK(counter_neutral == 1);
-        CHECK(counter_negative == 1);
-    }
-=======
     const sidb_simulation_parameters params{2, -0.32};
 
     const auto simulation_results = exhaustive_ground_state_simulation<TestType>(lyt, params);
 
     REQUIRE(simulation_results.charge_distributions.size() == 1);
     CHECK(simulation_results.charge_distributions.front().get_charge_state_by_index(0) == sidb_charge_state::NEGATIVE);
->>>>>>> 40b4f77a
 }
 
 TEMPLATE_TEST_CASE("ExGS simulation of a two-pair BDL wire with one perturber", "[ExGS]",
@@ -279,15 +58,6 @@
     lyt.assign_cell_type({17, 0, 0}, TestType::cell_type::NORMAL);
     lyt.assign_cell_type({19, 0, 0}, TestType::cell_type::NORMAL);
 
-<<<<<<< HEAD
-    const quickexact_params<TestType> params{sidb_simulation_parameters{3, -0.32}};
-
-    const auto simulation_results = quickexact<TestType>(lyt, params);
-    auto       size_before        = simulation_results.charge_distributions.size();
-
-    const auto simulation_results_new = quickexact<TestType>(lyt, params);
-    auto       size_after             = simulation_results_new.charge_distributions.size();
-=======
     const sidb_simulation_parameters params{2, -0.32};
 
     const auto simulation_results = exhaustive_ground_state_simulation<TestType>(lyt, params);
@@ -296,20 +66,13 @@
 
     const auto simulation_results_after = exhaustive_ground_state_simulation<TestType>(lyt, params);
     auto       size_after               = simulation_results_after.charge_distributions.size();
->>>>>>> 40b4f77a
 
     CHECK(size_before == 1);
     CHECK(size_after == 1);
 
-<<<<<<< HEAD
-    REQUIRE(!simulation_results_new.charge_distributions.empty());
-
-    const auto& charge_lyt_first = simulation_results_new.charge_distributions.front();
-=======
     REQUIRE(!simulation_results_after.charge_distributions.empty());
 
     const auto& charge_lyt_first = simulation_results_after.charge_distributions.front();
->>>>>>> 40b4f77a
 
     CHECK(charge_lyt_first.get_charge_state({0, 0, 0}) == sidb_charge_state::NEGATIVE);
     CHECK(charge_lyt_first.get_charge_state({5, 0, 0}) == sidb_charge_state::NEUTRAL);
@@ -321,44 +84,6 @@
 
     CHECK_THAT(charge_lyt_first.get_system_energy(),
                Catch::Matchers::WithinAbs(0.24602741408, fiction::physical_constants::POP_STABILITY_ERR));
-}
-
-TEMPLATE_TEST_CASE("ExGS simulation of a one-pair BDL wire with two perturbers", "[ExGS]",
-                   (cell_level_layout<sidb_technology, clocked_layout<cartesian_layout<siqad::coord_t>>>))
-{
-    TestType lyt{{50, 10}};
-
-    lyt.assign_cell_type({0, 0, 0}, TestType::cell_type::NORMAL);
-    lyt.assign_cell_type({5, 0, 0}, TestType::cell_type::NORMAL);
-    lyt.assign_cell_type({7, 0, 0}, TestType::cell_type::NORMAL);
-    lyt.assign_cell_type({15, 0, 0}, TestType::cell_type::NORMAL);
-
-    const sidb_simulation_parameters params{2, -0.32};
-
-    charge_distribution_surface charge_layout_kon{lyt, params};
-
-    charge_layout_kon.assign_charge_state({0, 0, 0}, sidb_charge_state::NEGATIVE);
-    charge_layout_kon.assign_charge_state({5, 0, 0}, sidb_charge_state::NEUTRAL);
-    charge_layout_kon.assign_charge_state({7, 0, 0}, sidb_charge_state::NEGATIVE);
-    charge_layout_kon.assign_charge_state({15, 0, 0}, sidb_charge_state::NEGATIVE);
-
-    charge_layout_kon.update_after_charge_change();
-
-    const quickexact_params<TestType> sim_params{sidb_simulation_parameters{3, -0.32}};
-
-    const auto simulation_results = quickexact<TestType>(lyt, sim_params);
-
-    REQUIRE(!simulation_results.charge_distributions.empty());
-
-    const auto& charge_lyt_first = simulation_results.charge_distributions.front();
-
-    CHECK(charge_lyt_first.get_charge_state({0, 0, 0}) == sidb_charge_state::NEGATIVE);
-    CHECK(charge_lyt_first.get_charge_state({5, 0, 0}) == sidb_charge_state::NEUTRAL);
-    CHECK(charge_lyt_first.get_charge_state({7, 0, 0}) == sidb_charge_state::NEGATIVE);
-    CHECK(charge_lyt_first.get_charge_state({15, 0, 0}) == sidb_charge_state::NEGATIVE);
-
-    CHECK_THAT(charge_lyt_first.get_system_energy(),
-               Catch::Matchers::WithinAbs(0.1152574819, fiction::physical_constants::POP_STABILITY_ERR));
 }
 
 TEMPLATE_TEST_CASE("ExGS simulation of a Y-shape SiDB arrangement", "[ExGS]",
@@ -376,15 +101,9 @@
     lyt.assign_cell_type({-7, 1, 1}, TestType::cell_type::NORMAL);
     lyt.assign_cell_type({-7, 3, 0}, TestType::cell_type::NORMAL);
 
-<<<<<<< HEAD
-    const quickexact_params<TestType> sim_params{sidb_simulation_parameters{3, -0.32}};
-
-    const auto simulation_results = quickexact<TestType>(lyt, sim_params);
-=======
     const sidb_simulation_parameters params{2, -0.32};
 
     const auto simulation_results = exhaustive_ground_state_simulation<TestType>(lyt, params);
->>>>>>> 40b4f77a
 
     REQUIRE(!simulation_results.charge_distributions.empty());
 
@@ -418,15 +137,9 @@
     lyt.assign_cell_type({10, 8, 1}, TestType::cell_type::NORMAL);
     lyt.assign_cell_type({16, 1, 0}, TestType::cell_type::NORMAL);
 
-<<<<<<< HEAD
-    const quickexact_params<TestType> sim_params{sidb_simulation_parameters{2, -0.28}};
-
-    const auto simulation_results = quickexact<TestType>(lyt, sim_params);
-=======
     const sidb_simulation_parameters params{2, -0.28};
 
     const auto simulation_results = exhaustive_ground_state_simulation<TestType>(lyt, params);
->>>>>>> 40b4f77a
 
     REQUIRE(!simulation_results.charge_distributions.empty());
     const auto& charge_lyt_first = simulation_results.charge_distributions.front();
@@ -443,439 +156,4 @@
 
     CHECK_THAT(charge_lyt_first.get_system_energy(),
                Catch::Matchers::WithinAbs(0.46621669, fiction::physical_constants::POP_STABILITY_ERR));
-}
-//
-TEMPLATE_TEST_CASE("ExGS simulation of a Y-shape SiDB OR gate with input 01 and local external potential at perturber",
-                   "[ExGS]", (cell_level_layout<sidb_technology, clocked_layout<cartesian_layout<siqad::coord_t>>>))
-{
-    TestType lyt{{20, 10}};
-
-    lyt.assign_cell_type({6, 2, 0}, TestType::cell_type::NORMAL);
-    lyt.assign_cell_type({8, 3, 0}, TestType::cell_type::NORMAL);
-    lyt.assign_cell_type({12, 3, 0}, TestType::cell_type::NORMAL);
-
-    lyt.assign_cell_type({14, 2, 0}, TestType::cell_type::NORMAL);
-    lyt.assign_cell_type({10, 5, 0}, TestType::cell_type::NORMAL);
-
-    lyt.assign_cell_type({10, 6, 1}, TestType::cell_type::NORMAL);
-    lyt.assign_cell_type({10, 8, 1}, TestType::cell_type::NORMAL);
-    lyt.assign_cell_type({16, 1, 0}, TestType::cell_type::NORMAL);
-
-    quickexact_params<TestType> params{sidb_simulation_parameters{3, -0.28}};
-    params.local_external_potential.insert({{{6, 2, 0}, -0.5}});
-
-    const auto simulation_results = quickexact<TestType>(lyt, params);
-
-    REQUIRE(!simulation_results.charge_distributions.empty());
-    const auto& charge_lyt_first = simulation_results.charge_distributions.front();
-
-    CHECK(charge_lyt_first.get_charge_state({6, 2, 0}) == sidb_charge_state::NEUTRAL);
-    CHECK(charge_lyt_first.get_charge_state({12, 3, 0}) == sidb_charge_state::NEUTRAL);
-    CHECK(charge_lyt_first.get_charge_state({10, 8, 1}) == sidb_charge_state::NEGATIVE);
-    CHECK(charge_lyt_first.get_charge_state({10, 6, 1}) == sidb_charge_state::NEUTRAL);
-    CHECK(charge_lyt_first.get_charge_state({16, 1, 0}) == sidb_charge_state::NEGATIVE);
-    CHECK(charge_lyt_first.get_charge_state({10, 5, 0}) == sidb_charge_state::NEGATIVE);
-    CHECK(charge_lyt_first.get_charge_state({14, 2, 0}) == sidb_charge_state::NEUTRAL);
-    CHECK(charge_lyt_first.get_charge_state({8, 3, 0}) == sidb_charge_state::NEGATIVE);
-}
-
-TEMPLATE_TEST_CASE("ExGS simulation of a Y-shape SiDB OR gate with input 01 and global external potential", "[ExGS]",
-                   (cell_level_layout<sidb_technology, clocked_layout<cartesian_layout<siqad::coord_t>>>))
-{
-    TestType lyt{{20, 10}};
-
-    lyt.assign_cell_type({6, 2, 0}, TestType::cell_type::NORMAL);
-    lyt.assign_cell_type({8, 3, 0}, TestType::cell_type::NORMAL);
-    lyt.assign_cell_type({12, 3, 0}, TestType::cell_type::NORMAL);
-
-    lyt.assign_cell_type({14, 2, 0}, TestType::cell_type::NORMAL);
-    lyt.assign_cell_type({10, 5, 0}, TestType::cell_type::NORMAL);
-
-    lyt.assign_cell_type({10, 6, 1}, TestType::cell_type::NORMAL);
-    lyt.assign_cell_type({10, 8, 1}, TestType::cell_type::NORMAL);
-    lyt.assign_cell_type({16, 1, 0}, TestType::cell_type::NORMAL);
-
-    quickexact_params<TestType> params{sidb_simulation_parameters{3, -0.28}};
-    params.global_potential = -0.5;
-
-    const auto simulation_results = quickexact<TestType>(lyt, params);
-
-    REQUIRE(!simulation_results.charge_distributions.empty());
-    const auto& charge_lyt_first = simulation_results.charge_distributions.front();
-
-    CHECK(charge_lyt_first.get_charge_state({6, 2, 0}) == sidb_charge_state::NEUTRAL);
-    CHECK(charge_lyt_first.get_charge_state({12, 3, 0}) == sidb_charge_state::NEUTRAL);
-    CHECK(charge_lyt_first.get_charge_state({10, 8, 1}) == sidb_charge_state::NEUTRAL);
-    CHECK(charge_lyt_first.get_charge_state({10, 6, 1}) == sidb_charge_state::NEUTRAL);
-    CHECK(charge_lyt_first.get_charge_state({16, 1, 0}) == sidb_charge_state::NEUTRAL);
-    CHECK(charge_lyt_first.get_charge_state({10, 5, 0}) == sidb_charge_state::NEUTRAL);
-    CHECK(charge_lyt_first.get_charge_state({14, 2, 0}) == sidb_charge_state::NEUTRAL);
-    CHECK(charge_lyt_first.get_charge_state({8, 3, 0}) == sidb_charge_state::NEUTRAL);
-}
-
-TEMPLATE_TEST_CASE("ExGS simulation of a Y-shape SiDB OR gate with input 01 and global external potential (high)",
-                   "[ExGS]", (cell_level_layout<sidb_technology, clocked_layout<cartesian_layout<siqad::coord_t>>>))
-{
-    TestType lyt{{20, 10}};
-
-    lyt.assign_cell_type({6, 2, 0}, TestType::cell_type::NORMAL);
-    lyt.assign_cell_type({8, 3, 0}, TestType::cell_type::NORMAL);
-    lyt.assign_cell_type({12, 3, 0}, TestType::cell_type::NORMAL);
-
-    lyt.assign_cell_type({14, 2, 0}, TestType::cell_type::NORMAL);
-    lyt.assign_cell_type({10, 5, 0}, TestType::cell_type::NORMAL);
-
-    lyt.assign_cell_type({10, 6, 1}, TestType::cell_type::NORMAL);
-    lyt.assign_cell_type({10, 8, 1}, TestType::cell_type::NORMAL);
-    lyt.assign_cell_type({16, 1, 0}, TestType::cell_type::NORMAL);
-
-    quickexact_params<TestType> params{sidb_simulation_parameters{3, -0.28}};
-    params.global_potential = -2;
-
-    const auto simulation_results = quickexact<TestType>(lyt, params);
-
-    REQUIRE(!simulation_results.charge_distributions.empty());
-    const auto& charge_lyt_first = simulation_results.charge_distributions.front();
-
-    CHECK(charge_lyt_first.get_charge_state({6, 2, 0}) == sidb_charge_state::POSITIVE);
-    CHECK(charge_lyt_first.get_charge_state({12, 3, 0}) == sidb_charge_state::POSITIVE);
-    CHECK(charge_lyt_first.get_charge_state({10, 8, 1}) == sidb_charge_state::POSITIVE);
-    CHECK(charge_lyt_first.get_charge_state({10, 6, 1}) == sidb_charge_state::POSITIVE);
-    CHECK(charge_lyt_first.get_charge_state({16, 1, 0}) == sidb_charge_state::POSITIVE);
-    CHECK(charge_lyt_first.get_charge_state({10, 5, 0}) == sidb_charge_state::POSITIVE);
-    CHECK(charge_lyt_first.get_charge_state({14, 2, 0}) == sidb_charge_state::POSITIVE);
-    CHECK(charge_lyt_first.get_charge_state({8, 3, 0}) == sidb_charge_state::POSITIVE);
-}
-
-TEMPLATE_TEST_CASE("ExGS simulation of four SiDBs (far away)", "[ExGS]",
-                   (cell_level_layout<sidb_technology, clocked_layout<cartesian_layout<siqad::coord_t>>>))
-{
-    TestType lyt{{20, 10}};
-
-    lyt.assign_cell_type({0, 0, 0}, TestType::cell_type::NORMAL);
-    lyt.assign_cell_type({10, 0, 0}, TestType::cell_type::NORMAL);
-    lyt.assign_cell_type({20, 0, 0}, TestType::cell_type::NORMAL);
-    lyt.assign_cell_type({30, 0, 0}, TestType::cell_type::NORMAL);
-
-    quickexact_params<TestType> params{sidb_simulation_parameters{3, -0.28}};
-
-    const auto simulation_results = quickexact<TestType>(lyt, params);
-
-    REQUIRE(!simulation_results.charge_distributions.empty());
-    const auto& charge_lyt_first = simulation_results.charge_distributions.front();
-
-    CHECK(charge_lyt_first.get_charge_state({0, 0, 0}) == sidb_charge_state::NEGATIVE);
-    CHECK(charge_lyt_first.get_charge_state({10, 0, 0}) == sidb_charge_state::NEGATIVE);
-    CHECK(charge_lyt_first.get_charge_state({20, 0, 0}) == sidb_charge_state::NEGATIVE);
-    CHECK(charge_lyt_first.get_charge_state({30, 0, 0}) == sidb_charge_state::NEGATIVE);
-}
-
-TEMPLATE_TEST_CASE("ExGS simulation of four SiDBs (far away) with one negatively charged defects in proximity",
-                   "[ExGS]", (cell_level_layout<sidb_technology, clocked_layout<cartesian_layout<siqad::coord_t>>>))
-{
-    TestType lyt{{20, 10}};
-
-    lyt.assign_cell_type({0, 0, 0}, TestType::cell_type::NORMAL);
-    lyt.assign_cell_type({10, 0, 0}, TestType::cell_type::NORMAL);
-    lyt.assign_cell_type({20, 0, 0}, TestType::cell_type::NORMAL);
-    lyt.assign_cell_type({30, 0, 0}, TestType::cell_type::NORMAL);
-
-    quickexact_params<TestType> params{sidb_simulation_parameters{3, -0.28}};
-    params.defects.insert({{1, 0, 0}, sidb_defect{sidb_defect_type::UNKNOWN, -1}});
-    const auto simulation_results = quickexact<TestType>(lyt, params);
-
-    REQUIRE(!simulation_results.charge_distributions.empty());
-    const auto& charge_lyt_first = simulation_results.charge_distributions.front();
-
-    CHECK(charge_lyt_first.get_charge_state({0, 0, 0}) == sidb_charge_state::NEUTRAL);
-    CHECK(charge_lyt_first.get_charge_state({10, 0, 0}) == sidb_charge_state::NEGATIVE);
-    CHECK(charge_lyt_first.get_charge_state({20, 0, 0}) == sidb_charge_state::NEGATIVE);
-    CHECK(charge_lyt_first.get_charge_state({30, 0, 0}) == sidb_charge_state::NEGATIVE);
-}
-
-TEMPLATE_TEST_CASE("ExGS simulation of four SiDBs (far away) with two negatively charged defects in proximity",
-                   "[ExGS]", (cell_level_layout<sidb_technology, clocked_layout<cartesian_layout<siqad::coord_t>>>))
-{
-    TestType lyt{{20, 10}};
-
-    lyt.assign_cell_type({0, 0, 0}, TestType::cell_type::NORMAL);
-    lyt.assign_cell_type({10, 0, 0}, TestType::cell_type::NORMAL);
-    lyt.assign_cell_type({20, 0, 0}, TestType::cell_type::NORMAL);
-    lyt.assign_cell_type({30, 0, 0}, TestType::cell_type::NORMAL);
-
-    quickexact_params<TestType> params{sidb_simulation_parameters{3, -0.28}};
-
-    params.defects.insert({{1, 0, 0}, sidb_defect{sidb_defect_type::UNKNOWN, -1}});
-    params.defects.insert({{31, 0, 0}, sidb_defect{sidb_defect_type::UNKNOWN, -1}});
-
-    const auto simulation_results = quickexact<TestType>(lyt, params);
-
-    REQUIRE(!simulation_results.charge_distributions.empty());
-    const auto& charge_lyt_first = simulation_results.charge_distributions.front();
-
-    CHECK(charge_lyt_first.get_charge_state({0, 0, 0}) == sidb_charge_state::NEUTRAL);
-    CHECK(charge_lyt_first.get_charge_state({10, 0, 0}) == sidb_charge_state::NEGATIVE);
-    CHECK(charge_lyt_first.get_charge_state({20, 0, 0}) == sidb_charge_state::NEGATIVE);
-    CHECK(charge_lyt_first.get_charge_state({30, 0, 0}) == sidb_charge_state::NEUTRAL);
-}
-
-TEMPLATE_TEST_CASE(
-    "ExGS simulation of four SiDBs (far away) with one negatively and positively charged defect in proximity", "[ExGS]",
-    (cell_level_layout<sidb_technology, clocked_layout<cartesian_layout<siqad::coord_t>>>))
-{
-    TestType lyt{{20, 10}};
-
-    lyt.assign_cell_type({0, 0, 0}, TestType::cell_type::NORMAL);
-    lyt.assign_cell_type({10, 0, 0}, TestType::cell_type::NORMAL);
-    lyt.assign_cell_type({20, 0, 0}, TestType::cell_type::NORMAL);
-    lyt.assign_cell_type({30, 0, 0}, TestType::cell_type::NORMAL);
-
-    quickexact_params<TestType> params{sidb_simulation_parameters{3, -0.28}};
-
-    params.defects.insert({{1, 0, 0}, sidb_defect{sidb_defect_type::UNKNOWN, 1}});
-    params.defects.insert({{31, 0, 0}, sidb_defect{sidb_defect_type::UNKNOWN, -1}});
-    const auto simulation_results = quickexact<TestType>(lyt, params);
-
-    REQUIRE(!simulation_results.charge_distributions.empty());
-    const auto& charge_lyt_first = simulation_results.charge_distributions.front();
-
-    CHECK(charge_lyt_first.get_charge_state({0, 0, 0}) == sidb_charge_state::NEGATIVE);
-    CHECK(charge_lyt_first.get_charge_state({10, 0, 0}) == sidb_charge_state::NEGATIVE);
-    CHECK(charge_lyt_first.get_charge_state({20, 0, 0}) == sidb_charge_state::NEGATIVE);
-    CHECK(charge_lyt_first.get_charge_state({30, 0, 0}) == sidb_charge_state::NEUTRAL);
-}
-
-TEMPLATE_TEST_CASE("Seven randomly distributed DBs, test if dependent cell calculation works correctly", "[ExGS]",
-                   (cell_level_layout<sidb_technology, clocked_layout<cartesian_layout<siqad::coord_t>>>))
-{
-    TestType lyt{{20, 10}};
-
-    lyt.assign_cell_type({1, 3, 0}, TestType::cell_type::NORMAL);
-    lyt.assign_cell_type({3, 3, 0}, TestType::cell_type::NORMAL);
-    lyt.assign_cell_type({4, 3, 0}, TestType::cell_type::NORMAL);
-
-    lyt.assign_cell_type({6, 3, 0}, TestType::cell_type::NORMAL);
-    lyt.assign_cell_type({7, 3, 0}, TestType::cell_type::NORMAL);
-
-    lyt.assign_cell_type({6, 10, 0}, TestType::cell_type::NORMAL);
-    lyt.assign_cell_type({7, 10, 0}, TestType::cell_type::NORMAL);
-
-    const quickexact_params<TestType> params{sidb_simulation_parameters{3, -0.28}};
-
-    const auto simulation_results = quickexact<TestType>(lyt, params);
-
-    REQUIRE(!simulation_results.charge_distributions.empty());
-    const auto& charge_lyt_first = simulation_results.charge_distributions.front();
-
-    CHECK(charge_lyt_first.get_charge_state({1, 3, 0}) == sidb_charge_state::NEGATIVE);
-    CHECK(charge_lyt_first.get_charge_state({3, 3, 0}) == sidb_charge_state::NEUTRAL);
-    CHECK(charge_lyt_first.get_charge_state({4, 3, 0}) == sidb_charge_state::NEUTRAL);
-    CHECK(charge_lyt_first.get_charge_state({6, 3, 0}) == sidb_charge_state::NEUTRAL);
-    CHECK(charge_lyt_first.get_charge_state({7, 3, 0}) == sidb_charge_state::NEGATIVE);
-    CHECK(charge_lyt_first.get_charge_state({6, 10, 0}) == sidb_charge_state::NEUTRAL);
-    CHECK(charge_lyt_first.get_charge_state({7, 10, 0}) == sidb_charge_state::NEGATIVE);
-}
-
-TEMPLATE_TEST_CASE("three DBs next to each other", "[ExGS]",
-                   (cell_level_layout<sidb_technology, clocked_layout<cartesian_layout<siqad::coord_t>>>))
-{
-    TestType lyt{{20, 10}};
-
-    lyt.assign_cell_type({-1, 3, 0}, TestType::cell_type::NORMAL);
-    lyt.assign_cell_type({1, 3, 0}, TestType::cell_type::NORMAL);
-    lyt.assign_cell_type({2, 3, 0}, TestType::cell_type::NORMAL);
-    lyt.assign_cell_type({3, 3, 0}, TestType::cell_type::NORMAL);
-
-    quickexact_params<TestType> params{sidb_simulation_parameters{2, -0.25}};
-
-    const auto simulation_results = quickexact<TestType>(lyt, params);
-
-    REQUIRE(simulation_results.charge_distributions.size() == 3);
-
-    auto energy_min = std::numeric_limits<double>::max();
-    for (const auto& layout : simulation_results.charge_distributions)
-    {
-        if (layout.get_system_energy() < energy_min)
-        {
-            energy_min = layout.get_system_energy();
-        }
-    }
-
-    for (const auto& layout : simulation_results.charge_distributions)
-    {
-        if (std::abs(layout.get_system_energy() - energy_min) < physical_constants::POP_STABILITY_ERR)
-        {
-            CHECK(layout.get_charge_state({1, 3, 0}) == sidb_charge_state::NEGATIVE);
-            CHECK(layout.get_charge_state({1, 3, 0}) == sidb_charge_state::NEGATIVE);
-            CHECK(layout.get_charge_state({2, 3, 0}) == sidb_charge_state::POSITIVE);
-            CHECK(layout.get_charge_state({3, 3, 0}) == sidb_charge_state::NEGATIVE);
-        }
-    }
-}
-
-TEMPLATE_TEST_CASE("three DBs next to each other, small mu-", "[ExGS]",
-                   (cell_level_layout<sidb_technology, clocked_layout<cartesian_layout<siqad::coord_t>>>))
-{
-    TestType lyt{{20, 10}};
-
-    lyt.assign_cell_type({-1, 3, 0}, TestType::cell_type::NORMAL);
-    lyt.assign_cell_type({1, 3, 0}, TestType::cell_type::NORMAL);
-    lyt.assign_cell_type({2, 3, 0}, TestType::cell_type::NORMAL);
-    lyt.assign_cell_type({3, 3, 0}, TestType::cell_type::NORMAL);
-
-    quickexact_params<TestType> params{sidb_simulation_parameters{2, -0.8}};
-
-    const auto simulation_results = quickexact<TestType>(lyt, params);
-
-    REQUIRE(simulation_results.charge_distributions.size() == 1);
-    const auto& charge_lyt_first = simulation_results.charge_distributions.front();
-    CHECK(charge_lyt_first.get_charge_state({1, 3, 0}) == sidb_charge_state::NEGATIVE);
-    CHECK(charge_lyt_first.get_charge_state({1, 3, 0}) == sidb_charge_state::NEGATIVE);
-    CHECK(charge_lyt_first.get_charge_state({2, 3, 0}) == sidb_charge_state::POSITIVE);
-    CHECK(charge_lyt_first.get_charge_state({3, 3, 0}) == sidb_charge_state::NEGATIVE);
-}
-
-TEMPLATE_TEST_CASE("four DBs next to each other, small mu-", "[ExGS]",
-                   (cell_level_layout<sidb_technology, clocked_layout<cartesian_layout<siqad::coord_t>>>))
-{
-    TestType lyt{{20, 10}};
-
-    lyt.assign_cell_type({0, 3, 0}, TestType::cell_type::NORMAL);
-    lyt.assign_cell_type({1, 3, 0}, TestType::cell_type::NORMAL);
-    lyt.assign_cell_type({2, 3, 0}, TestType::cell_type::NORMAL);
-    lyt.assign_cell_type({3, 3, 0}, TestType::cell_type::NORMAL);
-
-    const quickexact_params<TestType> params{sidb_simulation_parameters{3, -0.25}};
-
-    const auto simulation_results = quickexact<TestType>(lyt, params);
-
-    REQUIRE(simulation_results.charge_distributions.size() == 2);
-    const auto& charge_lyt_first = simulation_results.charge_distributions.front();
-    CHECK(charge_lyt_first.get_system_energy() == 0);
-}
-
-TEMPLATE_TEST_CASE("seven DBs next to each other, small mu-", "[ExGS]",
-                   (cell_level_layout<sidb_technology, clocked_layout<cartesian_layout<siqad::coord_t>>>))
-{
-    TestType lyt{{20, 10}};
-
-    lyt.assign_cell_type({0, 3, 0}, TestType::cell_type::NORMAL);
-    lyt.assign_cell_type({1, 3, 0}, TestType::cell_type::NORMAL);
-    lyt.assign_cell_type({2, 3, 0}, TestType::cell_type::NORMAL);
-    lyt.assign_cell_type({3, 3, 0}, TestType::cell_type::NORMAL);
-    lyt.assign_cell_type({4, 3, 0}, TestType::cell_type::NORMAL);
-    lyt.assign_cell_type({5, 3, 0}, TestType::cell_type::NORMAL);
-    lyt.assign_cell_type({6, 3, 0}, TestType::cell_type::NORMAL);
-
-    const quickexact_params<TestType> params{sidb_simulation_parameters{3, -0.25}};
-
-    const auto simulation_results = quickexact<TestType>(lyt, params);
-
-    REQUIRE(simulation_results.charge_distributions.size() == 3);
-    const auto& charge_lyt_first = simulation_results.charge_distributions.front();
-    CHECK(charge_lyt_first.get_system_energy() < 0.08);
-    CHECK(charge_lyt_first.get_system_energy() > -2.74);
-}
-
-TEMPLATE_TEST_CASE("7 DBs next to each other (positively charged DBs occur)", "[ExGS]",
-                   (cell_level_layout<sidb_technology, clocked_layout<cartesian_layout<siqad::coord_t>>>))
-{
-    TestType lyt{{20, 10}};
-
-    lyt.assign_cell_type({0, 0, 0}, TestType::cell_type::NORMAL);
-    lyt.assign_cell_type({1, 0, 0}, TestType::cell_type::NORMAL);
-    lyt.assign_cell_type({2, 0, 0}, TestType::cell_type::NORMAL);
-    lyt.assign_cell_type({3, 0, 0}, TestType::cell_type::NORMAL);
-
-    lyt.assign_cell_type({4, 0, 0}, TestType::cell_type::NORMAL);
-    lyt.assign_cell_type({5, 0, 0}, TestType::cell_type::NORMAL);
-    lyt.assign_cell_type({6, 0, 0}, TestType::cell_type::NORMAL);
-    lyt.assign_cell_type({7, 0, 0}, TestType::cell_type::NORMAL);
-
-    const quickexact_params<TestType> params{sidb_simulation_parameters{3, -0.25}};
-
-    const auto simulation_results = quickexact<TestType>(lyt, params);
-
-    CHECK(simulation_results.charge_distributions.size() == 5);
-}
-
-TEMPLATE_TEST_CASE(
-    "7 DBs next to each other | only one physically valid charge distribution with only one neutrally charged DB",
-    "[ExGS]", (cell_level_layout<sidb_technology, clocked_layout<cartesian_layout<siqad::coord_t>>>))
-{
-    TestType lyt{{20, 10}};
-
-    lyt.assign_cell_type({-6, 1, 1}, TestType::cell_type::NORMAL);
-    lyt.assign_cell_type({2, 4, 1}, TestType::cell_type::NORMAL);
-
-    lyt.assign_cell_type({4, 6, 0}, TestType::cell_type::NORMAL);
-    lyt.assign_cell_type({8, 3, 1}, TestType::cell_type::NORMAL);
-
-    lyt.assign_cell_type({-8, -3, 1}, TestType::cell_type::NORMAL);
-    lyt.assign_cell_type({-1, -1, 0}, TestType::cell_type::NORMAL);
-    lyt.assign_cell_type({0, 2, 0}, TestType::cell_type::NORMAL);
-
-    const quickexact_params<TestType> params{sidb_simulation_parameters{3, -0.25}};
-
-    const auto simulation_results = quickexact<TestType>(lyt, params);
-
-    CHECK(simulation_results.charge_distributions.size() == 1);
-}
-
-TEMPLATE_TEST_CASE("4 DBs next to each other (positively charged DBs occur)", "[ExGS]",
-                   (cell_level_layout<sidb_technology, clocked_layout<cartesian_layout<siqad::coord_t>>>))
-{
-    TestType lyt{{20, 10}};
-
-    lyt.assign_cell_type({0, 0, 0}, TestType::cell_type::NORMAL);
-    lyt.assign_cell_type({1, 0, 0}, TestType::cell_type::NORMAL);
-    lyt.assign_cell_type({2, 0, 0}, TestType::cell_type::NORMAL);
-    lyt.assign_cell_type({10, 0, 0}, TestType::cell_type::NORMAL);
-
-    const quickexact_params<TestType> params{sidb_simulation_parameters{3, -0.1}};
-
-    const auto simulation_results = quickexact<TestType>(lyt, params);
-
-    CHECK(simulation_results.charge_distributions.size() == 2);
-}
-
-TEMPLATE_TEST_CASE("5 DBs next to each other (positively charged DBs occur)", "[ExGS]",
-                   (cell_level_layout<sidb_technology, clocked_layout<cartesian_layout<siqad::coord_t>>>))
-{
-    TestType lyt{{20, 10}};
-
-    lyt.assign_cell_type({-1, 0, 0}, TestType::cell_type::NORMAL);
-    lyt.assign_cell_type({2, 0, 0}, TestType::cell_type::NORMAL);
-    lyt.assign_cell_type({3, 0, 0}, TestType::cell_type::NORMAL);
-    lyt.assign_cell_type({6, 0, 0}, TestType::cell_type::NORMAL);
-    lyt.assign_cell_type({7, 0, 0}, TestType::cell_type::NORMAL);
-    lyt.assign_cell_type({10, 0, 0}, TestType::cell_type::NORMAL);
-
-    const quickexact_params<TestType> params{sidb_simulation_parameters{3, -0.25}};
-
-    const auto simulation_results = quickexact<TestType>(lyt, params);
-
-    CHECK(simulation_results.charge_distributions.size() == 1);
-}
-
-TEMPLATE_TEST_CASE("3 DBs next to each other (positively charged DBs occur)", "[ExGS]",
-                   (cell_level_layout<sidb_technology, clocked_layout<cartesian_layout<siqad::coord_t>>>))
-{
-
-    using sidb_layout = cell_level_layout<sidb_technology, clocked_layout<cartesian_layout<siqad::coord_t>>>;
-
-    sidb_layout lyt{{20, 10}};
-
-    lyt.assign_cell_type({5, 0, 0}, sidb_layout::cell_type::NORMAL);
-    lyt.assign_cell_type({6, 0, 0}, sidb_layout::cell_type::NORMAL);
-    lyt.assign_cell_type({7, 0, 0}, sidb_layout::cell_type::NORMAL);
-
-    const quickexact_params<TestType> params{sidb_simulation_parameters{3, -0.32}};
-
-    const auto simulation_results = quickexact<TestType>(lyt, params);
-
-    for (const auto& layout : simulation_results.charge_distributions)
-    {
-        CHECK(round_to_n_decimal_places(layout.get_system_energy(), 1) <= 0);
-    }
 }