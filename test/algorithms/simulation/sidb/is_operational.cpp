--- conflicted
+++ resolved
@@ -288,7 +288,6 @@
 
     const sidb_100_cell_clk_lyt_siqad lat{lyt};
 
-<<<<<<< HEAD
     SECTION("without predetermined wires")
     {
         CHECK(is_operational(
@@ -316,15 +315,6 @@
                   std::optional{input_bdl_wires}, std::optional{output_bdl_wires})
                   .first == operational_status::NON_OPERATIONAL);
     }
-=======
-    CHECK(
-        is_operational(lat, create_crossing_wire_tt(),
-                       is_operational_params{sidb_simulation_parameters{2, -0.32}, sidb_simulation_engine::QUICKEXACT})
-            .first == operational_status::OPERATIONAL);
-    CHECK(
-        is_operational(lat, create_crossing_wire_tt(),
-                       is_operational_params{sidb_simulation_parameters{2, -0.30}, sidb_simulation_engine::QUICKEXACT})
-            .first == operational_status::NON_OPERATIONAL);
 }
 
 TEST_CASE("is operational check for Bestagon double wire", "[is-operational], [quality]")
@@ -361,5 +351,4 @@
         is_operational(lat, create_half_adder_tt(),
                        is_operational_params{sidb_simulation_parameters{2, -0.25}, sidb_simulation_engine::QUICKEXACT})
             .first == operational_status::NON_OPERATIONAL);
->>>>>>> 2541fdbc
 }