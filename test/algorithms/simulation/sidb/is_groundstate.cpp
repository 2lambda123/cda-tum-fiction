--- conflicted
+++ resolved
@@ -7,21 +7,15 @@
 #include <fiction/algorithms/simulation/sidb/exhaustive_ground_state_simulation.hpp>
 #include <fiction/algorithms/simulation/sidb/is_ground_state.hpp>
 #include <fiction/algorithms/simulation/sidb/quicksim.hpp>
-<<<<<<< HEAD
 #include <fiction/algorithms/simulation/sidb/sidb_simulation_result.hpp>
 #include <fiction/layouts/cartesian_layout.hpp>
+#include <fiction/algorithms/simulation/sidb/sidb_simulation_parameters.hpp>
 #include <fiction/technology/cell_technologies.hpp>
 #include <fiction/technology/sidb_lattice.hpp>
-=======
-#include <fiction/algorithms/simulation/sidb/sidb_simulation_parameters.hpp>
-#include <fiction/technology/cell_technologies.hpp>
-#include <fiction/technology/charge_distribution_surface.hpp>
->>>>>>> 4de2cf12
 #include <fiction/types.hpp>
 
 using namespace fiction;
 
-<<<<<<< HEAD
 TEMPLATE_TEST_CASE("check if ground state is found", "[is-ground-state]", (sidb_lattice<sidb_cell_clk_lyt_siqad>),
                    (charge_distribution_surface<sidb_lattice<sidb_cell_clk_lyt_siqad>>))
 {
@@ -30,16 +24,6 @@
         TestType                         lyt{};
         charge_distribution_surface      charge_layout{lyt};
         const sidb_simulation_parameters params{2, -0.32};
-=======
-TEMPLATE_TEST_CASE("check if ground state is found", "[is-ground-state]", (sidb_cell_clk_lyt_siqad),
-                   (charge_distribution_surface<sidb_cell_clk_lyt_siqad>))
-{
-    SECTION("layout with no SiDB placed")
-    {
-        TestType                          lyt{};
-        const charge_distribution_surface charge_layout{lyt};
-        const sidb_simulation_parameters  params{2, -0.32};
->>>>>>> 4de2cf12
         const auto simulation_results_exgs = exhaustive_ground_state_simulation<TestType>(charge_layout, params);
         const quicksim_params quicksim_params{params};
         const auto            simulation_results_quicksim = quicksim<TestType>(charge_layout, quicksim_params);
