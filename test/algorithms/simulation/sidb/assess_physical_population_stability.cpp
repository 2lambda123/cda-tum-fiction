//
// Created by Jan Drewniok on 02.11.23.
//

#include <catch2/catch_template_test_macros.hpp>
#include <catch2/matchers/catch_matchers_floating_point.hpp>

#include <fiction/algorithms/simulation/sidb/assess_physical_population_stability.hpp>
#include <fiction/algorithms/simulation/sidb/sidb_simulation_parameters.hpp>
#include <fiction/layouts/coordinates.hpp>
#include <fiction/technology/cell_technologies.hpp>
#include <fiction/technology/sidb_lattice.hpp>
#include <fiction/types.hpp>

using namespace fiction;

TEST_CASE("Single SiDB", "[assess-physical-population-stability]")
{
    sidb_cell_clk_lyt_siqad lyt{};
    lyt.assign_cell_type({1, 1, 0}, sidb_technology::cell_type::NORMAL);

    const sidb_100_cell_clk_lyt_siqad lat{lyt};

    SECTION("Precision of distance_corresponding_to_potential is two")
    {
        const auto params = assess_physical_population_stability_params{sidb_simulation_parameters{2, -0.29}, 2};
        const auto result = assess_physical_population_stability(lat, params);
        REQUIRE(result.size() == 1);
        const auto& population_stability_detail = result.front();
        CHECK(population_stability_detail.critical_cell == siqad::coord_t{1, 1, 0});
        REQUIRE(population_stability_detail.transition_from_to_with_cell_and_required_pot.size() == 1);
        CHECK(population_stability_detail.transition_from_to_with_cell_and_required_pot
                  .at(transition_type::NEGATIVE_TO_NEUTRAL)
                  .first == siqad::coord_t{1, 1, 0});
        CHECK(population_stability_detail.transition_from_to_with_cell_and_required_pot
                  .at(transition_type::NEGATIVE_TO_NEUTRAL)
                  .second == 0.29);

        REQUIRE_THAT(
            population_stability_detail.distance_corresponding_to_potential.at(transition_type::NEGATIVE_TO_NEUTRAL),
            Catch::Matchers::WithinAbs(0.77, 1e-5));
    }

    SECTION("Precision of distance_corresponding_to_potential is three")
    {
        const auto params = assess_physical_population_stability_params{sidb_simulation_parameters{2, -0.29}, 3};
        const auto result = assess_physical_population_stability(lat, params);
        REQUIRE(result.size() == 1);
        const auto& population_stability_detail = result[0];
        REQUIRE_THAT(
            population_stability_detail.distance_corresponding_to_potential.at(transition_type::NEGATIVE_TO_NEUTRAL),
            Catch::Matchers::WithinAbs(0.762, 1e-5));
    }
}

TEMPLATE_TEST_CASE(
    "Three SiDBs with positive charge states", "[assess-physical-population-stability]",
    (cell_level_layout<sidb_technology, clocked_layout<cartesian_layout<siqad::coord_t>>>),
    (charge_distribution_surface<cell_level_layout<sidb_technology, clocked_layout<cartesian_layout<siqad::coord_t>>>>))
{
    sidb_cell_clk_lyt_siqad lyt{};
    const auto              params = assess_physical_population_stability_params{};
    lyt.assign_cell_type({1, 1, 0}, sidb_technology::cell_type::NORMAL);
    lyt.assign_cell_type({1, 1, 1}, sidb_technology::cell_type::NORMAL);
    lyt.assign_cell_type({2, 1, 0}, sidb_technology::cell_type::NORMAL);

    const sidb_100_cell_clk_lyt_siqad lat{lyt};

    const auto result = assess_physical_population_stability(lat, params);
    REQUIRE(result.size() == 3);

    SECTION("Check correct energy order")
    {
        CHECK(result[0].system_energy < result[1].system_energy);
        CHECK(result[1].system_energy < result[2].system_energy);
    }

    SECTION("Ground state")
    {
        const auto& population_stability_detail = result[0];
        CHECK(population_stability_detail.critical_cell == siqad::coord_t{2, 1, 0});
<<<<<<< HEAD
        CHECK(population_stability_detail.transition_from_to_with_cell_and_required_pot
                  .at(transition_type::POSITIVE_TO_NEUTRAL)
                  .first == siqad::coord_t{1, 1, 0});
        CHECK(population_stability_detail.transition_from_to_with_cell_and_required_pot
                  .at(transition_type::NEGATIVE_TO_NEUTRAL)
                  .first == siqad::coord_t{2, 1, 0});
        CHECK(population_stability_detail.minimum_potential_difference_to_transition.at(
                  transition_type::NEGATIVE_TO_NEUTRAL) < 0.43);
        CHECK(population_stability_detail.minimum_potential_difference_to_transition.at(
                  transition_type::POSITIVE_TO_NEUTRAL) < 0.81);
        REQUIRE_THAT(
            population_stability_detail.distance_corresponding_to_potential.at(transition_type::NEGATIVE_TO_NEUTRAL),
            Catch::Matchers::WithinAbs(0.56, 1e-5));
        REQUIRE_THAT(
            population_stability_detail.distance_corresponding_to_potential.at(transition_type::POSITIVE_TO_NEUTRAL),
            Catch::Matchers::WithinAbs(0.31, 1e-5));
=======
        CHECK(population_stability_detail.transition_from_to == transition_type::NEGATIVE_TO_NEUTRAL);
        CHECK(population_stability_detail.minimum_potential_difference_to_transition < 0.43);
        REQUIRE_THAT(population_stability_detail.distance_corresponding_to_potential,
                     Catch::Matchers::WithinAbs(0.56, 1e-5));
    }
    SECTION("1st excited state")
    {
        const auto& population_stability_detail = result[1];
        CHECK(population_stability_detail.critical_cell == siqad::coord_t{2, 1, 0});
        CHECK(population_stability_detail.transition_from_to == transition_type::NEGATIVE_TO_NEUTRAL);
        CHECK(population_stability_detail.minimum_potential_difference_to_transition < 0.23);
        REQUIRE_THAT(population_stability_detail.distance_corresponding_to_potential,
                     Catch::Matchers::WithinAbs(0.94, 1e-5));
    }

    SECTION("2nd excited state")
    {
        const auto& population_stability_detail = result[2];
        CHECK(population_stability_detail.critical_cell == siqad::coord_t{1, 1, 1});
        CHECK(population_stability_detail.transition_from_to == transition_type::NEUTRAL_TO_NEGATIVE);
        CHECK(population_stability_detail.minimum_potential_difference_to_transition < 0.21);
        REQUIRE_THAT(population_stability_detail.distance_corresponding_to_potential,
                     Catch::Matchers::WithinAbs(1.01, 1e-5));
    }
}

TEMPLATE_TEST_CASE(
    "Bestagon AND gate", "[assess-physical-population-stability]",
    (cell_level_layout<sidb_technology, clocked_layout<cartesian_layout<siqad::coord_t>>>),
    (charge_distribution_surface<cell_level_layout<sidb_technology, clocked_layout<cartesian_layout<siqad::coord_t>>>>))
{
    sidb_cell_clk_lyt_siqad lyt{};
    const auto              params = assess_physical_population_stability_params{};
    lyt.assign_cell_type({36, 1, 0}, sidb_technology::cell_type::INPUT);
    lyt.assign_cell_type({2, 1, 0}, sidb_technology::cell_type::INPUT);

    lyt.assign_cell_type({38, 0, 0}, sidb_technology::cell_type::INPUT);
    lyt.assign_cell_type({0, 0, 0}, sidb_technology::cell_type::INPUT);

    lyt.assign_cell_type({23, 9, 0}, sidb_technology::cell_type::NORMAL);
    lyt.assign_cell_type({18, 11, 1}, sidb_technology::cell_type::NORMAL);
    lyt.assign_cell_type({18, 9, 0}, sidb_technology::cell_type::NORMAL);
    lyt.assign_cell_type({19, 8, 0}, sidb_technology::cell_type::NORMAL);

    lyt.assign_cell_type({20, 14, 0}, sidb_technology::cell_type::NORMAL);
    lyt.assign_cell_type({19, 13, 0}, sidb_technology::cell_type::NORMAL);
    lyt.assign_cell_type({26, 16, 0}, sidb_technology::cell_type::NORMAL);
    lyt.assign_cell_type({24, 15, 0}, sidb_technology::cell_type::NORMAL);
    lyt.assign_cell_type({32, 2, 0}, sidb_technology::cell_type::NORMAL);
    lyt.assign_cell_type({30, 3, 0}, sidb_technology::cell_type::NORMAL);
    lyt.assign_cell_type({26, 4, 0}, sidb_technology::cell_type::NORMAL);
    lyt.assign_cell_type({24, 5, 0}, sidb_technology::cell_type::NORMAL);
    lyt.assign_cell_type({12, 4, 0}, sidb_technology::cell_type::NORMAL);
    lyt.assign_cell_type({14, 5, 0}, sidb_technology::cell_type::NORMAL);
    lyt.assign_cell_type({6, 2, 0}, sidb_technology::cell_type::NORMAL);
    lyt.assign_cell_type({8, 3, 0}, sidb_technology::cell_type::NORMAL);

    lyt.assign_cell_type({32, 18, 0}, sidb_technology::cell_type::OUTPUT);
    lyt.assign_cell_type({30, 17, 0}, sidb_technology::cell_type::OUTPUT);

    lyt.assign_cell_type({36, 19, 0}, sidb_technology::cell_type::NORMAL);

    sidb_100_cell_clk_lyt_siqad lat{lyt};

    SECTION("no input specified")
    {
        const auto result = assess_physical_population_stability(lat, params);
        REQUIRE(result.size() == 8);
        const auto& population_stability_detail = result[0];
        CHECK(population_stability_detail.critical_cell == siqad::coord_t{2, 1, 0});
        CHECK(population_stability_detail.transition_from_to == transition_type::NEUTRAL_TO_NEGATIVE);
        CHECK(population_stability_detail.minimum_potential_difference_to_transition < 0.021);
        REQUIRE_THAT(population_stability_detail.distance_corresponding_to_potential,
                     Catch::Matchers::WithinAbs(4.79, 1e-5));
    }

    SECTION("input 00")
    {
        lat.assign_cell_type({36, 1, 0}, sidb_technology::cell_type::EMPTY);
        lat.assign_cell_type({2, 1, 0}, sidb_technology::cell_type::EMPTY);
        const auto result = assess_physical_population_stability(lat, params);
        REQUIRE(result.size() == 2);
        const auto& population_stability_detail = result[0];
        CHECK(population_stability_detail.critical_cell == siqad::coord_t{14, 5, 0});
        CHECK(population_stability_detail.transition_from_to == transition_type::NEUTRAL_TO_NEGATIVE);
        CHECK(population_stability_detail.minimum_potential_difference_to_transition < 0.026);
        REQUIRE_THAT(population_stability_detail.distance_corresponding_to_potential,
                     Catch::Matchers::WithinAbs(4.32, 1e-5));
    }

    SECTION("input 01")
    {
        lat.assign_cell_type({36, 1, 0}, sidb_technology::cell_type::EMPTY);
        lat.assign_cell_type({0, 0, 0}, sidb_technology::cell_type::EMPTY);

        const auto result = assess_physical_population_stability(lat, params);
        REQUIRE(result.size() == 4);
        const auto& population_stability_detail = result[0];
        CHECK(population_stability_detail.critical_cell == siqad::coord_t{32, 18, 0});
        CHECK(population_stability_detail.transition_from_to == transition_type::NEUTRAL_TO_NEGATIVE);
        CHECK(population_stability_detail.minimum_potential_difference_to_transition < 0.041);
        REQUIRE_THAT(population_stability_detail.distance_corresponding_to_potential,
                     Catch::Matchers::WithinAbs(3.3, 1e-5));
    }

    SECTION("input 10")
    {
        lat.assign_cell_type({38, 0, 0}, sidb_technology::cell_type::EMPTY);
        lat.assign_cell_type({0, 0, 0}, sidb_technology::cell_type::EMPTY);

        const auto result = assess_physical_population_stability(lat, params);
        REQUIRE(result.size() == 8);
        const auto& population_stability_detail = result[0];
        CHECK(population_stability_detail.critical_cell == siqad::coord_t{19, 8, 0});
        CHECK(population_stability_detail.transition_from_to == transition_type::NEUTRAL_TO_NEGATIVE);
        CHECK(population_stability_detail.minimum_potential_difference_to_transition < 0.02);
        REQUIRE_THAT(population_stability_detail.distance_corresponding_to_potential,
                     Catch::Matchers::WithinAbs(4.87, 1e-5));
    }

    SECTION("input 11")
    {
        lat.assign_cell_type({36, 1, 0}, sidb_technology::cell_type::EMPTY);
        lat.assign_cell_type({2, 1, 0}, sidb_technology::cell_type::EMPTY);

        const auto result = assess_physical_population_stability(lat, params);
        REQUIRE(result.size() == 2);
        const auto& population_stability_detail = result[0];
        CHECK(population_stability_detail.critical_cell == siqad::coord_t{14, 5, 0});
        CHECK(population_stability_detail.transition_from_to == transition_type::NEUTRAL_TO_NEGATIVE);
        CHECK(population_stability_detail.minimum_potential_difference_to_transition < 0.026);
        REQUIRE_THAT(population_stability_detail.distance_corresponding_to_potential,
                     Catch::Matchers::WithinAbs(4.32, 1e-5));
>>>>>>> 9becc3af
    }
//        SECTION("1st excited state")
//        {
//            const auto& population_stability_detail = result[1];
//            CHECK(population_stability_detail.critical_cell == siqad::coord_t{2, 1, 0});
//            CHECK(population_stability_detail.transition_from_to_with_cell_and_required_pot ==
//                  transition_type::NEGATIVE_TO_NEUTRAL);
//            CHECK(population_stability_detail.minimum_potential_difference_to_transition < 0.23);
//            REQUIRE_THAT(population_stability_detail.distance_corresponding_to_potential,
//                         Catch::Matchers::WithinAbs(0.94, 1e-5));
//        }
//
//        SECTION("2nd excited state")
//        {
//            const auto& population_stability_detail = result[2];
//            CHECK(population_stability_detail.critical_cell == siqad::coord_t{1, 1, 1});
//            CHECK(population_stability_detail.transition_from_to_with_cell_and_required_pot ==
//                  transition_type::NEUTRAL_TO_NEGATIVE);
//            CHECK(population_stability_detail.minimum_potential_difference_to_transition < 0.21);
//            REQUIRE_THAT(population_stability_detail.distance_corresponding_to_potential,
//                         Catch::Matchers::WithinAbs(1.01, 1e-5));
//        }
}
<<<<<<< HEAD
//
 TEST_CASE("Bestagon AND gate", "[assess-physical-population-stability]")
 {
     layout     lyt{};
     const auto params = assess_physical_population_stability_params{};
     lyt.assign_cell_type({36, 1, 0}, sidb_technology::cell_type::INPUT);
     lyt.assign_cell_type({2, 1, 0}, sidb_technology::cell_type::INPUT);

     lyt.assign_cell_type({38, 0, 0}, sidb_technology::cell_type::INPUT);
     lyt.assign_cell_type({0, 0, 0}, sidb_technology::cell_type::INPUT);

     lyt.assign_cell_type({23, 9, 0}, sidb_technology::cell_type::NORMAL);
     lyt.assign_cell_type({18, 11, 1}, sidb_technology::cell_type::NORMAL);
     lyt.assign_cell_type({18, 9, 0}, sidb_technology::cell_type::NORMAL);
     lyt.assign_cell_type({19, 8, 0}, sidb_technology::cell_type::NORMAL);

     lyt.assign_cell_type({20, 14, 0}, sidb_technology::cell_type::NORMAL);
     lyt.assign_cell_type({19, 13, 0}, sidb_technology::cell_type::NORMAL);
     lyt.assign_cell_type({26, 16, 0}, sidb_technology::cell_type::NORMAL);
     lyt.assign_cell_type({24, 15, 0}, sidb_technology::cell_type::NORMAL);
     lyt.assign_cell_type({32, 2, 0}, sidb_technology::cell_type::NORMAL);
     lyt.assign_cell_type({30, 3, 0}, sidb_technology::cell_type::NORMAL);
     lyt.assign_cell_type({26, 4, 0}, sidb_technology::cell_type::NORMAL);
     lyt.assign_cell_type({24, 5, 0}, sidb_technology::cell_type::NORMAL);
     lyt.assign_cell_type({12, 4, 0}, sidb_technology::cell_type::NORMAL);
     lyt.assign_cell_type({14, 5, 0}, sidb_technology::cell_type::NORMAL);
     lyt.assign_cell_type({6, 2, 0}, sidb_technology::cell_type::NORMAL);
     lyt.assign_cell_type({8, 3, 0}, sidb_technology::cell_type::NORMAL);

     lyt.assign_cell_type({32, 18, 0}, sidb_technology::cell_type::OUTPUT);
     lyt.assign_cell_type({30, 17, 0}, sidb_technology::cell_type::OUTPUT);

     lyt.assign_cell_type({36, 19, 0}, sidb_technology::cell_type::NORMAL);

     SECTION("no input specified")
     {
         const auto result = assess_physical_population_stability(lyt, params);
         REQUIRE(result.size() == 8);
         const auto& population_stability_detail = result[0];
         CHECK(population_stability_detail.critical_cell == siqad::coord_t{2, 1, 0});
//         CHECK(population_stability_detail.transition_from_to_with_cell_and_required_pot ==
//               transition_type::NEUTRAL_TO_NEGATIVE);
//         CHECK(population_stability_detail.minimum_potential_difference_to_transition < 0.021);
//         REQUIRE_THAT(population_stability_detail.distance_corresponding_to_potential,
//                      Catch::Matchers::WithinAbs(4.79, 1e-5));
     }
 }
//
//    SECTION("input 00")
//    {
//        lyt.assign_cell_type({36, 1, 0}, sidb_technology::cell_type::EMPTY);
//        lyt.assign_cell_type({2, 1, 0}, sidb_technology::cell_type::EMPTY);
//        const auto result = assess_physical_population_stability(lyt, params);
//        REQUIRE(result.size() == 2);
//        const auto& population_stability_detail = result[0];
//        CHECK(population_stability_detail.critical_cell == siqad::coord_t{14, 5, 0});
//        CHECK(population_stability_detail.transition_from_to_with_cell_and_required_pot ==
//              transition_type::NEUTRAL_TO_NEGATIVE);
//        CHECK(population_stability_detail.minimum_potential_difference_to_transition < 0.026);
//        REQUIRE_THAT(population_stability_detail.distance_corresponding_to_potential,
//                     Catch::Matchers::WithinAbs(4.32, 1e-5));
//    }
//
//    SECTION("input 01")
//    {
//        lyt.assign_cell_type({36, 1, 0}, sidb_technology::cell_type::EMPTY);
//        lyt.assign_cell_type({0, 0, 0}, sidb_technology::cell_type::EMPTY);
//
//        const auto result = assess_physical_population_stability(lyt, params);
//        REQUIRE(result.size() == 4);
//        const auto& population_stability_detail = result[0];
//        CHECK(population_stability_detail.critical_cell == siqad::coord_t{32, 18, 0});
//        CHECK(population_stability_detail.transition_from_to_with_cell_and_required_pot ==
//              transition_type::NEUTRAL_TO_NEGATIVE);
//        CHECK(population_stability_detail.minimum_potential_difference_to_transition < 0.041);
//        REQUIRE_THAT(population_stability_detail.distance_corresponding_to_potential,
//                     Catch::Matchers::WithinAbs(3.3, 1e-5));
//    }
//
//    SECTION("input 10")
//    {
//        lyt.assign_cell_type({38, 0, 0}, sidb_technology::cell_type::EMPTY);
//        lyt.assign_cell_type({0, 0, 0}, sidb_technology::cell_type::EMPTY);
//
//        const auto result = assess_physical_population_stability(lyt, params);
//        REQUIRE(result.size() == 8);
//        const auto& population_stability_detail = result[0];
//        CHECK(population_stability_detail.critical_cell == siqad::coord_t{19, 8, 0});
//        CHECK(population_stability_detail.transition_from_to_with_cell_and_required_pot ==
//              transition_type::NEUTRAL_TO_NEGATIVE);
//        CHECK(population_stability_detail.minimum_potential_difference_to_transition < 0.02);
//        REQUIRE_THAT(population_stability_detail.distance_corresponding_to_potential,
//                     Catch::Matchers::WithinAbs(4.87, 1e-5));
//    }
//
//    SECTION("input 11")
//    {
//        lyt.assign_cell_type({36, 1, 0}, sidb_technology::cell_type::EMPTY);
//        lyt.assign_cell_type({2, 1, 0}, sidb_technology::cell_type::EMPTY);
//
//        const auto result = assess_physical_population_stability(lyt, params);
//        REQUIRE(result.size() == 2);
//        const auto& population_stability_detail = result[0];
//        CHECK(population_stability_detail.critical_cell == siqad::coord_t{14, 5, 0});
//        CHECK(population_stability_detail.transition_from_to_with_cell_and_required_pot ==
//              transition_type::NEUTRAL_TO_NEGATIVE);
//        CHECK(population_stability_detail.minimum_potential_difference_to_transition < 0.026);
//        REQUIRE_THAT(population_stability_detail.distance_corresponding_to_potential,
//                     Catch::Matchers::WithinAbs(4.32, 1e-5));
//    }
//}
//
// TEST_CASE("Bestagon CROSSING gate input 11, using siqad coordinates", "[assess-physical-population-stability]")
//{
//    layout     lyt{};
//    const auto params = assess_physical_population_stability_params{};
//    lyt.assign_cell_type({36, 1, 0}, sidb_technology::cell_type::INPUT);
//    lyt.assign_cell_type({2, 1, 0}, sidb_technology::cell_type::INPUT);
//
//    lyt.assign_cell_type({6, 2, 0}, sidb_technology::cell_type::NORMAL);
//    lyt.assign_cell_type({20, 12, 0}, sidb_technology::cell_type::NORMAL);
//    lyt.assign_cell_type({8, 3, 0}, sidb_technology::cell_type::NORMAL);
//    lyt.assign_cell_type({14, 5, 0}, sidb_technology::cell_type::NORMAL);
//    lyt.assign_cell_type({14, 11, 1}, sidb_technology::cell_type::NORMAL);
//
//    lyt.assign_cell_type({12, 4, 0}, sidb_technology::cell_type::NORMAL);
//    lyt.assign_cell_type({14, 15, 0}, sidb_technology::cell_type::NORMAL);
//    lyt.assign_cell_type({26, 4, 0}, sidb_technology::cell_type::NORMAL);
//
//    lyt.assign_cell_type({14, 9, 0}, sidb_technology::cell_type::NORMAL);
//    lyt.assign_cell_type({24, 15, 0}, sidb_technology::cell_type::NORMAL);
//    lyt.assign_cell_type({12, 16, 0}, sidb_technology::cell_type::NORMAL);
//
//    lyt.assign_cell_type({18, 9, 0}, sidb_technology::cell_type::NORMAL);
//    lyt.assign_cell_type({26, 16, 0}, sidb_technology::cell_type::NORMAL);
//    lyt.assign_cell_type({24, 13, 1}, sidb_technology::cell_type::NORMAL);
//
//    lyt.assign_cell_type({24, 5, 0}, sidb_technology::cell_type::NORMAL);
//    lyt.assign_cell_type({30, 3, 0}, sidb_technology::cell_type::NORMAL);
//    lyt.assign_cell_type({16, 13, 1}, sidb_technology::cell_type::NORMAL);
//
//    lyt.assign_cell_type({32, 2, 0}, sidb_technology::cell_type::NORMAL);
//    lyt.assign_cell_type({20, 8, 0}, sidb_technology::cell_type::NORMAL);
//
//    lyt.assign_cell_type({30, 17, 0}, sidb_technology::cell_type::OUTPUT);
//    lyt.assign_cell_type({6, 18, 0}, sidb_technology::cell_type::OUTPUT);
//
//    lyt.assign_cell_type({32, 18, 0}, sidb_technology::cell_type::OUTPUT);
//    lyt.assign_cell_type({8, 17, 0}, sidb_technology::cell_type::OUTPUT);
//
//    lyt.assign_cell_type({2, 19, 0}, sidb_technology::cell_type::NORMAL);
//    lyt.assign_cell_type({36, 19, 0}, sidb_technology::cell_type::NORMAL);
//
//    CHECK(lyt.num_cells() == 27);
//
//    const auto result = assess_physical_population_stability(lyt, params);
//    REQUIRE(result.size() == 20);
//    const auto& population_stability_detail = result[0];
//    CHECK(population_stability_detail.critical_cell == siqad::coord_t{14, 9, 0});
//    CHECK(population_stability_detail.transition_from_to_with_cell_and_required_pot ==
//          transition_type::NEUTRAL_TO_NEGATIVE);
//    CHECK(population_stability_detail.minimum_potential_difference_to_transition < 0.01);
//    REQUIRE_THAT(population_stability_detail.distance_corresponding_to_potential,
//                 Catch::Matchers::WithinAbs(6.88, 1e-5));
//}
//
// TEST_CASE("Bestagon CROSSING gate input 11, using cube coordinates", "[assess-physical-population-stability]")
//{
//    cell_level_layout<sidb_technology, clocked_layout<cartesian_layout<cube::coord_t>>> lyt{};
//
//    const auto params = assess_physical_population_stability_params{};
//    lyt.assign_cell_type(siqad::to_fiction_coord<cube::coord_t>(siqad::coord_t{36, 1, 0}),
//                         sidb_technology::cell_type::INPUT);
//    lyt.assign_cell_type(siqad::to_fiction_coord<cube::coord_t>(siqad::coord_t{2, 1, 0}),
//                         sidb_technology::cell_type::INPUT);
//
//    lyt.assign_cell_type(siqad::to_fiction_coord<cube::coord_t>(siqad::coord_t{6, 2, 0}),
//                         sidb_technology::cell_type::NORMAL);
//    lyt.assign_cell_type(siqad::to_fiction_coord<cube::coord_t>(siqad::coord_t{20, 12, 0}),
//                         sidb_technology::cell_type::NORMAL);
//    lyt.assign_cell_type(siqad::to_fiction_coord<cube::coord_t>(siqad::coord_t{8, 3, 0}),
//                         sidb_technology::cell_type::NORMAL);
//    lyt.assign_cell_type(siqad::to_fiction_coord<cube::coord_t>(siqad::coord_t{14, 5, 0}),
//                         sidb_technology::cell_type::NORMAL);
//    lyt.assign_cell_type(siqad::to_fiction_coord<cube::coord_t>(siqad::coord_t{14, 11, 1}),
//                         sidb_technology::cell_type::NORMAL);
//
//    lyt.assign_cell_type(siqad::to_fiction_coord<cube::coord_t>(siqad::coord_t{12, 4, 0}),
//                         sidb_technology::cell_type::NORMAL);
//    lyt.assign_cell_type(siqad::to_fiction_coord<cube::coord_t>(siqad::coord_t{14, 15, 0}),
//                         sidb_technology::cell_type::NORMAL);
//    lyt.assign_cell_type(siqad::to_fiction_coord<cube::coord_t>(siqad::coord_t{26, 4, 0}),
//                         sidb_technology::cell_type::NORMAL);
//
//    lyt.assign_cell_type(siqad::to_fiction_coord<cube::coord_t>(siqad::coord_t{14, 9, 0}),
//                         sidb_technology::cell_type::NORMAL);
//    lyt.assign_cell_type(siqad::to_fiction_coord<cube::coord_t>(siqad::coord_t{24, 15, 0}),
//                         sidb_technology::cell_type::NORMAL);
//    lyt.assign_cell_type(siqad::to_fiction_coord<cube::coord_t>(siqad::coord_t{12, 16, 0}),
//                         sidb_technology::cell_type::NORMAL);
//
//    lyt.assign_cell_type(siqad::to_fiction_coord<cube::coord_t>(siqad::coord_t{18, 9, 0}),
//                         sidb_technology::cell_type::NORMAL);
//    lyt.assign_cell_type(siqad::to_fiction_coord<cube::coord_t>(siqad::coord_t{26, 16, 0}),
//                         sidb_technology::cell_type::NORMAL);
//    lyt.assign_cell_type(siqad::to_fiction_coord<cube::coord_t>(siqad::coord_t{24, 13, 1}),
//                         sidb_technology::cell_type::NORMAL);
//
//    lyt.assign_cell_type(siqad::to_fiction_coord<cube::coord_t>(siqad::coord_t{24, 5, 0}),
//                         sidb_technology::cell_type::NORMAL);
//    lyt.assign_cell_type(siqad::to_fiction_coord<cube::coord_t>(siqad::coord_t{30, 3, 0}),
//                         sidb_technology::cell_type::NORMAL);
//    lyt.assign_cell_type(siqad::to_fiction_coord<cube::coord_t>(siqad::coord_t{16, 13, 1}),
//                         sidb_technology::cell_type::NORMAL);
//
//    lyt.assign_cell_type(siqad::to_fiction_coord<cube::coord_t>(siqad::coord_t{32, 2, 0}),
//                         sidb_technology::cell_type::NORMAL);
//    lyt.assign_cell_type(siqad::to_fiction_coord<cube::coord_t>(siqad::coord_t{20, 8, 0}),
//                         sidb_technology::cell_type::NORMAL);
//
//    lyt.assign_cell_type(siqad::to_fiction_coord<cube::coord_t>(siqad::coord_t{30, 17, 0}),
//                         sidb_technology::cell_type::OUTPUT);
//    lyt.assign_cell_type(siqad::to_fiction_coord<cube::coord_t>(siqad::coord_t{6, 18, 0}),
//                         sidb_technology::cell_type::OUTPUT);
//
//    lyt.assign_cell_type(siqad::to_fiction_coord<cube::coord_t>(siqad::coord_t{32, 18, 0}),
//                         sidb_technology::cell_type::OUTPUT);
//    lyt.assign_cell_type(siqad::to_fiction_coord<cube::coord_t>(siqad::coord_t{8, 17, 0}),
//                         sidb_technology::cell_type::OUTPUT);
//
//    lyt.assign_cell_type(siqad::to_fiction_coord<cube::coord_t>(siqad::coord_t{2, 19, 0}),
//                         sidb_technology::cell_type::NORMAL);
//    lyt.assign_cell_type(siqad::to_fiction_coord<cube::coord_t>(siqad::coord_t{36, 19, 0}),
//                         sidb_technology::cell_type::NORMAL);
//
//    CHECK(lyt.num_cells() == 27);
//
//    const auto result = assess_physical_population_stability(lyt, params);
//    REQUIRE(result.size() == 20);
//    const auto& population_stability_detail = result[0];
//    CHECK(population_stability_detail.critical_cell == cube::coord_t{14, 18, 0});
//    CHECK(population_stability_detail.transition_from_to_with_cell_and_required_pot ==
//          transition_type::NEUTRAL_TO_NEGATIVE);
//    CHECK(population_stability_detail.minimum_potential_difference_to_transition < 0.01);
//    REQUIRE_THAT(population_stability_detail.distance_corresponding_to_potential,
//                 Catch::Matchers::WithinAbs(6.88, 1e-5));
//}
//
// TEST_CASE("Bestagon CROSSING gate input 11, using offset coordinates", "[assess-physical-population-stability]")
//{
//    cell_level_layout<sidb_technology, clocked_layout<cartesian_layout<offset::ucoord_t>>> lyt{};
//
//    const auto params = assess_physical_population_stability_params{};
//    lyt.assign_cell_type(siqad::to_fiction_coord<offset::ucoord_t>(siqad::coord_t{36, 1, 0}),
//                         sidb_technology::cell_type::INPUT);
//    lyt.assign_cell_type(siqad::to_fiction_coord<offset::ucoord_t>(siqad::coord_t{2, 1, 0}),
//                         sidb_technology::cell_type::INPUT);
//
//    lyt.assign_cell_type(siqad::to_fiction_coord<offset::ucoord_t>(siqad::coord_t{6, 2, 0}),
//                         sidb_technology::cell_type::NORMAL);
//    lyt.assign_cell_type(siqad::to_fiction_coord<offset::ucoord_t>(siqad::coord_t{20, 12, 0}),
//                         sidb_technology::cell_type::NORMAL);
//    lyt.assign_cell_type(siqad::to_fiction_coord<offset::ucoord_t>(siqad::coord_t{8, 3, 0}),
//                         sidb_technology::cell_type::NORMAL);
//    lyt.assign_cell_type(siqad::to_fiction_coord<offset::ucoord_t>(siqad::coord_t{14, 5, 0}),
//                         sidb_technology::cell_type::NORMAL);
//    lyt.assign_cell_type(siqad::to_fiction_coord<offset::ucoord_t>(siqad::coord_t{14, 11, 1}),
//                         sidb_technology::cell_type::NORMAL);
//
//    lyt.assign_cell_type(siqad::to_fiction_coord<offset::ucoord_t>(siqad::coord_t{12, 4, 0}),
//                         sidb_technology::cell_type::NORMAL);
//    lyt.assign_cell_type(siqad::to_fiction_coord<offset::ucoord_t>(siqad::coord_t{14, 15, 0}),
//                         sidb_technology::cell_type::NORMAL);
//    lyt.assign_cell_type(siqad::to_fiction_coord<offset::ucoord_t>(siqad::coord_t{26, 4, 0}),
//                         sidb_technology::cell_type::NORMAL);
//
//    lyt.assign_cell_type(siqad::to_fiction_coord<offset::ucoord_t>(siqad::coord_t{14, 9, 0}),
//                         sidb_technology::cell_type::NORMAL);
//    lyt.assign_cell_type(siqad::to_fiction_coord<offset::ucoord_t>(siqad::coord_t{24, 15, 0}),
//                         sidb_technology::cell_type::NORMAL);
//    lyt.assign_cell_type(siqad::to_fiction_coord<offset::ucoord_t>(siqad::coord_t{12, 16, 0}),
//                         sidb_technology::cell_type::NORMAL);
//
//    lyt.assign_cell_type(siqad::to_fiction_coord<offset::ucoord_t>(siqad::coord_t{18, 9, 0}),
//                         sidb_technology::cell_type::NORMAL);
//    lyt.assign_cell_type(siqad::to_fiction_coord<offset::ucoord_t>(siqad::coord_t{26, 16, 0}),
//                         sidb_technology::cell_type::NORMAL);
//    lyt.assign_cell_type(siqad::to_fiction_coord<offset::ucoord_t>(siqad::coord_t{24, 13, 1}),
//                         sidb_technology::cell_type::NORMAL);
//
//    lyt.assign_cell_type(siqad::to_fiction_coord<offset::ucoord_t>(siqad::coord_t{24, 5, 0}),
//                         sidb_technology::cell_type::NORMAL);
//    lyt.assign_cell_type(siqad::to_fiction_coord<offset::ucoord_t>(siqad::coord_t{30, 3, 0}),
//                         sidb_technology::cell_type::NORMAL);
//    lyt.assign_cell_type(siqad::to_fiction_coord<offset::ucoord_t>(siqad::coord_t{16, 13, 1}),
//                         sidb_technology::cell_type::NORMAL);
//
//    lyt.assign_cell_type(siqad::to_fiction_coord<offset::ucoord_t>(siqad::coord_t{32, 2, 0}),
//                         sidb_technology::cell_type::NORMAL);
//    lyt.assign_cell_type(siqad::to_fiction_coord<offset::ucoord_t>(siqad::coord_t{20, 8, 0}),
//                         sidb_technology::cell_type::NORMAL);
//
//    lyt.assign_cell_type(siqad::to_fiction_coord<offset::ucoord_t>(siqad::coord_t{30, 17, 0}),
//                         sidb_technology::cell_type::OUTPUT);
//    lyt.assign_cell_type(siqad::to_fiction_coord<offset::ucoord_t>(siqad::coord_t{6, 18, 0}),
//                         sidb_technology::cell_type::OUTPUT);
//
//    lyt.assign_cell_type(siqad::to_fiction_coord<offset::ucoord_t>(siqad::coord_t{32, 18, 0}),
//                         sidb_technology::cell_type::OUTPUT);
//    lyt.assign_cell_type(siqad::to_fiction_coord<offset::ucoord_t>(siqad::coord_t{8, 17, 0}),
//                         sidb_technology::cell_type::OUTPUT);
//
//    lyt.assign_cell_type(siqad::to_fiction_coord<offset::ucoord_t>(siqad::coord_t{2, 19, 0}),
//                         sidb_technology::cell_type::NORMAL);
//    lyt.assign_cell_type(siqad::to_fiction_coord<offset::ucoord_t>(siqad::coord_t{36, 19, 0}),
//                         sidb_technology::cell_type::NORMAL);
//
//    CHECK(lyt.num_cells() == 27);
//
//    const auto result = assess_physical_population_stability(lyt, params);
//    REQUIRE(result.size() == 20);
//    const auto& population_stability_detail = result[0];
//    CHECK(population_stability_detail.critical_cell == offset::ucoord_t{14, 18, 0});
//    CHECK(population_stability_detail.transition_from_to_with_cell_and_required_pot ==
//          transition_type::NEUTRAL_TO_NEGATIVE);
//    CHECK(population_stability_detail.minimum_potential_difference_to_transition < 0.01);
//    REQUIRE_THAT(population_stability_detail.distance_corresponding_to_potential,
//                 Catch::Matchers::WithinAbs(6.88, 1e-5));
//}
=======

TEMPLATE_TEST_CASE(
    "Bestagon CROSSING gate input 11, using siqad coordinates", "[assess-physical-population-stability]",
    (cell_level_layout<sidb_technology, clocked_layout<cartesian_layout<siqad::coord_t>>>),
    (charge_distribution_surface<cell_level_layout<sidb_technology, clocked_layout<cartesian_layout<siqad::coord_t>>>>))
{
    sidb_cell_clk_lyt_siqad lyt{};
    const auto              params = assess_physical_population_stability_params{};
    lyt.assign_cell_type({36, 1, 0}, sidb_technology::cell_type::INPUT);
    lyt.assign_cell_type({2, 1, 0}, sidb_technology::cell_type::INPUT);

    lyt.assign_cell_type({6, 2, 0}, sidb_technology::cell_type::NORMAL);
    lyt.assign_cell_type({20, 12, 0}, sidb_technology::cell_type::NORMAL);
    lyt.assign_cell_type({8, 3, 0}, sidb_technology::cell_type::NORMAL);
    lyt.assign_cell_type({14, 5, 0}, sidb_technology::cell_type::NORMAL);
    lyt.assign_cell_type({14, 11, 1}, sidb_technology::cell_type::NORMAL);

    lyt.assign_cell_type({12, 4, 0}, sidb_technology::cell_type::NORMAL);
    lyt.assign_cell_type({14, 15, 0}, sidb_technology::cell_type::NORMAL);
    lyt.assign_cell_type({26, 4, 0}, sidb_technology::cell_type::NORMAL);

    lyt.assign_cell_type({14, 9, 0}, sidb_technology::cell_type::NORMAL);
    lyt.assign_cell_type({24, 15, 0}, sidb_technology::cell_type::NORMAL);
    lyt.assign_cell_type({12, 16, 0}, sidb_technology::cell_type::NORMAL);

    lyt.assign_cell_type({18, 9, 0}, sidb_technology::cell_type::NORMAL);
    lyt.assign_cell_type({26, 16, 0}, sidb_technology::cell_type::NORMAL);
    lyt.assign_cell_type({24, 13, 1}, sidb_technology::cell_type::NORMAL);

    lyt.assign_cell_type({24, 5, 0}, sidb_technology::cell_type::NORMAL);
    lyt.assign_cell_type({30, 3, 0}, sidb_technology::cell_type::NORMAL);
    lyt.assign_cell_type({16, 13, 1}, sidb_technology::cell_type::NORMAL);

    lyt.assign_cell_type({32, 2, 0}, sidb_technology::cell_type::NORMAL);
    lyt.assign_cell_type({20, 8, 0}, sidb_technology::cell_type::NORMAL);

    lyt.assign_cell_type({30, 17, 0}, sidb_technology::cell_type::OUTPUT);
    lyt.assign_cell_type({6, 18, 0}, sidb_technology::cell_type::OUTPUT);

    lyt.assign_cell_type({32, 18, 0}, sidb_technology::cell_type::OUTPUT);
    lyt.assign_cell_type({8, 17, 0}, sidb_technology::cell_type::OUTPUT);

    lyt.assign_cell_type({2, 19, 0}, sidb_technology::cell_type::NORMAL);
    lyt.assign_cell_type({36, 19, 0}, sidb_technology::cell_type::NORMAL);

    const sidb_100_cell_clk_lyt_siqad lat{lyt};

    CHECK(lyt.num_cells() == 27);

    const auto result = assess_physical_population_stability(lat, params);
    REQUIRE(result.size() == 20);
    const auto& population_stability_detail = result[0];
    CHECK(population_stability_detail.critical_cell == siqad::coord_t{14, 9, 0});
    CHECK(population_stability_detail.transition_from_to == transition_type::NEUTRAL_TO_NEGATIVE);
    CHECK(population_stability_detail.minimum_potential_difference_to_transition < 0.01);
    REQUIRE_THAT(population_stability_detail.distance_corresponding_to_potential,
                 Catch::Matchers::WithinAbs(6.88, 1e-5));
}

TEST_CASE("Bestagon CROSSING gate input 11, using cube coordinates", "[assess-physical-population-stability]")
{
    sidb_cell_clk_lyt_cube lyt{};

    const auto params = assess_physical_population_stability_params{};
    lyt.assign_cell_type(siqad::to_fiction_coord<cube::coord_t>(siqad::coord_t{36, 1, 0}),
                         sidb_technology::cell_type::INPUT);
    lyt.assign_cell_type(siqad::to_fiction_coord<cube::coord_t>(siqad::coord_t{2, 1, 0}),
                         sidb_technology::cell_type::INPUT);

    lyt.assign_cell_type(siqad::to_fiction_coord<cube::coord_t>(siqad::coord_t{6, 2, 0}),
                         sidb_technology::cell_type::NORMAL);
    lyt.assign_cell_type(siqad::to_fiction_coord<cube::coord_t>(siqad::coord_t{20, 12, 0}),
                         sidb_technology::cell_type::NORMAL);
    lyt.assign_cell_type(siqad::to_fiction_coord<cube::coord_t>(siqad::coord_t{8, 3, 0}),
                         sidb_technology::cell_type::NORMAL);
    lyt.assign_cell_type(siqad::to_fiction_coord<cube::coord_t>(siqad::coord_t{14, 5, 0}),
                         sidb_technology::cell_type::NORMAL);
    lyt.assign_cell_type(siqad::to_fiction_coord<cube::coord_t>(siqad::coord_t{14, 11, 1}),
                         sidb_technology::cell_type::NORMAL);

    lyt.assign_cell_type(siqad::to_fiction_coord<cube::coord_t>(siqad::coord_t{12, 4, 0}),
                         sidb_technology::cell_type::NORMAL);
    lyt.assign_cell_type(siqad::to_fiction_coord<cube::coord_t>(siqad::coord_t{14, 15, 0}),
                         sidb_technology::cell_type::NORMAL);
    lyt.assign_cell_type(siqad::to_fiction_coord<cube::coord_t>(siqad::coord_t{26, 4, 0}),
                         sidb_technology::cell_type::NORMAL);

    lyt.assign_cell_type(siqad::to_fiction_coord<cube::coord_t>(siqad::coord_t{14, 9, 0}),
                         sidb_technology::cell_type::NORMAL);
    lyt.assign_cell_type(siqad::to_fiction_coord<cube::coord_t>(siqad::coord_t{24, 15, 0}),
                         sidb_technology::cell_type::NORMAL);
    lyt.assign_cell_type(siqad::to_fiction_coord<cube::coord_t>(siqad::coord_t{12, 16, 0}),
                         sidb_technology::cell_type::NORMAL);

    lyt.assign_cell_type(siqad::to_fiction_coord<cube::coord_t>(siqad::coord_t{18, 9, 0}),
                         sidb_technology::cell_type::NORMAL);
    lyt.assign_cell_type(siqad::to_fiction_coord<cube::coord_t>(siqad::coord_t{26, 16, 0}),
                         sidb_technology::cell_type::NORMAL);
    lyt.assign_cell_type(siqad::to_fiction_coord<cube::coord_t>(siqad::coord_t{24, 13, 1}),
                         sidb_technology::cell_type::NORMAL);

    lyt.assign_cell_type(siqad::to_fiction_coord<cube::coord_t>(siqad::coord_t{24, 5, 0}),
                         sidb_technology::cell_type::NORMAL);
    lyt.assign_cell_type(siqad::to_fiction_coord<cube::coord_t>(siqad::coord_t{30, 3, 0}),
                         sidb_technology::cell_type::NORMAL);
    lyt.assign_cell_type(siqad::to_fiction_coord<cube::coord_t>(siqad::coord_t{16, 13, 1}),
                         sidb_technology::cell_type::NORMAL);

    lyt.assign_cell_type(siqad::to_fiction_coord<cube::coord_t>(siqad::coord_t{32, 2, 0}),
                         sidb_technology::cell_type::NORMAL);
    lyt.assign_cell_type(siqad::to_fiction_coord<cube::coord_t>(siqad::coord_t{20, 8, 0}),
                         sidb_technology::cell_type::NORMAL);

    lyt.assign_cell_type(siqad::to_fiction_coord<cube::coord_t>(siqad::coord_t{30, 17, 0}),
                         sidb_technology::cell_type::OUTPUT);
    lyt.assign_cell_type(siqad::to_fiction_coord<cube::coord_t>(siqad::coord_t{6, 18, 0}),
                         sidb_technology::cell_type::OUTPUT);

    lyt.assign_cell_type(siqad::to_fiction_coord<cube::coord_t>(siqad::coord_t{32, 18, 0}),
                         sidb_technology::cell_type::OUTPUT);
    lyt.assign_cell_type(siqad::to_fiction_coord<cube::coord_t>(siqad::coord_t{8, 17, 0}),
                         sidb_technology::cell_type::OUTPUT);

    lyt.assign_cell_type(siqad::to_fiction_coord<cube::coord_t>(siqad::coord_t{2, 19, 0}),
                         sidb_technology::cell_type::NORMAL);
    lyt.assign_cell_type(siqad::to_fiction_coord<cube::coord_t>(siqad::coord_t{36, 19, 0}),
                         sidb_technology::cell_type::NORMAL);

    CHECK(lyt.num_cells() == 27);

    const sidb_lattice<sidb_100_lattice, sidb_cell_clk_lyt_cube> lat{lyt};

    const auto result = assess_physical_population_stability(lat, params);
    REQUIRE(result.size() == 20);
    const auto& population_stability_detail = result[0];
    CHECK(population_stability_detail.critical_cell == cube::coord_t{14, 18, 0});
    CHECK(population_stability_detail.transition_from_to == transition_type::NEUTRAL_TO_NEGATIVE);
    CHECK(population_stability_detail.minimum_potential_difference_to_transition < 0.01);
    REQUIRE_THAT(population_stability_detail.distance_corresponding_to_potential,
                 Catch::Matchers::WithinAbs(6.88, 1e-5));
}

TEST_CASE("Bestagon CROSSING gate input 11, using offset coordinates", "[assess-physical-population-stability]")
{
    sidb_100_cell_clk_lyt lyt{};

    const auto params = assess_physical_population_stability_params{};
    lyt.assign_cell_type(siqad::to_fiction_coord<offset::ucoord_t>(siqad::coord_t{36, 1, 0}),
                         sidb_technology::cell_type::INPUT);
    lyt.assign_cell_type(siqad::to_fiction_coord<offset::ucoord_t>(siqad::coord_t{2, 1, 0}),
                         sidb_technology::cell_type::INPUT);

    lyt.assign_cell_type(siqad::to_fiction_coord<offset::ucoord_t>(siqad::coord_t{6, 2, 0}),
                         sidb_technology::cell_type::NORMAL);
    lyt.assign_cell_type(siqad::to_fiction_coord<offset::ucoord_t>(siqad::coord_t{20, 12, 0}),
                         sidb_technology::cell_type::NORMAL);
    lyt.assign_cell_type(siqad::to_fiction_coord<offset::ucoord_t>(siqad::coord_t{8, 3, 0}),
                         sidb_technology::cell_type::NORMAL);
    lyt.assign_cell_type(siqad::to_fiction_coord<offset::ucoord_t>(siqad::coord_t{14, 5, 0}),
                         sidb_technology::cell_type::NORMAL);
    lyt.assign_cell_type(siqad::to_fiction_coord<offset::ucoord_t>(siqad::coord_t{14, 11, 1}),
                         sidb_technology::cell_type::NORMAL);

    lyt.assign_cell_type(siqad::to_fiction_coord<offset::ucoord_t>(siqad::coord_t{12, 4, 0}),
                         sidb_technology::cell_type::NORMAL);
    lyt.assign_cell_type(siqad::to_fiction_coord<offset::ucoord_t>(siqad::coord_t{14, 15, 0}),
                         sidb_technology::cell_type::NORMAL);
    lyt.assign_cell_type(siqad::to_fiction_coord<offset::ucoord_t>(siqad::coord_t{26, 4, 0}),
                         sidb_technology::cell_type::NORMAL);

    lyt.assign_cell_type(siqad::to_fiction_coord<offset::ucoord_t>(siqad::coord_t{14, 9, 0}),
                         sidb_technology::cell_type::NORMAL);
    lyt.assign_cell_type(siqad::to_fiction_coord<offset::ucoord_t>(siqad::coord_t{24, 15, 0}),
                         sidb_technology::cell_type::NORMAL);
    lyt.assign_cell_type(siqad::to_fiction_coord<offset::ucoord_t>(siqad::coord_t{12, 16, 0}),
                         sidb_technology::cell_type::NORMAL);

    lyt.assign_cell_type(siqad::to_fiction_coord<offset::ucoord_t>(siqad::coord_t{18, 9, 0}),
                         sidb_technology::cell_type::NORMAL);
    lyt.assign_cell_type(siqad::to_fiction_coord<offset::ucoord_t>(siqad::coord_t{26, 16, 0}),
                         sidb_technology::cell_type::NORMAL);
    lyt.assign_cell_type(siqad::to_fiction_coord<offset::ucoord_t>(siqad::coord_t{24, 13, 1}),
                         sidb_technology::cell_type::NORMAL);

    lyt.assign_cell_type(siqad::to_fiction_coord<offset::ucoord_t>(siqad::coord_t{24, 5, 0}),
                         sidb_technology::cell_type::NORMAL);
    lyt.assign_cell_type(siqad::to_fiction_coord<offset::ucoord_t>(siqad::coord_t{30, 3, 0}),
                         sidb_technology::cell_type::NORMAL);
    lyt.assign_cell_type(siqad::to_fiction_coord<offset::ucoord_t>(siqad::coord_t{16, 13, 1}),
                         sidb_technology::cell_type::NORMAL);

    lyt.assign_cell_type(siqad::to_fiction_coord<offset::ucoord_t>(siqad::coord_t{32, 2, 0}),
                         sidb_technology::cell_type::NORMAL);
    lyt.assign_cell_type(siqad::to_fiction_coord<offset::ucoord_t>(siqad::coord_t{20, 8, 0}),
                         sidb_technology::cell_type::NORMAL);

    lyt.assign_cell_type(siqad::to_fiction_coord<offset::ucoord_t>(siqad::coord_t{30, 17, 0}),
                         sidb_technology::cell_type::OUTPUT);
    lyt.assign_cell_type(siqad::to_fiction_coord<offset::ucoord_t>(siqad::coord_t{6, 18, 0}),
                         sidb_technology::cell_type::OUTPUT);

    lyt.assign_cell_type(siqad::to_fiction_coord<offset::ucoord_t>(siqad::coord_t{32, 18, 0}),
                         sidb_technology::cell_type::OUTPUT);
    lyt.assign_cell_type(siqad::to_fiction_coord<offset::ucoord_t>(siqad::coord_t{8, 17, 0}),
                         sidb_technology::cell_type::OUTPUT);

    lyt.assign_cell_type(siqad::to_fiction_coord<offset::ucoord_t>(siqad::coord_t{2, 19, 0}),
                         sidb_technology::cell_type::NORMAL);
    lyt.assign_cell_type(siqad::to_fiction_coord<offset::ucoord_t>(siqad::coord_t{36, 19, 0}),
                         sidb_technology::cell_type::NORMAL);

    CHECK(lyt.num_cells() == 27);

    const sidb_lattice<sidb_100_lattice, sidb_100_cell_clk_lyt> lat{lyt};

    const auto result = assess_physical_population_stability(lat, params);
    REQUIRE(result.size() == 20);
    const auto& population_stability_detail = result[0];
    CHECK(population_stability_detail.critical_cell == offset::ucoord_t{14, 18, 0});
    CHECK(population_stability_detail.transition_from_to == transition_type::NEUTRAL_TO_NEGATIVE);
    CHECK(population_stability_detail.minimum_potential_difference_to_transition < 0.01);
    REQUIRE_THAT(population_stability_detail.distance_corresponding_to_potential,
                 Catch::Matchers::WithinAbs(6.88, 1e-5));
}
>>>>>>> 9becc3af
<|MERGE_RESOLUTION|>--- conflicted
+++ resolved
@@ -79,7 +79,6 @@
     {
         const auto& population_stability_detail = result[0];
         CHECK(population_stability_detail.critical_cell == siqad::coord_t{2, 1, 0});
-<<<<<<< HEAD
         CHECK(population_stability_detail.transition_from_to_with_cell_and_required_pot
                   .at(transition_type::POSITIVE_TO_NEUTRAL)
                   .first == siqad::coord_t{1, 1, 0});
@@ -96,141 +95,6 @@
         REQUIRE_THAT(
             population_stability_detail.distance_corresponding_to_potential.at(transition_type::POSITIVE_TO_NEUTRAL),
             Catch::Matchers::WithinAbs(0.31, 1e-5));
-=======
-        CHECK(population_stability_detail.transition_from_to == transition_type::NEGATIVE_TO_NEUTRAL);
-        CHECK(population_stability_detail.minimum_potential_difference_to_transition < 0.43);
-        REQUIRE_THAT(population_stability_detail.distance_corresponding_to_potential,
-                     Catch::Matchers::WithinAbs(0.56, 1e-5));
-    }
-    SECTION("1st excited state")
-    {
-        const auto& population_stability_detail = result[1];
-        CHECK(population_stability_detail.critical_cell == siqad::coord_t{2, 1, 0});
-        CHECK(population_stability_detail.transition_from_to == transition_type::NEGATIVE_TO_NEUTRAL);
-        CHECK(population_stability_detail.minimum_potential_difference_to_transition < 0.23);
-        REQUIRE_THAT(population_stability_detail.distance_corresponding_to_potential,
-                     Catch::Matchers::WithinAbs(0.94, 1e-5));
-    }
-
-    SECTION("2nd excited state")
-    {
-        const auto& population_stability_detail = result[2];
-        CHECK(population_stability_detail.critical_cell == siqad::coord_t{1, 1, 1});
-        CHECK(population_stability_detail.transition_from_to == transition_type::NEUTRAL_TO_NEGATIVE);
-        CHECK(population_stability_detail.minimum_potential_difference_to_transition < 0.21);
-        REQUIRE_THAT(population_stability_detail.distance_corresponding_to_potential,
-                     Catch::Matchers::WithinAbs(1.01, 1e-5));
-    }
-}
-
-TEMPLATE_TEST_CASE(
-    "Bestagon AND gate", "[assess-physical-population-stability]",
-    (cell_level_layout<sidb_technology, clocked_layout<cartesian_layout<siqad::coord_t>>>),
-    (charge_distribution_surface<cell_level_layout<sidb_technology, clocked_layout<cartesian_layout<siqad::coord_t>>>>))
-{
-    sidb_cell_clk_lyt_siqad lyt{};
-    const auto              params = assess_physical_population_stability_params{};
-    lyt.assign_cell_type({36, 1, 0}, sidb_technology::cell_type::INPUT);
-    lyt.assign_cell_type({2, 1, 0}, sidb_technology::cell_type::INPUT);
-
-    lyt.assign_cell_type({38, 0, 0}, sidb_technology::cell_type::INPUT);
-    lyt.assign_cell_type({0, 0, 0}, sidb_technology::cell_type::INPUT);
-
-    lyt.assign_cell_type({23, 9, 0}, sidb_technology::cell_type::NORMAL);
-    lyt.assign_cell_type({18, 11, 1}, sidb_technology::cell_type::NORMAL);
-    lyt.assign_cell_type({18, 9, 0}, sidb_technology::cell_type::NORMAL);
-    lyt.assign_cell_type({19, 8, 0}, sidb_technology::cell_type::NORMAL);
-
-    lyt.assign_cell_type({20, 14, 0}, sidb_technology::cell_type::NORMAL);
-    lyt.assign_cell_type({19, 13, 0}, sidb_technology::cell_type::NORMAL);
-    lyt.assign_cell_type({26, 16, 0}, sidb_technology::cell_type::NORMAL);
-    lyt.assign_cell_type({24, 15, 0}, sidb_technology::cell_type::NORMAL);
-    lyt.assign_cell_type({32, 2, 0}, sidb_technology::cell_type::NORMAL);
-    lyt.assign_cell_type({30, 3, 0}, sidb_technology::cell_type::NORMAL);
-    lyt.assign_cell_type({26, 4, 0}, sidb_technology::cell_type::NORMAL);
-    lyt.assign_cell_type({24, 5, 0}, sidb_technology::cell_type::NORMAL);
-    lyt.assign_cell_type({12, 4, 0}, sidb_technology::cell_type::NORMAL);
-    lyt.assign_cell_type({14, 5, 0}, sidb_technology::cell_type::NORMAL);
-    lyt.assign_cell_type({6, 2, 0}, sidb_technology::cell_type::NORMAL);
-    lyt.assign_cell_type({8, 3, 0}, sidb_technology::cell_type::NORMAL);
-
-    lyt.assign_cell_type({32, 18, 0}, sidb_technology::cell_type::OUTPUT);
-    lyt.assign_cell_type({30, 17, 0}, sidb_technology::cell_type::OUTPUT);
-
-    lyt.assign_cell_type({36, 19, 0}, sidb_technology::cell_type::NORMAL);
-
-    sidb_100_cell_clk_lyt_siqad lat{lyt};
-
-    SECTION("no input specified")
-    {
-        const auto result = assess_physical_population_stability(lat, params);
-        REQUIRE(result.size() == 8);
-        const auto& population_stability_detail = result[0];
-        CHECK(population_stability_detail.critical_cell == siqad::coord_t{2, 1, 0});
-        CHECK(population_stability_detail.transition_from_to == transition_type::NEUTRAL_TO_NEGATIVE);
-        CHECK(population_stability_detail.minimum_potential_difference_to_transition < 0.021);
-        REQUIRE_THAT(population_stability_detail.distance_corresponding_to_potential,
-                     Catch::Matchers::WithinAbs(4.79, 1e-5));
-    }
-
-    SECTION("input 00")
-    {
-        lat.assign_cell_type({36, 1, 0}, sidb_technology::cell_type::EMPTY);
-        lat.assign_cell_type({2, 1, 0}, sidb_technology::cell_type::EMPTY);
-        const auto result = assess_physical_population_stability(lat, params);
-        REQUIRE(result.size() == 2);
-        const auto& population_stability_detail = result[0];
-        CHECK(population_stability_detail.critical_cell == siqad::coord_t{14, 5, 0});
-        CHECK(population_stability_detail.transition_from_to == transition_type::NEUTRAL_TO_NEGATIVE);
-        CHECK(population_stability_detail.minimum_potential_difference_to_transition < 0.026);
-        REQUIRE_THAT(population_stability_detail.distance_corresponding_to_potential,
-                     Catch::Matchers::WithinAbs(4.32, 1e-5));
-    }
-
-    SECTION("input 01")
-    {
-        lat.assign_cell_type({36, 1, 0}, sidb_technology::cell_type::EMPTY);
-        lat.assign_cell_type({0, 0, 0}, sidb_technology::cell_type::EMPTY);
-
-        const auto result = assess_physical_population_stability(lat, params);
-        REQUIRE(result.size() == 4);
-        const auto& population_stability_detail = result[0];
-        CHECK(population_stability_detail.critical_cell == siqad::coord_t{32, 18, 0});
-        CHECK(population_stability_detail.transition_from_to == transition_type::NEUTRAL_TO_NEGATIVE);
-        CHECK(population_stability_detail.minimum_potential_difference_to_transition < 0.041);
-        REQUIRE_THAT(population_stability_detail.distance_corresponding_to_potential,
-                     Catch::Matchers::WithinAbs(3.3, 1e-5));
-    }
-
-    SECTION("input 10")
-    {
-        lat.assign_cell_type({38, 0, 0}, sidb_technology::cell_type::EMPTY);
-        lat.assign_cell_type({0, 0, 0}, sidb_technology::cell_type::EMPTY);
-
-        const auto result = assess_physical_population_stability(lat, params);
-        REQUIRE(result.size() == 8);
-        const auto& population_stability_detail = result[0];
-        CHECK(population_stability_detail.critical_cell == siqad::coord_t{19, 8, 0});
-        CHECK(population_stability_detail.transition_from_to == transition_type::NEUTRAL_TO_NEGATIVE);
-        CHECK(population_stability_detail.minimum_potential_difference_to_transition < 0.02);
-        REQUIRE_THAT(population_stability_detail.distance_corresponding_to_potential,
-                     Catch::Matchers::WithinAbs(4.87, 1e-5));
-    }
-
-    SECTION("input 11")
-    {
-        lat.assign_cell_type({36, 1, 0}, sidb_technology::cell_type::EMPTY);
-        lat.assign_cell_type({2, 1, 0}, sidb_technology::cell_type::EMPTY);
-
-        const auto result = assess_physical_population_stability(lat, params);
-        REQUIRE(result.size() == 2);
-        const auto& population_stability_detail = result[0];
-        CHECK(population_stability_detail.critical_cell == siqad::coord_t{14, 5, 0});
-        CHECK(population_stability_detail.transition_from_to == transition_type::NEUTRAL_TO_NEGATIVE);
-        CHECK(population_stability_detail.minimum_potential_difference_to_transition < 0.026);
-        REQUIRE_THAT(population_stability_detail.distance_corresponding_to_potential,
-                     Catch::Matchers::WithinAbs(4.32, 1e-5));
->>>>>>> 9becc3af
     }
 //        SECTION("1st excited state")
 //        {
@@ -254,14 +118,16 @@
 //                         Catch::Matchers::WithinAbs(1.01, 1e-5));
 //        }
 }
-<<<<<<< HEAD
-//
- TEST_CASE("Bestagon AND gate", "[assess-physical-population-stability]")
- {
-     layout     lyt{};
-     const auto params = assess_physical_population_stability_params{};
-     lyt.assign_cell_type({36, 1, 0}, sidb_technology::cell_type::INPUT);
-     lyt.assign_cell_type({2, 1, 0}, sidb_technology::cell_type::INPUT);
+
+TEMPLATE_TEST_CASE(
+    "Bestagon AND gate", "[assess-physical-population-stability]",
+    (cell_level_layout<sidb_technology, clocked_layout<cartesian_layout<siqad::coord_t>>>),
+    (charge_distribution_surface<cell_level_layout<sidb_technology, clocked_layout<cartesian_layout<siqad::coord_t>>>>))
+{
+    sidb_cell_clk_lyt_siqad lyt{};
+    const auto              params = assess_physical_population_stability_params{};
+    lyt.assign_cell_type({36, 1, 0}, sidb_technology::cell_type::INPUT);
+    lyt.assign_cell_type({2, 1, 0}, sidb_technology::cell_type::INPUT);
 
      lyt.assign_cell_type({38, 0, 0}, sidb_technology::cell_type::INPUT);
      lyt.assign_cell_type({0, 0, 0}, sidb_technology::cell_type::INPUT);
@@ -289,302 +155,79 @@
 
      lyt.assign_cell_type({36, 19, 0}, sidb_technology::cell_type::NORMAL);
 
-     SECTION("no input specified")
-     {
-         const auto result = assess_physical_population_stability(lyt, params);
-         REQUIRE(result.size() == 8);
-         const auto& population_stability_detail = result[0];
-         CHECK(population_stability_detail.critical_cell == siqad::coord_t{2, 1, 0});
-//         CHECK(population_stability_detail.transition_from_to_with_cell_and_required_pot ==
-//               transition_type::NEUTRAL_TO_NEGATIVE);
-//         CHECK(population_stability_detail.minimum_potential_difference_to_transition < 0.021);
-//         REQUIRE_THAT(population_stability_detail.distance_corresponding_to_potential,
-//                      Catch::Matchers::WithinAbs(4.79, 1e-5));
-     }
- }
-//
-//    SECTION("input 00")
-//    {
-//        lyt.assign_cell_type({36, 1, 0}, sidb_technology::cell_type::EMPTY);
-//        lyt.assign_cell_type({2, 1, 0}, sidb_technology::cell_type::EMPTY);
-//        const auto result = assess_physical_population_stability(lyt, params);
-//        REQUIRE(result.size() == 2);
-//        const auto& population_stability_detail = result[0];
-//        CHECK(population_stability_detail.critical_cell == siqad::coord_t{14, 5, 0});
-//        CHECK(population_stability_detail.transition_from_to_with_cell_and_required_pot ==
-//              transition_type::NEUTRAL_TO_NEGATIVE);
-//        CHECK(population_stability_detail.minimum_potential_difference_to_transition < 0.026);
-//        REQUIRE_THAT(population_stability_detail.distance_corresponding_to_potential,
-//                     Catch::Matchers::WithinAbs(4.32, 1e-5));
-//    }
-//
-//    SECTION("input 01")
-//    {
-//        lyt.assign_cell_type({36, 1, 0}, sidb_technology::cell_type::EMPTY);
-//        lyt.assign_cell_type({0, 0, 0}, sidb_technology::cell_type::EMPTY);
-//
-//        const auto result = assess_physical_population_stability(lyt, params);
-//        REQUIRE(result.size() == 4);
-//        const auto& population_stability_detail = result[0];
-//        CHECK(population_stability_detail.critical_cell == siqad::coord_t{32, 18, 0});
-//        CHECK(population_stability_detail.transition_from_to_with_cell_and_required_pot ==
-//              transition_type::NEUTRAL_TO_NEGATIVE);
-//        CHECK(population_stability_detail.minimum_potential_difference_to_transition < 0.041);
-//        REQUIRE_THAT(population_stability_detail.distance_corresponding_to_potential,
-//                     Catch::Matchers::WithinAbs(3.3, 1e-5));
-//    }
-//
-//    SECTION("input 10")
-//    {
-//        lyt.assign_cell_type({38, 0, 0}, sidb_technology::cell_type::EMPTY);
-//        lyt.assign_cell_type({0, 0, 0}, sidb_technology::cell_type::EMPTY);
-//
-//        const auto result = assess_physical_population_stability(lyt, params);
-//        REQUIRE(result.size() == 8);
-//        const auto& population_stability_detail = result[0];
-//        CHECK(population_stability_detail.critical_cell == siqad::coord_t{19, 8, 0});
-//        CHECK(population_stability_detail.transition_from_to_with_cell_and_required_pot ==
-//              transition_type::NEUTRAL_TO_NEGATIVE);
-//        CHECK(population_stability_detail.minimum_potential_difference_to_transition < 0.02);
-//        REQUIRE_THAT(population_stability_detail.distance_corresponding_to_potential,
-//                     Catch::Matchers::WithinAbs(4.87, 1e-5));
-//    }
-//
-//    SECTION("input 11")
-//    {
-//        lyt.assign_cell_type({36, 1, 0}, sidb_technology::cell_type::EMPTY);
-//        lyt.assign_cell_type({2, 1, 0}, sidb_technology::cell_type::EMPTY);
-//
-//        const auto result = assess_physical_population_stability(lyt, params);
-//        REQUIRE(result.size() == 2);
-//        const auto& population_stability_detail = result[0];
-//        CHECK(population_stability_detail.critical_cell == siqad::coord_t{14, 5, 0});
-//        CHECK(population_stability_detail.transition_from_to_with_cell_and_required_pot ==
-//              transition_type::NEUTRAL_TO_NEGATIVE);
-//        CHECK(population_stability_detail.minimum_potential_difference_to_transition < 0.026);
-//        REQUIRE_THAT(population_stability_detail.distance_corresponding_to_potential,
-//                     Catch::Matchers::WithinAbs(4.32, 1e-5));
-//    }
-//}
-//
-// TEST_CASE("Bestagon CROSSING gate input 11, using siqad coordinates", "[assess-physical-population-stability]")
-//{
-//    layout     lyt{};
-//    const auto params = assess_physical_population_stability_params{};
-//    lyt.assign_cell_type({36, 1, 0}, sidb_technology::cell_type::INPUT);
-//    lyt.assign_cell_type({2, 1, 0}, sidb_technology::cell_type::INPUT);
-//
-//    lyt.assign_cell_type({6, 2, 0}, sidb_technology::cell_type::NORMAL);
-//    lyt.assign_cell_type({20, 12, 0}, sidb_technology::cell_type::NORMAL);
-//    lyt.assign_cell_type({8, 3, 0}, sidb_technology::cell_type::NORMAL);
-//    lyt.assign_cell_type({14, 5, 0}, sidb_technology::cell_type::NORMAL);
-//    lyt.assign_cell_type({14, 11, 1}, sidb_technology::cell_type::NORMAL);
-//
-//    lyt.assign_cell_type({12, 4, 0}, sidb_technology::cell_type::NORMAL);
-//    lyt.assign_cell_type({14, 15, 0}, sidb_technology::cell_type::NORMAL);
-//    lyt.assign_cell_type({26, 4, 0}, sidb_technology::cell_type::NORMAL);
-//
-//    lyt.assign_cell_type({14, 9, 0}, sidb_technology::cell_type::NORMAL);
-//    lyt.assign_cell_type({24, 15, 0}, sidb_technology::cell_type::NORMAL);
-//    lyt.assign_cell_type({12, 16, 0}, sidb_technology::cell_type::NORMAL);
-//
-//    lyt.assign_cell_type({18, 9, 0}, sidb_technology::cell_type::NORMAL);
-//    lyt.assign_cell_type({26, 16, 0}, sidb_technology::cell_type::NORMAL);
-//    lyt.assign_cell_type({24, 13, 1}, sidb_technology::cell_type::NORMAL);
-//
-//    lyt.assign_cell_type({24, 5, 0}, sidb_technology::cell_type::NORMAL);
-//    lyt.assign_cell_type({30, 3, 0}, sidb_technology::cell_type::NORMAL);
-//    lyt.assign_cell_type({16, 13, 1}, sidb_technology::cell_type::NORMAL);
-//
-//    lyt.assign_cell_type({32, 2, 0}, sidb_technology::cell_type::NORMAL);
-//    lyt.assign_cell_type({20, 8, 0}, sidb_technology::cell_type::NORMAL);
-//
-//    lyt.assign_cell_type({30, 17, 0}, sidb_technology::cell_type::OUTPUT);
-//    lyt.assign_cell_type({6, 18, 0}, sidb_technology::cell_type::OUTPUT);
-//
-//    lyt.assign_cell_type({32, 18, 0}, sidb_technology::cell_type::OUTPUT);
-//    lyt.assign_cell_type({8, 17, 0}, sidb_technology::cell_type::OUTPUT);
-//
-//    lyt.assign_cell_type({2, 19, 0}, sidb_technology::cell_type::NORMAL);
-//    lyt.assign_cell_type({36, 19, 0}, sidb_technology::cell_type::NORMAL);
-//
-//    CHECK(lyt.num_cells() == 27);
-//
-//    const auto result = assess_physical_population_stability(lyt, params);
-//    REQUIRE(result.size() == 20);
-//    const auto& population_stability_detail = result[0];
-//    CHECK(population_stability_detail.critical_cell == siqad::coord_t{14, 9, 0});
-//    CHECK(population_stability_detail.transition_from_to_with_cell_and_required_pot ==
-//          transition_type::NEUTRAL_TO_NEGATIVE);
-//    CHECK(population_stability_detail.minimum_potential_difference_to_transition < 0.01);
-//    REQUIRE_THAT(population_stability_detail.distance_corresponding_to_potential,
-//                 Catch::Matchers::WithinAbs(6.88, 1e-5));
-//}
-//
-// TEST_CASE("Bestagon CROSSING gate input 11, using cube coordinates", "[assess-physical-population-stability]")
-//{
-//    cell_level_layout<sidb_technology, clocked_layout<cartesian_layout<cube::coord_t>>> lyt{};
-//
-//    const auto params = assess_physical_population_stability_params{};
-//    lyt.assign_cell_type(siqad::to_fiction_coord<cube::coord_t>(siqad::coord_t{36, 1, 0}),
-//                         sidb_technology::cell_type::INPUT);
-//    lyt.assign_cell_type(siqad::to_fiction_coord<cube::coord_t>(siqad::coord_t{2, 1, 0}),
-//                         sidb_technology::cell_type::INPUT);
-//
-//    lyt.assign_cell_type(siqad::to_fiction_coord<cube::coord_t>(siqad::coord_t{6, 2, 0}),
-//                         sidb_technology::cell_type::NORMAL);
-//    lyt.assign_cell_type(siqad::to_fiction_coord<cube::coord_t>(siqad::coord_t{20, 12, 0}),
-//                         sidb_technology::cell_type::NORMAL);
-//    lyt.assign_cell_type(siqad::to_fiction_coord<cube::coord_t>(siqad::coord_t{8, 3, 0}),
-//                         sidb_technology::cell_type::NORMAL);
-//    lyt.assign_cell_type(siqad::to_fiction_coord<cube::coord_t>(siqad::coord_t{14, 5, 0}),
-//                         sidb_technology::cell_type::NORMAL);
-//    lyt.assign_cell_type(siqad::to_fiction_coord<cube::coord_t>(siqad::coord_t{14, 11, 1}),
-//                         sidb_technology::cell_type::NORMAL);
-//
-//    lyt.assign_cell_type(siqad::to_fiction_coord<cube::coord_t>(siqad::coord_t{12, 4, 0}),
-//                         sidb_technology::cell_type::NORMAL);
-//    lyt.assign_cell_type(siqad::to_fiction_coord<cube::coord_t>(siqad::coord_t{14, 15, 0}),
-//                         sidb_technology::cell_type::NORMAL);
-//    lyt.assign_cell_type(siqad::to_fiction_coord<cube::coord_t>(siqad::coord_t{26, 4, 0}),
-//                         sidb_technology::cell_type::NORMAL);
-//
-//    lyt.assign_cell_type(siqad::to_fiction_coord<cube::coord_t>(siqad::coord_t{14, 9, 0}),
-//                         sidb_technology::cell_type::NORMAL);
-//    lyt.assign_cell_type(siqad::to_fiction_coord<cube::coord_t>(siqad::coord_t{24, 15, 0}),
-//                         sidb_technology::cell_type::NORMAL);
-//    lyt.assign_cell_type(siqad::to_fiction_coord<cube::coord_t>(siqad::coord_t{12, 16, 0}),
-//                         sidb_technology::cell_type::NORMAL);
-//
-//    lyt.assign_cell_type(siqad::to_fiction_coord<cube::coord_t>(siqad::coord_t{18, 9, 0}),
-//                         sidb_technology::cell_type::NORMAL);
-//    lyt.assign_cell_type(siqad::to_fiction_coord<cube::coord_t>(siqad::coord_t{26, 16, 0}),
-//                         sidb_technology::cell_type::NORMAL);
-//    lyt.assign_cell_type(siqad::to_fiction_coord<cube::coord_t>(siqad::coord_t{24, 13, 1}),
-//                         sidb_technology::cell_type::NORMAL);
-//
-//    lyt.assign_cell_type(siqad::to_fiction_coord<cube::coord_t>(siqad::coord_t{24, 5, 0}),
-//                         sidb_technology::cell_type::NORMAL);
-//    lyt.assign_cell_type(siqad::to_fiction_coord<cube::coord_t>(siqad::coord_t{30, 3, 0}),
-//                         sidb_technology::cell_type::NORMAL);
-//    lyt.assign_cell_type(siqad::to_fiction_coord<cube::coord_t>(siqad::coord_t{16, 13, 1}),
-//                         sidb_technology::cell_type::NORMAL);
-//
-//    lyt.assign_cell_type(siqad::to_fiction_coord<cube::coord_t>(siqad::coord_t{32, 2, 0}),
-//                         sidb_technology::cell_type::NORMAL);
-//    lyt.assign_cell_type(siqad::to_fiction_coord<cube::coord_t>(siqad::coord_t{20, 8, 0}),
-//                         sidb_technology::cell_type::NORMAL);
-//
-//    lyt.assign_cell_type(siqad::to_fiction_coord<cube::coord_t>(siqad::coord_t{30, 17, 0}),
-//                         sidb_technology::cell_type::OUTPUT);
-//    lyt.assign_cell_type(siqad::to_fiction_coord<cube::coord_t>(siqad::coord_t{6, 18, 0}),
-//                         sidb_technology::cell_type::OUTPUT);
-//
-//    lyt.assign_cell_type(siqad::to_fiction_coord<cube::coord_t>(siqad::coord_t{32, 18, 0}),
-//                         sidb_technology::cell_type::OUTPUT);
-//    lyt.assign_cell_type(siqad::to_fiction_coord<cube::coord_t>(siqad::coord_t{8, 17, 0}),
-//                         sidb_technology::cell_type::OUTPUT);
-//
-//    lyt.assign_cell_type(siqad::to_fiction_coord<cube::coord_t>(siqad::coord_t{2, 19, 0}),
-//                         sidb_technology::cell_type::NORMAL);
-//    lyt.assign_cell_type(siqad::to_fiction_coord<cube::coord_t>(siqad::coord_t{36, 19, 0}),
-//                         sidb_technology::cell_type::NORMAL);
-//
-//    CHECK(lyt.num_cells() == 27);
-//
-//    const auto result = assess_physical_population_stability(lyt, params);
-//    REQUIRE(result.size() == 20);
-//    const auto& population_stability_detail = result[0];
-//    CHECK(population_stability_detail.critical_cell == cube::coord_t{14, 18, 0});
-//    CHECK(population_stability_detail.transition_from_to_with_cell_and_required_pot ==
-//          transition_type::NEUTRAL_TO_NEGATIVE);
-//    CHECK(population_stability_detail.minimum_potential_difference_to_transition < 0.01);
-//    REQUIRE_THAT(population_stability_detail.distance_corresponding_to_potential,
-//                 Catch::Matchers::WithinAbs(6.88, 1e-5));
-//}
-//
-// TEST_CASE("Bestagon CROSSING gate input 11, using offset coordinates", "[assess-physical-population-stability]")
-//{
-//    cell_level_layout<sidb_technology, clocked_layout<cartesian_layout<offset::ucoord_t>>> lyt{};
-//
-//    const auto params = assess_physical_population_stability_params{};
-//    lyt.assign_cell_type(siqad::to_fiction_coord<offset::ucoord_t>(siqad::coord_t{36, 1, 0}),
-//                         sidb_technology::cell_type::INPUT);
-//    lyt.assign_cell_type(siqad::to_fiction_coord<offset::ucoord_t>(siqad::coord_t{2, 1, 0}),
-//                         sidb_technology::cell_type::INPUT);
-//
-//    lyt.assign_cell_type(siqad::to_fiction_coord<offset::ucoord_t>(siqad::coord_t{6, 2, 0}),
-//                         sidb_technology::cell_type::NORMAL);
-//    lyt.assign_cell_type(siqad::to_fiction_coord<offset::ucoord_t>(siqad::coord_t{20, 12, 0}),
-//                         sidb_technology::cell_type::NORMAL);
-//    lyt.assign_cell_type(siqad::to_fiction_coord<offset::ucoord_t>(siqad::coord_t{8, 3, 0}),
-//                         sidb_technology::cell_type::NORMAL);
-//    lyt.assign_cell_type(siqad::to_fiction_coord<offset::ucoord_t>(siqad::coord_t{14, 5, 0}),
-//                         sidb_technology::cell_type::NORMAL);
-//    lyt.assign_cell_type(siqad::to_fiction_coord<offset::ucoord_t>(siqad::coord_t{14, 11, 1}),
-//                         sidb_technology::cell_type::NORMAL);
-//
-//    lyt.assign_cell_type(siqad::to_fiction_coord<offset::ucoord_t>(siqad::coord_t{12, 4, 0}),
-//                         sidb_technology::cell_type::NORMAL);
-//    lyt.assign_cell_type(siqad::to_fiction_coord<offset::ucoord_t>(siqad::coord_t{14, 15, 0}),
-//                         sidb_technology::cell_type::NORMAL);
-//    lyt.assign_cell_type(siqad::to_fiction_coord<offset::ucoord_t>(siqad::coord_t{26, 4, 0}),
-//                         sidb_technology::cell_type::NORMAL);
-//
-//    lyt.assign_cell_type(siqad::to_fiction_coord<offset::ucoord_t>(siqad::coord_t{14, 9, 0}),
-//                         sidb_technology::cell_type::NORMAL);
-//    lyt.assign_cell_type(siqad::to_fiction_coord<offset::ucoord_t>(siqad::coord_t{24, 15, 0}),
-//                         sidb_technology::cell_type::NORMAL);
-//    lyt.assign_cell_type(siqad::to_fiction_coord<offset::ucoord_t>(siqad::coord_t{12, 16, 0}),
-//                         sidb_technology::cell_type::NORMAL);
-//
-//    lyt.assign_cell_type(siqad::to_fiction_coord<offset::ucoord_t>(siqad::coord_t{18, 9, 0}),
-//                         sidb_technology::cell_type::NORMAL);
-//    lyt.assign_cell_type(siqad::to_fiction_coord<offset::ucoord_t>(siqad::coord_t{26, 16, 0}),
-//                         sidb_technology::cell_type::NORMAL);
-//    lyt.assign_cell_type(siqad::to_fiction_coord<offset::ucoord_t>(siqad::coord_t{24, 13, 1}),
-//                         sidb_technology::cell_type::NORMAL);
-//
-//    lyt.assign_cell_type(siqad::to_fiction_coord<offset::ucoord_t>(siqad::coord_t{24, 5, 0}),
-//                         sidb_technology::cell_type::NORMAL);
-//    lyt.assign_cell_type(siqad::to_fiction_coord<offset::ucoord_t>(siqad::coord_t{30, 3, 0}),
-//                         sidb_technology::cell_type::NORMAL);
-//    lyt.assign_cell_type(siqad::to_fiction_coord<offset::ucoord_t>(siqad::coord_t{16, 13, 1}),
-//                         sidb_technology::cell_type::NORMAL);
-//
-//    lyt.assign_cell_type(siqad::to_fiction_coord<offset::ucoord_t>(siqad::coord_t{32, 2, 0}),
-//                         sidb_technology::cell_type::NORMAL);
-//    lyt.assign_cell_type(siqad::to_fiction_coord<offset::ucoord_t>(siqad::coord_t{20, 8, 0}),
-//                         sidb_technology::cell_type::NORMAL);
-//
-//    lyt.assign_cell_type(siqad::to_fiction_coord<offset::ucoord_t>(siqad::coord_t{30, 17, 0}),
-//                         sidb_technology::cell_type::OUTPUT);
-//    lyt.assign_cell_type(siqad::to_fiction_coord<offset::ucoord_t>(siqad::coord_t{6, 18, 0}),
-//                         sidb_technology::cell_type::OUTPUT);
-//
-//    lyt.assign_cell_type(siqad::to_fiction_coord<offset::ucoord_t>(siqad::coord_t{32, 18, 0}),
-//                         sidb_technology::cell_type::OUTPUT);
-//    lyt.assign_cell_type(siqad::to_fiction_coord<offset::ucoord_t>(siqad::coord_t{8, 17, 0}),
-//                         sidb_technology::cell_type::OUTPUT);
-//
-//    lyt.assign_cell_type(siqad::to_fiction_coord<offset::ucoord_t>(siqad::coord_t{2, 19, 0}),
-//                         sidb_technology::cell_type::NORMAL);
-//    lyt.assign_cell_type(siqad::to_fiction_coord<offset::ucoord_t>(siqad::coord_t{36, 19, 0}),
-//                         sidb_technology::cell_type::NORMAL);
-//
-//    CHECK(lyt.num_cells() == 27);
-//
-//    const auto result = assess_physical_population_stability(lyt, params);
-//    REQUIRE(result.size() == 20);
-//    const auto& population_stability_detail = result[0];
-//    CHECK(population_stability_detail.critical_cell == offset::ucoord_t{14, 18, 0});
-//    CHECK(population_stability_detail.transition_from_to_with_cell_and_required_pot ==
-//          transition_type::NEUTRAL_TO_NEGATIVE);
-//    CHECK(population_stability_detail.minimum_potential_difference_to_transition < 0.01);
-//    REQUIRE_THAT(population_stability_detail.distance_corresponding_to_potential,
-//                 Catch::Matchers::WithinAbs(6.88, 1e-5));
-//}
-=======
+    sidb_100_cell_clk_lyt_siqad lat{lyt};
+
+    SECTION("no input specified")
+    {
+        const auto result = assess_physical_population_stability(lat, params);
+        REQUIRE(result.size() == 8);
+        const auto& population_stability_detail = result[0];
+        CHECK(population_stability_detail.critical_cell == siqad::coord_t{2, 1, 0});
+        CHECK(population_stability_detail.transition_from_to == transition_type::NEUTRAL_TO_NEGATIVE);
+        CHECK(population_stability_detail.minimum_potential_difference_to_transition < 0.021);
+        REQUIRE_THAT(population_stability_detail.distance_corresponding_to_potential,
+                     Catch::Matchers::WithinAbs(4.79, 1e-5));
+    }
+
+    SECTION("input 00")
+    {
+        lat.assign_cell_type({36, 1, 0}, sidb_technology::cell_type::EMPTY);
+        lat.assign_cell_type({2, 1, 0}, sidb_technology::cell_type::EMPTY);
+        const auto result = assess_physical_population_stability(lat, params);
+        REQUIRE(result.size() == 2);
+        const auto& population_stability_detail = result[0];
+        CHECK(population_stability_detail.critical_cell == siqad::coord_t{14, 5, 0});
+        CHECK(population_stability_detail.transition_from_to == transition_type::NEUTRAL_TO_NEGATIVE);
+        CHECK(population_stability_detail.minimum_potential_difference_to_transition < 0.026);
+        REQUIRE_THAT(population_stability_detail.distance_corresponding_to_potential,
+                     Catch::Matchers::WithinAbs(4.32, 1e-5));
+    }
+
+    SECTION("input 01")
+    {
+        lat.assign_cell_type({36, 1, 0}, sidb_technology::cell_type::EMPTY);
+        lat.assign_cell_type({0, 0, 0}, sidb_technology::cell_type::EMPTY);
+
+        const auto result = assess_physical_population_stability(lat, params);
+        REQUIRE(result.size() == 4);
+        const auto& population_stability_detail = result[0];
+        CHECK(population_stability_detail.critical_cell == siqad::coord_t{32, 18, 0});
+        CHECK(population_stability_detail.transition_from_to == transition_type::NEUTRAL_TO_NEGATIVE);
+        CHECK(population_stability_detail.minimum_potential_difference_to_transition < 0.041);
+        REQUIRE_THAT(population_stability_detail.distance_corresponding_to_potential,
+                     Catch::Matchers::WithinAbs(3.3, 1e-5));
+    }
+
+    SECTION("input 10")
+    {
+        lat.assign_cell_type({38, 0, 0}, sidb_technology::cell_type::EMPTY);
+        lat.assign_cell_type({0, 0, 0}, sidb_technology::cell_type::EMPTY);
+
+        const auto result = assess_physical_population_stability(lat, params);
+        REQUIRE(result.size() == 8);
+        const auto& population_stability_detail = result[0];
+        CHECK(population_stability_detail.critical_cell == siqad::coord_t{19, 8, 0});
+        CHECK(population_stability_detail.transition_from_to == transition_type::NEUTRAL_TO_NEGATIVE);
+        CHECK(population_stability_detail.minimum_potential_difference_to_transition < 0.02);
+        REQUIRE_THAT(population_stability_detail.distance_corresponding_to_potential,
+                     Catch::Matchers::WithinAbs(4.87, 1e-5));
+    }
+
+    SECTION("input 11")
+    {
+        lat.assign_cell_type({36, 1, 0}, sidb_technology::cell_type::EMPTY);
+        lat.assign_cell_type({2, 1, 0}, sidb_technology::cell_type::EMPTY);
+
+        const auto result = assess_physical_population_stability(lat, params);
+        REQUIRE(result.size() == 2);
+        const auto& population_stability_detail = result[0];
+        CHECK(population_stability_detail.critical_cell == siqad::coord_t{14, 5, 0});
+        CHECK(population_stability_detail.transition_from_to == transition_type::NEUTRAL_TO_NEGATIVE);
+        CHECK(population_stability_detail.minimum_potential_difference_to_transition < 0.026);
+        REQUIRE_THAT(population_stability_detail.distance_corresponding_to_potential,
+                     Catch::Matchers::WithinAbs(4.32, 1e-5));
+    }
+}
 
 TEMPLATE_TEST_CASE(
     "Bestagon CROSSING gate input 11, using siqad coordinates", "[assess-physical-population-stability]",
@@ -808,5 +451,4 @@
     CHECK(population_stability_detail.minimum_potential_difference_to_transition < 0.01);
     REQUIRE_THAT(population_stability_detail.distance_corresponding_to_potential,
                  Catch::Matchers::WithinAbs(6.88, 1e-5));
-}
->>>>>>> 9becc3af
+}