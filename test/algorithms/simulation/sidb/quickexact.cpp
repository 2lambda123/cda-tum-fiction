//
// Created by Jan Drewniok on 18.12.22.
//

#include <catch2/catch_template_test_macros.hpp>
#include <catch2/matchers/catch_matchers_floating_point.hpp>

<<<<<<< HEAD
#include <fiction/algorithms/simulation/sidb/determine_the_groundstate_from_simulation_results.hpp>
=======
#include <fiction/algorithms/simulation/sidb/check_simulation_results_for_equivalence.hpp>
#include <fiction/algorithms/simulation/sidb/exhaustive_ground_state_simulation.hpp>
>>>>>>> aecd480f
#include <fiction/algorithms/simulation/sidb/quickexact.hpp>
#include <fiction/algorithms/simulation/sidb/sidb_simulation_parameters.hpp>
#include <fiction/algorithms/simulation/sidb/sidb_simulation_result.hpp>
#include <fiction/layouts/cartesian_layout.hpp>
#include <fiction/layouts/cell_level_layout.hpp>
#include <fiction/layouts/clocked_layout.hpp>
#include <fiction/layouts/coordinates.hpp>
#include <fiction/technology/cell_technologies.hpp>
#include <fiction/technology/charge_distribution_surface.hpp>
#include <fiction/technology/physical_constants.hpp>
#include <fiction/technology/sidb_charge_state.hpp>
#include <fiction/technology/sidb_defects.hpp>
#include <fiction/technology/sidb_lattice.hpp>
#include <fiction/technology/sidb_lattice_types.hpp>
#include <fiction/technology/sidb_surface.hpp>
#include <fiction/utils/math_utils.hpp>

#include <cstdint>
<<<<<<< HEAD
=======
#include <set>
>>>>>>> aecd480f

using namespace fiction;

TEMPLATE_TEST_CASE(
    "Empty layout QuickExact simulation", "[quickexact]",
    (sidb_lattice<cell_level_layout<sidb_technology, clocked_layout<cartesian_layout<siqad::coord_t>>>>),
    (charge_distribution_surface<
        sidb_lattice<cell_level_layout<sidb_technology, clocked_layout<cartesian_layout<siqad::coord_t>>>>>))
{
    TestType lyt{};

    const quickexact_params<TestType> params{sidb_simulation_parameters{2, -0.32}};

    const auto simulation_results = quickexact(lyt, params);

    CHECK(simulation_results.charge_distributions.empty());
    CHECK(simulation_results.algorithm_name == "QuickExact");
}

TEMPLATE_TEST_CASE(
    "Single SiDB QuickExact simulation", "[quickexact]",
    (sidb_lattice<cell_level_layout<sidb_technology, clocked_layout<cartesian_layout<siqad::coord_t>>>,
                  sidb_100_lattice>),
    (charge_distribution_surface<sidb_lattice<
         cell_level_layout<sidb_technology, clocked_layout<cartesian_layout<siqad::coord_t>>>, sidb_100_lattice>>))
{
    TestType lyt{};
    lyt.assign_cell_type({1, 3, 0}, TestType::cell_type::NORMAL);

    const quickexact_params<TestType> params{sidb_simulation_parameters{2, -0.32}};

    const auto simulation_results = quickexact<TestType>(lyt, params);

    REQUIRE(simulation_results.charge_distributions.size() == 1);
    CHECK(simulation_results.charge_distributions.front().get_charge_state_by_index(0) == sidb_charge_state::NEGATIVE);
}

TEMPLATE_TEST_CASE(
    "Single SiDB QuickExact simulation with one negatively charge defect (default initialization) in proximity",
    "[quickexact]",
    (sidb_surface<sidb_lattice<cell_level_layout<sidb_technology, clocked_layout<cartesian_layout<siqad::coord_t>>>,
                               sidb_100_lattice>>),
    (charge_distribution_surface<sidb_surface<sidb_lattice<
         cell_level_layout<sidb_technology, clocked_layout<cartesian_layout<siqad::coord_t>>>, sidb_100_lattice>>>))
{
    TestType lyt{};
    lyt.assign_cell_type({1, 3, 0}, TestType::cell_type::NORMAL);
    const quickexact_params<TestType> params{sidb_simulation_parameters{2, -0.25}};
    lyt.assign_sidb_defect({1, 2, 0}, sidb_defect{sidb_defect_type::UNKNOWN, -1, params.physical_parameters.epsilon_r,
                                                  params.physical_parameters.lambda_tf});

    const auto simulation_results = quickexact<TestType>(lyt, params);

    REQUIRE(simulation_results.charge_distributions.size() == 1);
    CHECK(simulation_results.charge_distributions.front().get_charge_state_by_index(0) == sidb_charge_state::NEUTRAL);
}

TEMPLATE_TEST_CASE(
    "Single SiDB QuickExact simulation with one negatively charge defect (changed lambda_tf) in proximity",
    "[quickexact]",
    (sidb_surface<sidb_lattice<cell_level_layout<sidb_technology, clocked_layout<cartesian_layout<siqad::coord_t>>>,
                               sidb_100_lattice>>),
    (charge_distribution_surface<sidb_surface<sidb_lattice<
         cell_level_layout<sidb_technology, clocked_layout<cartesian_layout<siqad::coord_t>>>, sidb_100_lattice>>>))
{
    TestType lyt{};
    lyt.assign_cell_type({1, 3, 0}, TestType::cell_type::NORMAL);

    const quickexact_params<TestType> params{sidb_simulation_parameters{2, -0.25}};

    lyt.assign_sidb_defect({1, 2, 0},
                           sidb_defect{sidb_defect_type::UNKNOWN, -1, params.physical_parameters.epsilon_r, 2});
    const auto simulation_results = quickexact<TestType>(lyt, params);

    REQUIRE(simulation_results.charge_distributions.size() == 1);
    CHECK(simulation_results.charge_distributions.front().get_charge_state_by_index(0) == sidb_charge_state::NEGATIVE);
}

TEMPLATE_TEST_CASE(
    "Single SiDB QuickExact simulation with one negatively charge defect (changed epsilon_r) in proximity",
    "[quickexact]",
    (sidb_surface<sidb_lattice<cell_level_layout<sidb_technology, clocked_layout<cartesian_layout<siqad::coord_t>>>,
                               sidb_100_lattice>>),
    (charge_distribution_surface<sidb_surface<sidb_lattice<
         cell_level_layout<sidb_technology, clocked_layout<cartesian_layout<siqad::coord_t>>>, sidb_100_lattice>>>))
{
    TestType lyt{};
    lyt.assign_cell_type({1, 3, 0}, TestType::cell_type::NORMAL);

    const quickexact_params<TestType> params{sidb_simulation_parameters{2, -0.25}};

    lyt.assign_sidb_defect({1, 6, 0},
                           sidb_defect{sidb_defect_type::UNKNOWN, -1, 0.3, params.physical_parameters.lambda_tf});

    const auto simulation_results = quickexact<TestType>(lyt, params);

    REQUIRE(simulation_results.charge_distributions.size() == 1);
    CHECK(simulation_results.charge_distributions.front().num_defects() == 1);
    CHECK(simulation_results.charge_distributions.front().get_charge_state_by_index(0) == sidb_charge_state::POSITIVE);
}

TEMPLATE_TEST_CASE(
    "four SiDBs QuickExact simulation with one negatively charge defect (changed epsilon_r) in proximity",
    "[quickexact]",
    (sidb_surface<sidb_lattice<cell_level_layout<sidb_technology, clocked_layout<cartesian_layout<siqad::coord_t>>>>>),
    (charge_distribution_surface<sidb_lattice<
         sidb_surface<cell_level_layout<sidb_technology, clocked_layout<cartesian_layout<siqad::coord_t>>>>>>))
{
    TestType lyt{};
    lyt.assign_cell_type({-2, 0, 1}, TestType::cell_type::NORMAL);
    lyt.assign_cell_type({2, 0, 1}, TestType::cell_type::NORMAL);
    lyt.assign_cell_type({0, 1, 0}, TestType::cell_type::NORMAL);
    lyt.assign_cell_type({2, 1, 0}, TestType::cell_type::NORMAL);

    const quickexact_params<TestType> params{sidb_simulation_parameters{2, -0.15}};

    lyt.assign_sidb_defect({0, 0, 1}, sidb_defect{sidb_defect_type::UNKNOWN, -1, params.physical_parameters.epsilon_r,
                                                  params.physical_parameters.lambda_tf});

    const auto simulation_results = quickexact<TestType>(lyt, params);

    REQUIRE(simulation_results.charge_distributions.size() == 1);
    CHECK(simulation_results.charge_distributions.front().num_defects() == 1);
    CHECK(simulation_results.charge_distributions.front().get_charge_state_by_index(0) == sidb_charge_state::NEUTRAL);
    CHECK(simulation_results.charge_distributions.front().get_charge_state_by_index(1) == sidb_charge_state::NEUTRAL);
    CHECK(simulation_results.charge_distributions.front().get_charge_state_by_index(2) == sidb_charge_state::NEUTRAL);
    CHECK(simulation_results.charge_distributions.front().get_charge_state_by_index(3) == sidb_charge_state::NEUTRAL);
}

TEMPLATE_TEST_CASE(
    "Single SiDB QuickExact simulation with one highly negatively charge defect in proximity", "[quickexact]",
    (sidb_lattice<sidb_surface<cell_level_layout<sidb_technology, clocked_layout<cartesian_layout<siqad::coord_t>>>>>),
    (charge_distribution_surface<sidb_lattice<
         sidb_surface<cell_level_layout<sidb_technology, clocked_layout<cartesian_layout<siqad::coord_t>>>>>>))
{
    TestType lyt{};
    lyt.assign_cell_type({1, 3, 0}, TestType::cell_type::NORMAL);

    const quickexact_params<TestType> params{sidb_simulation_parameters{3, -0.1}};

    lyt.assign_sidb_defect({1, 2, 0}, sidb_defect{sidb_defect_type::UNKNOWN, -10, params.physical_parameters.epsilon_r,
                                                  params.physical_parameters.lambda_tf});
    const auto simulation_results = quickexact<TestType>(lyt, params);

    REQUIRE(simulation_results.charge_distributions.size() == 1);
    CHECK(simulation_results.charge_distributions.front().num_defects() == 1);
    CHECK(simulation_results.charge_distributions.front().get_charge_state_by_index(0) == sidb_charge_state::POSITIVE);
}

TEMPLATE_TEST_CASE(
    "Single SiDB QuickExact simulation with one highly negatively charge defect in proximity but with high screening",
    "[quickexact]",
    (sidb_lattice<sidb_surface<cell_level_layout<sidb_technology, clocked_layout<cartesian_layout<siqad::coord_t>>>>>),
    (charge_distribution_surface<sidb_lattice<
         sidb_surface<cell_level_layout<sidb_technology, clocked_layout<cartesian_layout<siqad::coord_t>>>>>>))
{
    TestType lyt{};
    lyt.assign_cell_type({1, 3, 0}, TestType::cell_type::NORMAL);

    const quickexact_params<TestType> params{sidb_simulation_parameters{2, -0.1}};

    lyt.assign_sidb_defect({1, 2, 0}, sidb_defect{sidb_defect_type::UNKNOWN, -10, params.physical_parameters.epsilon_r,
                                                  params.physical_parameters.lambda_tf * 10E-5});

    const auto simulation_results = quickexact<TestType>(lyt, params);

    REQUIRE(simulation_results.charge_distributions.size() == 1);
    CHECK(simulation_results.charge_distributions.front().get_charge_state_by_index(0) == sidb_charge_state::NEGATIVE);
}

TEMPLATE_TEST_CASE(
    "Single SiDB QuickExact simulation with two highly negatively and oppositely charged defects in proximity",
    "[quickexact]",
    (sidb_lattice<sidb_surface<cell_level_layout<sidb_technology, clocked_layout<cartesian_layout<siqad::coord_t>>>>>),
    (charge_distribution_surface<sidb_lattice<
         sidb_surface<cell_level_layout<sidb_technology, clocked_layout<cartesian_layout<siqad::coord_t>>>>>>))
{
    TestType lyt{};
    lyt.assign_cell_type({0, 0, 0}, TestType::cell_type::NORMAL);

    const quickexact_params<TestType> params{sidb_simulation_parameters{2, -0.1}};

    lyt.assign_sidb_defect({2, 0, 0}, sidb_defect{sidb_defect_type::UNKNOWN, -10, params.physical_parameters.epsilon_r,
                                                  params.physical_parameters.lambda_tf});
    lyt.assign_sidb_defect({-2, 0, 0}, sidb_defect{sidb_defect_type::UNKNOWN, 10, params.physical_parameters.epsilon_r,
                                                   params.physical_parameters.lambda_tf});

    const auto simulation_results = quickexact<TestType>(lyt, params);

    REQUIRE(simulation_results.charge_distributions.size() == 1);
    CHECK(simulation_results.charge_distributions.front().num_defects() == 2);
    CHECK(simulation_results.charge_distributions.front().get_charge_state_by_index(0) == sidb_charge_state::NEGATIVE);
}

TEMPLATE_TEST_CASE(
    "Single SiDB QuickExact simulation with local external potential", "[quickexact]",
    (sidb_lattice<cell_level_layout<sidb_technology, clocked_layout<cartesian_layout<siqad::coord_t>>>>),
    (charge_distribution_surface<
        sidb_lattice<cell_level_layout<sidb_technology, clocked_layout<cartesian_layout<siqad::coord_t>>>>>))
{
    TestType lyt{};
    lyt.assign_cell_type({0, 0, 0}, TestType::cell_type::NORMAL);

    quickexact_params<TestType> params{sidb_simulation_parameters{2, -0.25}};

    params.local_external_potential.insert({{0, 0, 0}, -0.5});

    const auto simulation_results = quickexact<TestType>(lyt, params);

    REQUIRE(simulation_results.charge_distributions.size() == 1);
    CHECK(simulation_results.charge_distributions.front().get_charge_state_by_index(0) == sidb_charge_state::NEUTRAL);
}

TEMPLATE_TEST_CASE(
    "Single SiDB QuickExact simulation with local external potential (high)", "[quickexact]",
    (sidb_lattice<cell_level_layout<sidb_technology, clocked_layout<cartesian_layout<siqad::coord_t>>>>),
    (charge_distribution_surface<
        sidb_lattice<cell_level_layout<sidb_technology, clocked_layout<cartesian_layout<siqad::coord_t>>>>>))
{
    TestType lyt{};
    lyt.assign_cell_type({0, 0, 0}, TestType::cell_type::NORMAL);

    quickexact_params<TestType> params{sidb_simulation_parameters{3, -0.25}};

    params.local_external_potential.insert({{{0, 0, 0}, -1}});
    const auto simulation_results = quickexact<TestType>(lyt, params);

    REQUIRE(simulation_results.charge_distributions.size() == 1);
    CHECK(simulation_results.charge_distributions.front().get_charge_state_by_index(0) == sidb_charge_state::POSITIVE);
}

TEMPLATE_TEST_CASE(
    "Single SiDB QuickExact simulation with global external potential", "[quickexact]",
    (sidb_lattice<cell_level_layout<sidb_technology, clocked_layout<cartesian_layout<siqad::coord_t>>>>),
    (charge_distribution_surface<
        sidb_lattice<cell_level_layout<sidb_technology, clocked_layout<cartesian_layout<siqad::coord_t>>>>>))
{
    TestType lyt{};
    lyt.assign_cell_type({0, 0, 0}, TestType::cell_type::NORMAL);

    quickexact_params<TestType> params{sidb_simulation_parameters{2, -0.25}};
    params.global_potential = -0.26;

    const auto simulation_results = quickexact<TestType>(lyt, params);

    REQUIRE(simulation_results.charge_distributions.size() == 1);
    CHECK(std::any_cast<double>(simulation_results.additional_simulation_parameters.at("global_potential")) == -0.26);
    CHECK(simulation_results.charge_distributions.front().get_charge_state_by_index(0) == sidb_charge_state::NEUTRAL);
}

TEMPLATE_TEST_CASE(
    "Single SiDB QuickExact simulation with global external potential (high)", "[quickexact]",
    (sidb_lattice<cell_level_layout<sidb_technology, clocked_layout<cartesian_layout<siqad::coord_t>>>>),
    (charge_distribution_surface<
        sidb_lattice<cell_level_layout<sidb_technology, clocked_layout<cartesian_layout<siqad::coord_t>>>>>))
{
    TestType lyt{};
    lyt.assign_cell_type({0, 0, 0}, TestType::cell_type::NORMAL);

    quickexact_params<TestType> params{sidb_simulation_parameters{3, -0.25}};
    params.global_potential = -1;

    const auto simulation_results = quickexact<TestType>(lyt, params);
    REQUIRE(simulation_results.charge_distributions.size() == 1);
    CHECK(simulation_results.charge_distributions.front().get_charge_state_by_index(0) == sidb_charge_state::POSITIVE);
}

TEMPLATE_TEST_CASE(
    "Single SiDB QuickExact simulation with global external potential (high, positive)", "[quickexact]",
    (sidb_lattice<cell_level_layout<sidb_technology, clocked_layout<cartesian_layout<siqad::coord_t>>>>),
    (charge_distribution_surface<
        sidb_lattice<cell_level_layout<sidb_technology, clocked_layout<cartesian_layout<siqad::coord_t>>>>>))
{
    TestType lyt{};
    lyt.assign_cell_type({0, 0, 0}, TestType::cell_type::NORMAL);

    quickexact_params<TestType> params{sidb_simulation_parameters{3, -0.25}};
    params.global_potential = 1;

    const auto simulation_results = quickexact<TestType>(lyt, params);
    REQUIRE(simulation_results.charge_distributions.size() == 1);
    CHECK(simulation_results.charge_distributions.front().get_charge_state_by_index(0) == sidb_charge_state::NEGATIVE);
}

TEMPLATE_TEST_CASE(
    "QuickExact simulation of a BDL pair", "[quickexact]",
    (sidb_lattice<cell_level_layout<sidb_technology, clocked_layout<cartesian_layout<siqad::coord_t>>>>),
    (charge_distribution_surface<
        sidb_lattice<cell_level_layout<sidb_technology, clocked_layout<cartesian_layout<siqad::coord_t>>>>>))
{
    TestType lyt{};
    lyt.assign_cell_type({1, 3, 0}, TestType::cell_type::NORMAL);
    lyt.assign_cell_type({3, 3, 0}, TestType::cell_type::NORMAL);

    const quickexact_params<TestType> params{sidb_simulation_parameters{3, -0.25}};

    const auto simulation_results = quickexact<TestType>(lyt, params);

    REQUIRE(simulation_results.charge_distributions.size() == 2);
    for (const auto& layouts : simulation_results.charge_distributions)
    {
        uint64_t counter_negative = 0;
        uint64_t counter_neutral  = 0;
        for (uint64_t i = 0; i < 2; i++)
        {
            if (layouts.get_charge_state_by_index(i) == sidb_charge_state::NEGATIVE)
            {
                counter_negative += 1;
            }
            else
            {
                counter_neutral += 1;
            }
        }
        CHECK(counter_neutral == 1);
        CHECK(counter_negative == 1);
    }
}

TEMPLATE_TEST_CASE(
    "QuickExact simulation of a two-pair BDL wire with one perturber", "[quickexact]",
    (sidb_lattice<cell_level_layout<sidb_technology, clocked_layout<cartesian_layout<siqad::coord_t>>>>),
    (charge_distribution_surface<
        sidb_lattice<cell_level_layout<sidb_technology, clocked_layout<cartesian_layout<siqad::coord_t>>>>>))
{
    TestType lyt{};

    lyt.assign_cell_type({0, 0, 0}, TestType::cell_type::NORMAL);
    lyt.assign_cell_type({5, 0, 0}, TestType::cell_type::NORMAL);
    lyt.assign_cell_type({7, 0, 0}, TestType::cell_type::NORMAL);

    lyt.assign_cell_type({11, 0, 0}, TestType::cell_type::NORMAL);
    lyt.assign_cell_type({13, 0, 0}, TestType::cell_type::NORMAL);

    lyt.assign_cell_type({17, 0, 0}, TestType::cell_type::NORMAL);
    lyt.assign_cell_type({19, 0, 0}, TestType::cell_type::NORMAL);

    const quickexact_params<TestType> params{sidb_simulation_parameters{3, -0.32}};

    const auto simulation_results = quickexact<TestType>(lyt, params);
    auto       size_before        = simulation_results.charge_distributions.size();

    const auto simulation_results_new = quickexact<TestType>(lyt, params);
    auto       size_after             = simulation_results_new.charge_distributions.size();

    CHECK(size_before == 1);
    CHECK(size_after == 1);

    REQUIRE(!simulation_results_new.charge_distributions.empty());

    const auto& charge_lyt_first = simulation_results_new.charge_distributions.front();

    CHECK(charge_lyt_first.get_charge_state({0, 0, 0}) == sidb_charge_state::NEGATIVE);
    CHECK(charge_lyt_first.get_charge_state({5, 0, 0}) == sidb_charge_state::NEUTRAL);
    CHECK(charge_lyt_first.get_charge_state({7, 0, 0}) == sidb_charge_state::NEGATIVE);
    CHECK(charge_lyt_first.get_charge_state({11, 0, 0}) == sidb_charge_state::NEUTRAL);
    CHECK(charge_lyt_first.get_charge_state({13, 0, 0}) == sidb_charge_state::NEGATIVE);
    CHECK(charge_lyt_first.get_charge_state({17, 0, 0}) == sidb_charge_state::NEUTRAL);
    CHECK(charge_lyt_first.get_charge_state({19, 0, 0}) == sidb_charge_state::NEGATIVE);

    CHECK_THAT(charge_lyt_first.get_system_energy(),
               Catch::Matchers::WithinAbs(0.2460493219, physical_constants::POP_STABILITY_ERR));
}

TEMPLATE_TEST_CASE("QuickExact simulation of a one-pair BDL wire with two perturbers", "[quickexact]",
                   (sidb_lattice<cell_level_layout<sidb_technology, clocked_layout<cartesian_layout<siqad::coord_t>>>>))
{
    TestType lyt{};

    lyt.assign_cell_type({0, 0, 0}, TestType::cell_type::NORMAL);
    lyt.assign_cell_type({5, 0, 0}, TestType::cell_type::NORMAL);
    lyt.assign_cell_type({7, 0, 0}, TestType::cell_type::NORMAL);
    lyt.assign_cell_type({15, 0, 0}, TestType::cell_type::NORMAL);

    const sidb_simulation_parameters params{2, -0.32};

    charge_distribution_surface charge_layout_kon{lyt, params};

    charge_layout_kon.assign_charge_state({0, 0, 0}, sidb_charge_state::NEGATIVE);
    charge_layout_kon.assign_charge_state({5, 0, 0}, sidb_charge_state::NEUTRAL);
    charge_layout_kon.assign_charge_state({7, 0, 0}, sidb_charge_state::NEGATIVE);
    charge_layout_kon.assign_charge_state({15, 0, 0}, sidb_charge_state::NEGATIVE);

    charge_layout_kon.update_after_charge_change();

    const quickexact_params<TestType> sim_params{sidb_simulation_parameters{3, -0.32}};

    const auto simulation_results = quickexact<TestType>(lyt, sim_params);

    REQUIRE(!simulation_results.charge_distributions.empty());

    const auto& charge_lyt_first = simulation_results.charge_distributions.front();

    CHECK(charge_lyt_first.get_charge_state({0, 0, 0}) == sidb_charge_state::NEGATIVE);
    CHECK(charge_lyt_first.get_charge_state({5, 0, 0}) == sidb_charge_state::NEUTRAL);
    CHECK(charge_lyt_first.get_charge_state({7, 0, 0}) == sidb_charge_state::NEGATIVE);
    CHECK(charge_lyt_first.get_charge_state({15, 0, 0}) == sidb_charge_state::NEGATIVE);

    CHECK_THAT(charge_lyt_first.get_system_energy(),
               Catch::Matchers::WithinAbs(0.1152677452, physical_constants::POP_STABILITY_ERR));
}

TEMPLATE_TEST_CASE(
    "QuickExact simulation of a Y-shape SiDB arrangement", "[quickexact]",
    (sidb_lattice<cell_level_layout<sidb_technology, clocked_layout<cartesian_layout<siqad::coord_t>>>>),
    (charge_distribution_surface<
        sidb_lattice<cell_level_layout<sidb_technology, clocked_layout<cartesian_layout<siqad::coord_t>>>>>))
{
    TestType lyt{};

    lyt.assign_cell_type({-11, -2, 0}, TestType::cell_type::NORMAL);
    lyt.assign_cell_type({-10, -1, 0}, TestType::cell_type::NORMAL);
    lyt.assign_cell_type({-4, -1, 0}, TestType::cell_type::NORMAL);

    lyt.assign_cell_type({-3, -2, 0}, TestType::cell_type::NORMAL);
    lyt.assign_cell_type({-7, 0, 1}, TestType::cell_type::NORMAL);

    lyt.assign_cell_type({-7, 1, 1}, TestType::cell_type::NORMAL);
    lyt.assign_cell_type({-7, 3, 0}, TestType::cell_type::NORMAL);

    const quickexact_params<TestType> sim_params{sidb_simulation_parameters{3, -0.32}};

    const auto simulation_results = quickexact<TestType>(lyt, sim_params);

    REQUIRE(!simulation_results.charge_distributions.empty());

    const auto& charge_lyt_first = simulation_results.charge_distributions.front();

    CHECK(charge_lyt_first.get_charge_state({-11, -2, 0}) == sidb_charge_state::NEGATIVE);
    CHECK(charge_lyt_first.get_charge_state({-10, -1, 0}) == sidb_charge_state::NEUTRAL);
    CHECK(charge_lyt_first.get_charge_state({-3, -2, 0}) == sidb_charge_state::NEGATIVE);
    CHECK(charge_lyt_first.get_charge_state({-4, -1, 0}) == sidb_charge_state::NEUTRAL);
    CHECK(charge_lyt_first.get_charge_state({-7, 0, 1}) == sidb_charge_state::NEGATIVE);
    CHECK(charge_lyt_first.get_charge_state({-7, 1, 1}) == sidb_charge_state::NEUTRAL);
    CHECK(charge_lyt_first.get_charge_state({-7, 3, 0}) == sidb_charge_state::NEGATIVE);

    CHECK_THAT(charge_lyt_first.get_system_energy(),
               Catch::Matchers::WithinAbs(0.3191788254, physical_constants::POP_STABILITY_ERR));
}

TEMPLATE_TEST_CASE(
    "QuickExact simulation of a Y-shape SiDB OR gate with input 01, check energy and charge distribution",
    "[quickexact]",
    (sidb_lattice<cell_level_layout<sidb_technology, clocked_layout<cartesian_layout<siqad::coord_t>>>>),
    (charge_distribution_surface<
        sidb_lattice<cell_level_layout<sidb_technology, clocked_layout<cartesian_layout<siqad::coord_t>>>>>))
{
    TestType lyt{};

    lyt.assign_cell_type({16, 1, 0}, TestType::cell_type::NORMAL);
    lyt.assign_cell_type({6, 2, 0}, TestType::cell_type::NORMAL);
    lyt.assign_cell_type({14, 2, 0}, TestType::cell_type::NORMAL);

    lyt.assign_cell_type({8, 3, 0}, TestType::cell_type::NORMAL);
    lyt.assign_cell_type({12, 3, 0}, TestType::cell_type::NORMAL);

    lyt.assign_cell_type({10, 5, 0}, TestType::cell_type::NORMAL);
    lyt.assign_cell_type({10, 6, 1}, TestType::cell_type::NORMAL);

    lyt.assign_cell_type({10, 8, 1}, TestType::cell_type::NORMAL);

    const quickexact_params<TestType> sim_params{sidb_simulation_parameters{2, -0.28}};

    const auto simulation_results = quickexact<TestType>(lyt, sim_params);

    REQUIRE(!simulation_results.charge_distributions.empty());
    const auto& charge_lyt_first = simulation_results.charge_distributions.front();

    CHECK(charge_lyt_first.get_charge_state({6, 2, 0}) == sidb_charge_state::NEGATIVE);
    CHECK(charge_lyt_first.get_charge_state({12, 3, 0}) == sidb_charge_state::NEGATIVE);
    CHECK(charge_lyt_first.get_charge_state({10, 8, 1}) == sidb_charge_state::NEGATIVE);
    CHECK(charge_lyt_first.get_charge_state({10, 6, 1}) == sidb_charge_state::NEGATIVE);
    CHECK(charge_lyt_first.get_charge_state({16, 1, 0}) == sidb_charge_state::NEGATIVE);
    CHECK(charge_lyt_first.get_charge_state({10, 5, 0}) == sidb_charge_state::NEUTRAL);
    CHECK(charge_lyt_first.get_charge_state({14, 2, 0}) == sidb_charge_state::NEUTRAL);
    CHECK(charge_lyt_first.get_charge_state({8, 3, 0}) == sidb_charge_state::NEUTRAL);
    CHECK(charge_lyt_first.get_charge_state({6, 2, 0}) == sidb_charge_state::NEGATIVE);

    CHECK_THAT(charge_lyt_first.get_system_energy(),
               Catch::Matchers::WithinAbs(0.4662582096, physical_constants::POP_STABILITY_ERR));
}

TEMPLATE_TEST_CASE(
    "QuickExact simulation of a Y-shape SiDB OR gate with input 01, check energy and charge "
    "distribution, using offset coordinates",
    "[quickexact]",
    (sidb_lattice<cell_level_layout<sidb_technology, clocked_layout<cartesian_layout<offset::ucoord_t>>>>),
    (charge_distribution_surface<
        sidb_lattice<cell_level_layout<sidb_technology, clocked_layout<cartesian_layout<offset::ucoord_t>>>>>))
{
    TestType lyt{};

    lyt.assign_cell_type(siqad::to_fiction_coord<offset::ucoord_t>(siqad::coord_t{16, 1, 0}),
                         TestType::cell_type::NORMAL);
    lyt.assign_cell_type(siqad::to_fiction_coord<offset::ucoord_t>(siqad::coord_t{6, 2, 0}),
                         TestType::cell_type::NORMAL);
    lyt.assign_cell_type(siqad::to_fiction_coord<offset::ucoord_t>(siqad::coord_t{14, 2, 0}),
                         TestType::cell_type::NORMAL);

    lyt.assign_cell_type(siqad::to_fiction_coord<offset::ucoord_t>(siqad::coord_t{8, 3, 0}),
                         TestType::cell_type::NORMAL);
    lyt.assign_cell_type(siqad::to_fiction_coord<offset::ucoord_t>(siqad::coord_t{12, 3, 0}),
                         TestType::cell_type::NORMAL);

    lyt.assign_cell_type(siqad::to_fiction_coord<offset::ucoord_t>(siqad::coord_t{10, 5, 0}),
                         TestType::cell_type::NORMAL);
    lyt.assign_cell_type(siqad::to_fiction_coord<offset::ucoord_t>(siqad::coord_t{10, 6, 1}),
                         TestType::cell_type::NORMAL);

    lyt.assign_cell_type(siqad::to_fiction_coord<offset::ucoord_t>(siqad::coord_t{10, 8, 1}),
                         TestType::cell_type::NORMAL);

    const quickexact_params<TestType> sim_params{sidb_simulation_parameters{2, -0.28}};

    const auto simulation_results = quickexact<TestType>(lyt, sim_params);

    REQUIRE(!simulation_results.charge_distributions.empty());
    const auto& charge_lyt_first = simulation_results.charge_distributions.front();

    CHECK(charge_lyt_first.get_charge_state(siqad::to_fiction_coord<offset::ucoord_t>(siqad::coord_t{6, 2, 0})) ==
          sidb_charge_state::NEGATIVE);
    CHECK(charge_lyt_first.get_charge_state(siqad::to_fiction_coord<offset::ucoord_t>(siqad::coord_t{12, 3, 0})) ==
          sidb_charge_state::NEGATIVE);
    CHECK(charge_lyt_first.get_charge_state(siqad::to_fiction_coord<offset::ucoord_t>(siqad::coord_t{10, 8, 1})) ==
          sidb_charge_state::NEGATIVE);
    CHECK(charge_lyt_first.get_charge_state(siqad::to_fiction_coord<offset::ucoord_t>(siqad::coord_t{10, 6, 1})) ==
          sidb_charge_state::NEGATIVE);
    CHECK(charge_lyt_first.get_charge_state(siqad::to_fiction_coord<offset::ucoord_t>(siqad::coord_t{16, 1, 0})) ==
          sidb_charge_state::NEGATIVE);
    CHECK(charge_lyt_first.get_charge_state(siqad::to_fiction_coord<offset::ucoord_t>(siqad::coord_t{10, 5, 0})) ==
          sidb_charge_state::NEUTRAL);
    CHECK(charge_lyt_first.get_charge_state(siqad::to_fiction_coord<offset::ucoord_t>(siqad::coord_t{14, 2, 0})) ==
          sidb_charge_state::NEUTRAL);
    CHECK(charge_lyt_first.get_charge_state(siqad::to_fiction_coord<offset::ucoord_t>(siqad::coord_t{8, 3, 0})) ==
          sidb_charge_state::NEUTRAL);
    CHECK(charge_lyt_first.get_charge_state(siqad::to_fiction_coord<offset::ucoord_t>(siqad::coord_t{6, 2, 0})) ==
          sidb_charge_state::NEGATIVE);

    CHECK_THAT(charge_lyt_first.get_system_energy(),
               Catch::Matchers::WithinAbs(0.4662582096, physical_constants::POP_STABILITY_ERR));
}

TEMPLATE_TEST_CASE(
    "QuickExact simulation of a Y-shape SiDB OR gate with input 01, check energy and charge "
    "distribution, using offset coordinates",
    "[quickexact]", (sidb_lattice<cell_level_layout<sidb_technology, clocked_layout<cartesian_layout<cube::coord_t>>>>),
    (charge_distribution_surface<
        sidb_lattice<cell_level_layout<sidb_technology, clocked_layout<cartesian_layout<cube::coord_t>>>>>))
{
    TestType lyt{};

    lyt.assign_cell_type(siqad::to_fiction_coord<cube::coord_t>(siqad::coord_t{16, 1, 0}), TestType::cell_type::NORMAL);
    lyt.assign_cell_type(siqad::to_fiction_coord<cube::coord_t>(siqad::coord_t{6, 2, 0}), TestType::cell_type::NORMAL);
    lyt.assign_cell_type(siqad::to_fiction_coord<cube::coord_t>(siqad::coord_t{14, 2, 0}), TestType::cell_type::NORMAL);

    lyt.assign_cell_type(siqad::to_fiction_coord<cube::coord_t>(siqad::coord_t{8, 3, 0}), TestType::cell_type::NORMAL);
    lyt.assign_cell_type(siqad::to_fiction_coord<cube::coord_t>(siqad::coord_t{12, 3, 0}), TestType::cell_type::NORMAL);

    lyt.assign_cell_type(siqad::to_fiction_coord<cube::coord_t>(siqad::coord_t{10, 5, 0}), TestType::cell_type::NORMAL);
    lyt.assign_cell_type(siqad::to_fiction_coord<cube::coord_t>(siqad::coord_t{10, 6, 1}), TestType::cell_type::NORMAL);

    lyt.assign_cell_type(siqad::to_fiction_coord<cube::coord_t>(siqad::coord_t{10, 8, 1}), TestType::cell_type::NORMAL);

    const quickexact_params<TestType> sim_params{sidb_simulation_parameters{2, -0.28}};

    const auto simulation_results = quickexact<TestType>(lyt, sim_params);

    REQUIRE(!simulation_results.charge_distributions.empty());
    const auto& charge_lyt_first = simulation_results.charge_distributions.front();

    CHECK(charge_lyt_first.get_charge_state(siqad::to_fiction_coord<cube::coord_t>(siqad::coord_t{6, 2, 0})) ==
          sidb_charge_state::NEGATIVE);
    CHECK(charge_lyt_first.get_charge_state(siqad::to_fiction_coord<cube::coord_t>(siqad::coord_t{12, 3, 0})) ==
          sidb_charge_state::NEGATIVE);
    CHECK(charge_lyt_first.get_charge_state(siqad::to_fiction_coord<cube::coord_t>(siqad::coord_t{10, 8, 1})) ==
          sidb_charge_state::NEGATIVE);
    CHECK(charge_lyt_first.get_charge_state(siqad::to_fiction_coord<cube::coord_t>(siqad::coord_t{10, 6, 1})) ==
          sidb_charge_state::NEGATIVE);
    CHECK(charge_lyt_first.get_charge_state(siqad::to_fiction_coord<cube::coord_t>(siqad::coord_t{16, 1, 0})) ==
          sidb_charge_state::NEGATIVE);
    CHECK(charge_lyt_first.get_charge_state(siqad::to_fiction_coord<cube::coord_t>(siqad::coord_t{10, 5, 0})) ==
          sidb_charge_state::NEUTRAL);
    CHECK(charge_lyt_first.get_charge_state(siqad::to_fiction_coord<cube::coord_t>(siqad::coord_t{14, 2, 0})) ==
          sidb_charge_state::NEUTRAL);
    CHECK(charge_lyt_first.get_charge_state(siqad::to_fiction_coord<cube::coord_t>(siqad::coord_t{8, 3, 0})) ==
          sidb_charge_state::NEUTRAL);
    CHECK(charge_lyt_first.get_charge_state(siqad::to_fiction_coord<cube::coord_t>(siqad::coord_t{6, 2, 0})) ==
          sidb_charge_state::NEGATIVE);

    CHECK_THAT(charge_lyt_first.get_system_energy(),
               Catch::Matchers::WithinAbs(0.4662582096, physical_constants::POP_STABILITY_ERR));
}

TEMPLATE_TEST_CASE(
    "QuickExact simulation of a Y-shape SiDB OR gate with input 01 and local external potential at perturber, using "
    "siqad coordinates",
    "[quickexact]",
    (sidb_lattice<cell_level_layout<sidb_technology, clocked_layout<cartesian_layout<siqad::coord_t>>>>),
    (charge_distribution_surface<
        sidb_lattice<cell_level_layout<sidb_technology, clocked_layout<cartesian_layout<siqad::coord_t>>>>>))
{
    TestType lyt{};

    lyt.assign_cell_type({6, 2, 0}, TestType::cell_type::NORMAL);
    lyt.assign_cell_type({8, 3, 0}, TestType::cell_type::NORMAL);
    lyt.assign_cell_type({12, 3, 0}, TestType::cell_type::NORMAL);

    lyt.assign_cell_type({14, 2, 0}, TestType::cell_type::NORMAL);
    lyt.assign_cell_type({10, 5, 0}, TestType::cell_type::NORMAL);

    lyt.assign_cell_type({10, 6, 1}, TestType::cell_type::NORMAL);
    lyt.assign_cell_type({10, 8, 1}, TestType::cell_type::NORMAL);
    lyt.assign_cell_type({16, 1, 0}, TestType::cell_type::NORMAL);

    quickexact_params<TestType> params{sidb_simulation_parameters{3, -0.28}};
    params.local_external_potential.insert({{{6, 2, 0}, -0.5}});

    const auto simulation_results = quickexact<TestType>(lyt, params);

    REQUIRE(!simulation_results.charge_distributions.empty());
    const auto& charge_lyt_first = simulation_results.charge_distributions.front();

    CHECK(charge_lyt_first.get_charge_state({6, 2, 0}) == sidb_charge_state::NEUTRAL);
    CHECK(charge_lyt_first.get_charge_state({12, 3, 0}) == sidb_charge_state::NEUTRAL);
    CHECK(charge_lyt_first.get_charge_state({10, 8, 1}) == sidb_charge_state::NEGATIVE);
    CHECK(charge_lyt_first.get_charge_state({10, 6, 1}) == sidb_charge_state::NEUTRAL);
    CHECK(charge_lyt_first.get_charge_state({16, 1, 0}) == sidb_charge_state::NEGATIVE);
    CHECK(charge_lyt_first.get_charge_state({10, 5, 0}) == sidb_charge_state::NEGATIVE);
    CHECK(charge_lyt_first.get_charge_state({14, 2, 0}) == sidb_charge_state::NEUTRAL);
    CHECK(charge_lyt_first.get_charge_state({8, 3, 0}) == sidb_charge_state::NEGATIVE);
}

TEMPLATE_TEST_CASE(
    "QuickExact simulation of a Y-shape SiDB OR gate with input 01 and local external potential at perturber, using "
    "cube coordinates",
    "[quickexact]", (sidb_lattice<cell_level_layout<sidb_technology, clocked_layout<cartesian_layout<cube::coord_t>>>>),
    (charge_distribution_surface<
        sidb_lattice<cell_level_layout<sidb_technology, clocked_layout<cartesian_layout<cube::coord_t>>>>>))
{
    TestType lyt{};
    lyt.assign_cell_type(siqad::to_fiction_coord<cube::coord_t>(siqad::coord_t{6, 2, 0}), TestType::cell_type::NORMAL);
    lyt.assign_cell_type(siqad::to_fiction_coord<cube::coord_t>(siqad::coord_t{8, 3, 0}), TestType::cell_type::NORMAL);
    lyt.assign_cell_type(siqad::to_fiction_coord<cube::coord_t>(siqad::coord_t{12, 3, 0}), TestType::cell_type::NORMAL);

    lyt.assign_cell_type(siqad::to_fiction_coord<cube::coord_t>(siqad::coord_t{14, 2, 0}), TestType::cell_type::NORMAL);
    lyt.assign_cell_type(siqad::to_fiction_coord<cube::coord_t>(siqad::coord_t{10, 5, 0}), TestType::cell_type::NORMAL);

    lyt.assign_cell_type(siqad::to_fiction_coord<cube::coord_t>(siqad::coord_t{10, 6, 1}), TestType::cell_type::NORMAL);
    lyt.assign_cell_type(siqad::to_fiction_coord<cube::coord_t>(siqad::coord_t{10, 8, 1}), TestType::cell_type::NORMAL);
    lyt.assign_cell_type(siqad::to_fiction_coord<cube::coord_t>(siqad::coord_t{16, 1, 0}), TestType::cell_type::NORMAL);

    quickexact_params<TestType> params{sidb_simulation_parameters{3, -0.28}};
    params.local_external_potential.insert({{siqad::to_fiction_coord<cube::coord_t>(siqad::coord_t{6, 2, 0}), -0.5}});

    const auto simulation_results = quickexact<TestType>(lyt, params);

    REQUIRE(!simulation_results.charge_distributions.empty());
    const auto& charge_lyt_first = simulation_results.charge_distributions.front();

    CHECK(charge_lyt_first.get_charge_state(siqad::to_fiction_coord<cube::coord_t>(siqad::coord_t{6, 2, 0})) ==
          sidb_charge_state::NEUTRAL);
    CHECK(charge_lyt_first.get_charge_state(siqad::to_fiction_coord<cube::coord_t>(siqad::coord_t{12, 3, 0})) ==
          sidb_charge_state::NEUTRAL);
    CHECK(charge_lyt_first.get_charge_state(siqad::to_fiction_coord<cube::coord_t>(siqad::coord_t{10, 8, 1})) ==
          sidb_charge_state::NEGATIVE);
    CHECK(charge_lyt_first.get_charge_state(siqad::to_fiction_coord<cube::coord_t>(siqad::coord_t{10, 6, 1})) ==
          sidb_charge_state::NEUTRAL);
    CHECK(charge_lyt_first.get_charge_state(siqad::to_fiction_coord<cube::coord_t>(siqad::coord_t{16, 1, 0})) ==
          sidb_charge_state::NEGATIVE);
    CHECK(charge_lyt_first.get_charge_state(siqad::to_fiction_coord<cube::coord_t>(siqad::coord_t{10, 5, 0})) ==
          sidb_charge_state::NEGATIVE);
    CHECK(charge_lyt_first.get_charge_state(siqad::to_fiction_coord<cube::coord_t>(siqad::coord_t{14, 2, 0})) ==
          sidb_charge_state::NEUTRAL);
    CHECK(charge_lyt_first.get_charge_state(siqad::to_fiction_coord<cube::coord_t>(siqad::coord_t{8, 3, 0})) ==
          sidb_charge_state::NEGATIVE);
}

TEMPLATE_TEST_CASE(
    "QuickExact simulation  of a Y-shape SiDB OR gate with input 01 and global external potential", "[quickexact]",
    (sidb_lattice<cell_level_layout<sidb_technology, clocked_layout<cartesian_layout<siqad::coord_t>>>>),
    (charge_distribution_surface<
        sidb_lattice<cell_level_layout<sidb_technology, clocked_layout<cartesian_layout<siqad::coord_t>>>>>))
{
    TestType lyt{};

    lyt.assign_cell_type({6, 2, 0}, TestType::cell_type::NORMAL);
    lyt.assign_cell_type({8, 3, 0}, TestType::cell_type::NORMAL);
    lyt.assign_cell_type({12, 3, 0}, TestType::cell_type::NORMAL);

    lyt.assign_cell_type({14, 2, 0}, TestType::cell_type::NORMAL);
    lyt.assign_cell_type({10, 5, 0}, TestType::cell_type::NORMAL);

    lyt.assign_cell_type({10, 6, 1}, TestType::cell_type::NORMAL);
    lyt.assign_cell_type({10, 8, 1}, TestType::cell_type::NORMAL);
    lyt.assign_cell_type({16, 1, 0}, TestType::cell_type::NORMAL);

    quickexact_params<TestType> params{sidb_simulation_parameters{3, -0.28}};
    params.global_potential = -0.5;

    const auto simulation_results = quickexact<TestType>(lyt, params);

    REQUIRE(!simulation_results.charge_distributions.empty());
    const auto& charge_lyt_first = simulation_results.charge_distributions.front();

    CHECK(charge_lyt_first.get_charge_state({6, 2, 0}) == sidb_charge_state::NEUTRAL);
    CHECK(charge_lyt_first.get_charge_state({12, 3, 0}) == sidb_charge_state::NEUTRAL);
    CHECK(charge_lyt_first.get_charge_state({10, 8, 1}) == sidb_charge_state::NEUTRAL);
    CHECK(charge_lyt_first.get_charge_state({10, 6, 1}) == sidb_charge_state::NEUTRAL);
    CHECK(charge_lyt_first.get_charge_state({16, 1, 0}) == sidb_charge_state::NEUTRAL);
    CHECK(charge_lyt_first.get_charge_state({10, 5, 0}) == sidb_charge_state::NEUTRAL);
    CHECK(charge_lyt_first.get_charge_state({14, 2, 0}) == sidb_charge_state::NEUTRAL);
    CHECK(charge_lyt_first.get_charge_state({8, 3, 0}) == sidb_charge_state::NEUTRAL);
}

TEMPLATE_TEST_CASE(
    "QuickExact simulation of a Y-shape SiDB OR gate with input 01 and global external potential (high)",
    "[quickexact]",
    (sidb_lattice<cell_level_layout<sidb_technology, clocked_layout<cartesian_layout<siqad::coord_t>>>>),
    (charge_distribution_surface<
        sidb_lattice<cell_level_layout<sidb_technology, clocked_layout<cartesian_layout<siqad::coord_t>>>>>))
{
    TestType lyt{};

    lyt.assign_cell_type({6, 2, 0}, TestType::cell_type::NORMAL);
    lyt.assign_cell_type({8, 3, 0}, TestType::cell_type::NORMAL);
    lyt.assign_cell_type({12, 3, 0}, TestType::cell_type::NORMAL);

    lyt.assign_cell_type({14, 2, 0}, TestType::cell_type::NORMAL);
    lyt.assign_cell_type({10, 5, 0}, TestType::cell_type::NORMAL);

    lyt.assign_cell_type({10, 6, 1}, TestType::cell_type::NORMAL);
    lyt.assign_cell_type({10, 8, 1}, TestType::cell_type::NORMAL);
    lyt.assign_cell_type({16, 1, 0}, TestType::cell_type::NORMAL);

    quickexact_params<TestType> params{sidb_simulation_parameters{3, -0.28}};
    params.global_potential = -2;

    const auto simulation_results = quickexact<TestType>(lyt, params);

    REQUIRE(!simulation_results.charge_distributions.empty());
    const auto& charge_lyt_first = simulation_results.charge_distributions.front();

    CHECK(charge_lyt_first.get_charge_state({6, 2, 0}) == sidb_charge_state::POSITIVE);
    CHECK(charge_lyt_first.get_charge_state({12, 3, 0}) == sidb_charge_state::POSITIVE);
    CHECK(charge_lyt_first.get_charge_state({10, 8, 1}) == sidb_charge_state::POSITIVE);
    CHECK(charge_lyt_first.get_charge_state({10, 6, 1}) == sidb_charge_state::POSITIVE);
    CHECK(charge_lyt_first.get_charge_state({16, 1, 0}) == sidb_charge_state::POSITIVE);
    CHECK(charge_lyt_first.get_charge_state({10, 5, 0}) == sidb_charge_state::POSITIVE);
    CHECK(charge_lyt_first.get_charge_state({14, 2, 0}) == sidb_charge_state::POSITIVE);
    CHECK(charge_lyt_first.get_charge_state({8, 3, 0}) == sidb_charge_state::POSITIVE);
}

TEMPLATE_TEST_CASE(
    "QuickExact simulation of four SiDBs (far away)", "[quickexact]",
    (sidb_lattice<cell_level_layout<sidb_technology, clocked_layout<cartesian_layout<siqad::coord_t>>>>),
    (charge_distribution_surface<
        sidb_lattice<cell_level_layout<sidb_technology, clocked_layout<cartesian_layout<siqad::coord_t>>>>>))
{
    TestType lyt{};

    lyt.assign_cell_type({0, 0, 0}, TestType::cell_type::NORMAL);
    lyt.assign_cell_type({10, 0, 0}, TestType::cell_type::NORMAL);
    lyt.assign_cell_type({20, 0, 0}, TestType::cell_type::NORMAL);
    lyt.assign_cell_type({30, 0, 0}, TestType::cell_type::NORMAL);

    const quickexact_params<TestType> params{sidb_simulation_parameters{3, -0.28}};

    const auto simulation_results = quickexact<TestType>(lyt, params);

    REQUIRE(!simulation_results.charge_distributions.empty());
    const auto& charge_lyt_first = simulation_results.charge_distributions.front();

    CHECK(charge_lyt_first.get_charge_state({0, 0, 0}) == sidb_charge_state::NEGATIVE);
    CHECK(charge_lyt_first.get_charge_state({10, 0, 0}) == sidb_charge_state::NEGATIVE);
    CHECK(charge_lyt_first.get_charge_state({20, 0, 0}) == sidb_charge_state::NEGATIVE);
    CHECK(charge_lyt_first.get_charge_state({30, 0, 0}) == sidb_charge_state::NEGATIVE);
}

TEMPLATE_TEST_CASE(
    "QuickExact with one SiDB and one negatively charged defect in proximity", "[quickexact]",
    (sidb_lattice<sidb_surface<cell_level_layout<sidb_technology, clocked_layout<cartesian_layout<siqad::coord_t>>>>>),
    (charge_distribution_surface<sidb_lattice<
         sidb_surface<cell_level_layout<sidb_technology, clocked_layout<cartesian_layout<siqad::coord_t>>>>>>))
{
    TestType lyt{};

    lyt.assign_cell_type({0, 0, 0}, TestType::cell_type::NORMAL);

    const quickexact_params<TestType> params{sidb_simulation_parameters{3, -0.32}};
    lyt.assign_sidb_defect({-1, -1, 1}, sidb_defect{sidb_defect_type::UNKNOWN, -1, params.physical_parameters.epsilon_r,
                                                    params.physical_parameters.lambda_tf});
    const auto simulation_results = quickexact<TestType>(lyt, params);

    REQUIRE(!simulation_results.charge_distributions.empty());
    const auto& charge_lyt_first = simulation_results.charge_distributions.front();

    CHECK(charge_lyt_first.get_charge_state({0, 0, 0}) == sidb_charge_state::NEUTRAL);
}

TEMPLATE_TEST_CASE(
    "QuickExact simulation  of four SiDBs (far away) with one negatively charged defects in proximity", "[quickexact]",
    (sidb_lattice<sidb_surface<cell_level_layout<sidb_technology, clocked_layout<cartesian_layout<siqad::coord_t>>>>>),
    (charge_distribution_surface<sidb_lattice<
         sidb_surface<cell_level_layout<sidb_technology, clocked_layout<cartesian_layout<siqad::coord_t>>>>>>))
{
    TestType lyt{};

    lyt.assign_cell_type({0, 0, 0}, TestType::cell_type::NORMAL);
    lyt.assign_cell_type({10, 0, 0}, TestType::cell_type::NORMAL);
    lyt.assign_cell_type({20, 0, 0}, TestType::cell_type::NORMAL);
    lyt.assign_cell_type({30, 0, 0}, TestType::cell_type::NORMAL);

    const quickexact_params<TestType> params{sidb_simulation_parameters{3, -0.28}};
    lyt.assign_sidb_defect({1, 0, 0}, sidb_defect{sidb_defect_type::UNKNOWN, -1, params.physical_parameters.epsilon_r,
                                                  params.physical_parameters.lambda_tf});
    const auto simulation_results = quickexact<TestType>(lyt, params);

    REQUIRE(!simulation_results.charge_distributions.empty());
    const auto& charge_lyt_first = simulation_results.charge_distributions.front();

    CHECK(charge_lyt_first.get_charge_state({0, 0, 0}) == sidb_charge_state::NEUTRAL);
    CHECK(charge_lyt_first.get_charge_state({10, 0, 0}) == sidb_charge_state::NEGATIVE);
    CHECK(charge_lyt_first.get_charge_state({20, 0, 0}) == sidb_charge_state::NEGATIVE);
    CHECK(charge_lyt_first.get_charge_state({30, 0, 0}) == sidb_charge_state::NEGATIVE);
}

TEMPLATE_TEST_CASE(
    "QuickExact simulation of four SiDBs (far away) with two negatively charged defects in proximity", "[quickexact]",
    (sidb_lattice<sidb_surface<cell_level_layout<sidb_technology, clocked_layout<cartesian_layout<siqad::coord_t>>>>>),
    (charge_distribution_surface<sidb_lattice<
         sidb_surface<cell_level_layout<sidb_technology, clocked_layout<cartesian_layout<siqad::coord_t>>>>>>))
{
    TestType lyt{};

    lyt.assign_cell_type({0, 0, 0}, TestType::cell_type::NORMAL);
    lyt.assign_cell_type({10, 0, 0}, TestType::cell_type::NORMAL);
    lyt.assign_cell_type({20, 0, 0}, TestType::cell_type::NORMAL);
    lyt.assign_cell_type({30, 0, 0}, TestType::cell_type::NORMAL);

    const quickexact_params<TestType> params{sidb_simulation_parameters{3, -0.28}};

    lyt.assign_sidb_defect({1, 0, 0}, sidb_defect{sidb_defect_type::UNKNOWN, -1, params.physical_parameters.epsilon_r,
                                                  params.physical_parameters.lambda_tf});
    lyt.assign_sidb_defect({31, 0, 0}, sidb_defect{sidb_defect_type::UNKNOWN, -1, params.physical_parameters.epsilon_r,
                                                   params.physical_parameters.lambda_tf});

    const auto simulation_results = quickexact<TestType>(lyt, params);

    REQUIRE(!simulation_results.charge_distributions.empty());
    CHECK(simulation_results.charge_distributions.front().num_defects() == 2);
    const auto& charge_lyt_first = simulation_results.charge_distributions.front();

    CHECK(charge_lyt_first.get_charge_state({0, 0, 0}) == sidb_charge_state::NEUTRAL);
    CHECK(charge_lyt_first.get_charge_state({10, 0, 0}) == sidb_charge_state::NEGATIVE);
    CHECK(charge_lyt_first.get_charge_state({20, 0, 0}) == sidb_charge_state::NEGATIVE);
    CHECK(charge_lyt_first.get_charge_state({30, 0, 0}) == sidb_charge_state::NEUTRAL);
}

TEMPLATE_TEST_CASE(
    "QuickExact simulation of four SiDBs (far away) with one negatively and positively charged defect in proximity",
    "[quickexact]",
    (sidb_lattice<sidb_surface<cell_level_layout<sidb_technology, clocked_layout<cartesian_layout<siqad::coord_t>>>>>),
    (charge_distribution_surface<sidb_lattice<
         sidb_surface<cell_level_layout<sidb_technology, clocked_layout<cartesian_layout<siqad::coord_t>>>>>>))
{
    TestType lyt{};

    lyt.assign_cell_type({0, 0, 0}, TestType::cell_type::NORMAL);
    lyt.assign_cell_type({10, 0, 0}, TestType::cell_type::NORMAL);
    lyt.assign_cell_type({20, 0, 0}, TestType::cell_type::NORMAL);
    lyt.assign_cell_type({30, 0, 0}, TestType::cell_type::NORMAL);

    const quickexact_params<TestType> params{sidb_simulation_parameters{3, -0.28}};

    lyt.assign_sidb_defect({1, 0, 0}, sidb_defect{sidb_defect_type::UNKNOWN, 1, params.physical_parameters.epsilon_r,
                                                  params.physical_parameters.lambda_tf});
    lyt.assign_sidb_defect({31, 0, 0}, sidb_defect{sidb_defect_type::UNKNOWN, -1, params.physical_parameters.epsilon_r,
                                                   params.physical_parameters.lambda_tf});
    const auto simulation_results = quickexact<TestType>(lyt, params);

    REQUIRE(!simulation_results.charge_distributions.empty());
    CHECK(simulation_results.charge_distributions.front().num_defects() == 2);
    const auto& charge_lyt_first = simulation_results.charge_distributions.front();

    CHECK(charge_lyt_first.get_charge_state({0, 0, 0}) == sidb_charge_state::NEGATIVE);
    CHECK(charge_lyt_first.get_charge_state({10, 0, 0}) == sidb_charge_state::NEGATIVE);
    CHECK(charge_lyt_first.get_charge_state({20, 0, 0}) == sidb_charge_state::NEGATIVE);
    CHECK(charge_lyt_first.get_charge_state({30, 0, 0}) == sidb_charge_state::NEUTRAL);
}

TEMPLATE_TEST_CASE(
    "Seven randomly distributed DBs, test if dependent cell calculation works correctly", "[quickexact]",
    (sidb_lattice<cell_level_layout<sidb_technology, clocked_layout<cartesian_layout<siqad::coord_t>>>>),
    (charge_distribution_surface<
        sidb_lattice<cell_level_layout<sidb_technology, clocked_layout<cartesian_layout<siqad::coord_t>>>>>))
{
    TestType lyt{};

    lyt.assign_cell_type({1, 3, 0}, TestType::cell_type::NORMAL);
    lyt.assign_cell_type({3, 3, 0}, TestType::cell_type::NORMAL);
    lyt.assign_cell_type({4, 3, 0}, TestType::cell_type::NORMAL);

    lyt.assign_cell_type({6, 3, 0}, TestType::cell_type::NORMAL);
    lyt.assign_cell_type({7, 3, 0}, TestType::cell_type::NORMAL);

    lyt.assign_cell_type({6, 10, 0}, TestType::cell_type::NORMAL);
    lyt.assign_cell_type({7, 10, 0}, TestType::cell_type::NORMAL);

    const quickexact_params<TestType> params{sidb_simulation_parameters{3, -0.28}};

    const auto simulation_results = quickexact<TestType>(lyt, params);

    const auto simulation_results_exgs = exhaustive_ground_state_simulation<TestType>(lyt, params.physical_parameters);

    REQUIRE(simulation_results.charge_distributions.size() == simulation_results_exgs.charge_distributions.size());

    const auto highest_state = std::min_element(
        simulation_results.charge_distributions.cbegin(), simulation_results.charge_distributions.cend(),
        [](const auto& lhs, const auto& rhs) { return lhs.get_system_energy() > rhs.get_system_energy(); });

    CHECK(highest_state->get_charge_state({1, 3, 0}) == sidb_charge_state::NEGATIVE);
    CHECK(highest_state->get_charge_state({3, 3, 0}) == sidb_charge_state::NEUTRAL);
    CHECK(highest_state->get_charge_state({4, 3, 0}) == sidb_charge_state::NEUTRAL);
    CHECK(highest_state->get_charge_state({6, 3, 0}) == sidb_charge_state::NEUTRAL);
    CHECK(highest_state->get_charge_state({7, 3, 0}) == sidb_charge_state::NEGATIVE);
    CHECK(highest_state->get_charge_state({6, 10, 0}) == sidb_charge_state::NEUTRAL);
    CHECK(highest_state->get_charge_state({7, 10, 0}) == sidb_charge_state::NEGATIVE);
}

TEMPLATE_TEST_CASE(
    "three DBs next to each other", "[quickexact]",
    (sidb_lattice<cell_level_layout<sidb_technology, clocked_layout<cartesian_layout<siqad::coord_t>>>>),
    (charge_distribution_surface<
        sidb_lattice<cell_level_layout<sidb_technology, clocked_layout<cartesian_layout<siqad::coord_t>>>>>))
{
    TestType lyt{};

    lyt.assign_cell_type({-1, 3, 0}, TestType::cell_type::NORMAL);
    lyt.assign_cell_type({1, 3, 0}, TestType::cell_type::NORMAL);
    lyt.assign_cell_type({2, 3, 0}, TestType::cell_type::NORMAL);
    lyt.assign_cell_type({3, 3, 0}, TestType::cell_type::NORMAL);

    const quickexact_params<TestType> params{sidb_simulation_parameters{2, -0.25}};

    const auto simulation_results = quickexact<TestType>(lyt, params);

    REQUIRE(simulation_results.charge_distributions.size() == 4);

    const auto ground_state = std::min_element(
        simulation_results.charge_distributions.cbegin(), simulation_results.charge_distributions.cend(),
        [](const auto& lhs, const auto& rhs) { return lhs.get_system_energy() < rhs.get_system_energy(); });

    CHECK(ground_state->get_charge_state({-1, 3, 0}) == sidb_charge_state::NEGATIVE);
    CHECK(ground_state->get_charge_state({1, 3, 0}) == sidb_charge_state::POSITIVE);
    CHECK(ground_state->get_charge_state({2, 3, 0}) == sidb_charge_state::NEGATIVE);
    CHECK(ground_state->get_charge_state({3, 3, 0}) == sidb_charge_state::NEUTRAL);
}

TEMPLATE_TEST_CASE(
    "three DBs next to each other, small mu-", "[quickexact]",
    (sidb_lattice<cell_level_layout<sidb_technology, clocked_layout<cartesian_layout<siqad::coord_t>>>>),
    (charge_distribution_surface<
        sidb_lattice<cell_level_layout<sidb_technology, clocked_layout<cartesian_layout<siqad::coord_t>>>>>))
{
    TestType lyt{};

    lyt.assign_cell_type({-1, 3, 0}, TestType::cell_type::NORMAL);
    lyt.assign_cell_type({1, 3, 0}, TestType::cell_type::NORMAL);
    lyt.assign_cell_type({2, 3, 0}, TestType::cell_type::NORMAL);
    lyt.assign_cell_type({3, 3, 0}, TestType::cell_type::NORMAL);

    const quickexact_params<TestType> params{sidb_simulation_parameters{2, -0.8}};

    const auto simulation_results = quickexact<TestType>(lyt, params);

    REQUIRE(simulation_results.charge_distributions.size() > 0);
    const auto& charge_lyt_first = simulation_results.charge_distributions.front();
    CHECK(charge_lyt_first.get_charge_state({1, 3, 0}) == sidb_charge_state::NEGATIVE);
    CHECK(charge_lyt_first.get_charge_state({1, 3, 0}) == sidb_charge_state::NEGATIVE);
    CHECK(charge_lyt_first.get_charge_state({2, 3, 0}) == sidb_charge_state::POSITIVE);
    CHECK(charge_lyt_first.get_charge_state({3, 3, 0}) == sidb_charge_state::NEGATIVE);
}

TEMPLATE_TEST_CASE(
    "four DBs next to each other, small mu-", "[quickexact]",
    (sidb_lattice<cell_level_layout<sidb_technology, clocked_layout<cartesian_layout<siqad::coord_t>>>>),
    (charge_distribution_surface<
        sidb_lattice<cell_level_layout<sidb_technology, clocked_layout<cartesian_layout<siqad::coord_t>>>>>))
{
    TestType lyt{};

    lyt.assign_cell_type({0, 3, 0}, TestType::cell_type::NORMAL);
    lyt.assign_cell_type({1, 3, 0}, TestType::cell_type::NORMAL);
    lyt.assign_cell_type({2, 3, 0}, TestType::cell_type::NORMAL);
    lyt.assign_cell_type({3, 3, 0}, TestType::cell_type::NORMAL);

    const quickexact_params<TestType> params{sidb_simulation_parameters{3, -0.25}};

    const auto simulation_results = quickexact<TestType>(lyt, params);

    REQUIRE(simulation_results.charge_distributions.size() == 4);
    const auto& charge_lyt_first = simulation_results.charge_distributions.front();
    CHECK_THAT(charge_lyt_first.get_system_energy(),
               Catch::Matchers::WithinAbs(0, physical_constants::POP_STABILITY_ERR));
}

TEMPLATE_TEST_CASE(
    "seven DBs next to each other, small mu-", "[quickexact]",
    (sidb_lattice<cell_level_layout<sidb_technology, clocked_layout<cartesian_layout<siqad::coord_t>>>>),
    (charge_distribution_surface<
        sidb_lattice<cell_level_layout<sidb_technology, clocked_layout<cartesian_layout<siqad::coord_t>>>>>))
{
    TestType lyt{};

    lyt.assign_cell_type({0, 3, 0}, TestType::cell_type::NORMAL);
    lyt.assign_cell_type({1, 3, 0}, TestType::cell_type::NORMAL);
    lyt.assign_cell_type({2, 3, 0}, TestType::cell_type::NORMAL);
    lyt.assign_cell_type({3, 3, 0}, TestType::cell_type::NORMAL);
    lyt.assign_cell_type({4, 3, 0}, TestType::cell_type::NORMAL);
    lyt.assign_cell_type({5, 3, 0}, TestType::cell_type::NORMAL);
    lyt.assign_cell_type({6, 3, 0}, TestType::cell_type::NORMAL);

    const quickexact_params<TestType> params{sidb_simulation_parameters{3, -0.25}};

    const auto simulation_results = quickexact<TestType>(lyt, params);

    REQUIRE(simulation_results.charge_distributions.size() == 10);
    const auto& charge_lyt_first = simulation_results.charge_distributions.front();
    CHECK(charge_lyt_first.get_system_energy() < 0.08);
    CHECK(charge_lyt_first.get_system_energy() > -2.74);
}

TEMPLATE_TEST_CASE(
    "7 DBs next to each other (positively charged DBs occur)", "[quickexact]",
    (sidb_lattice<cell_level_layout<sidb_technology, clocked_layout<cartesian_layout<siqad::coord_t>>>>),
    (charge_distribution_surface<
        sidb_lattice<cell_level_layout<sidb_technology, clocked_layout<cartesian_layout<siqad::coord_t>>>>>))
{
    TestType lyt{};

    lyt.assign_cell_type({0, 0, 0}, TestType::cell_type::NORMAL);
    lyt.assign_cell_type({1, 0, 0}, TestType::cell_type::NORMAL);
    lyt.assign_cell_type({2, 0, 0}, TestType::cell_type::NORMAL);
    lyt.assign_cell_type({3, 0, 0}, TestType::cell_type::NORMAL);

    lyt.assign_cell_type({4, 0, 0}, TestType::cell_type::NORMAL);
    lyt.assign_cell_type({5, 0, 0}, TestType::cell_type::NORMAL);
    lyt.assign_cell_type({6, 0, 0}, TestType::cell_type::NORMAL);
    lyt.assign_cell_type({7, 0, 0}, TestType::cell_type::NORMAL);

    const quickexact_params<TestType> params{sidb_simulation_parameters{3, -0.25}};

    const auto simulation_results = quickexact<TestType>(lyt, params);

    CHECK(simulation_results.charge_distributions.size() == 17);
}

TEMPLATE_TEST_CASE(
    "7 DBs next to each other | only one physically valid charge distribution with only one neutrally charged DB",
    "[quickexact]",
    (sidb_lattice<cell_level_layout<sidb_technology, clocked_layout<cartesian_layout<siqad::coord_t>>>>),
    (charge_distribution_surface<
        sidb_lattice<cell_level_layout<sidb_technology, clocked_layout<cartesian_layout<siqad::coord_t>>>>>))
{
    TestType lyt{};

    lyt.assign_cell_type({-6, 1, 1}, TestType::cell_type::NORMAL);
    lyt.assign_cell_type({2, 4, 1}, TestType::cell_type::NORMAL);

    lyt.assign_cell_type({4, 6, 0}, TestType::cell_type::NORMAL);
    lyt.assign_cell_type({8, 3, 1}, TestType::cell_type::NORMAL);

    lyt.assign_cell_type({-8, -3, 1}, TestType::cell_type::NORMAL);
    lyt.assign_cell_type({-1, -1, 0}, TestType::cell_type::NORMAL);
    lyt.assign_cell_type({0, 2, 0}, TestType::cell_type::NORMAL);

    const quickexact_params<TestType> params{sidb_simulation_parameters{3, -0.25}};

    const auto simulation_results = quickexact<TestType>(lyt, params);

    CHECK(simulation_results.charge_distributions.size() == 1);
}

TEMPLATE_TEST_CASE(
    "4 DBs next to each other (positively charged DBs occur)", "[quickexact]",
    (sidb_lattice<cell_level_layout<sidb_technology, clocked_layout<cartesian_layout<siqad::coord_t>>>>),
    (charge_distribution_surface<
        sidb_lattice<cell_level_layout<sidb_technology, clocked_layout<cartesian_layout<siqad::coord_t>>>>>))
{
    TestType lyt{};

    lyt.assign_cell_type({0, 0, 0}, TestType::cell_type::NORMAL);
    lyt.assign_cell_type({1, 0, 0}, TestType::cell_type::NORMAL);
    lyt.assign_cell_type({2, 0, 0}, TestType::cell_type::NORMAL);
    lyt.assign_cell_type({10, 0, 0}, TestType::cell_type::NORMAL);

    const quickexact_params<TestType> params{sidb_simulation_parameters{3, -0.1}};

    const auto simulation_results = quickexact<TestType>(lyt, params);

    CHECK(simulation_results.charge_distributions.size() == 2);
}

TEMPLATE_TEST_CASE(
    "5 DBs next to each other (positively charged DBs occur)", "[quickexact]",
    (sidb_lattice<cell_level_layout<sidb_technology, clocked_layout<cartesian_layout<siqad::coord_t>>>>),
    (charge_distribution_surface<
        sidb_lattice<cell_level_layout<sidb_technology, clocked_layout<cartesian_layout<siqad::coord_t>>>>>))
{
    TestType lyt{};

    lyt.assign_cell_type({-1, 0, 0}, TestType::cell_type::NORMAL);
    lyt.assign_cell_type({2, 0, 0}, TestType::cell_type::NORMAL);
    lyt.assign_cell_type({3, 0, 0}, TestType::cell_type::NORMAL);
    lyt.assign_cell_type({6, 0, 0}, TestType::cell_type::NORMAL);
    lyt.assign_cell_type({7, 0, 0}, TestType::cell_type::NORMAL);
    lyt.assign_cell_type({10, 0, 0}, TestType::cell_type::NORMAL);

    const quickexact_params<TestType> params{sidb_simulation_parameters{3, -0.25}};

    const auto simulation_results = quickexact<TestType>(lyt, params);

    CHECK(lyt.num_cells() == 6);

    CHECK(simulation_results.charge_distributions.size() == 3);
}

TEMPLATE_TEST_CASE(
    "4 DBs close to each other", "[quickexact]",
    (sidb_lattice<cell_level_layout<sidb_technology, clocked_layout<cartesian_layout<siqad::coord_t>>>>),
    (charge_distribution_surface<
        sidb_lattice<cell_level_layout<sidb_technology, clocked_layout<cartesian_layout<siqad::coord_t>>>>>))
{
    TestType lyt{};

    lyt.assign_cell_type({0, 0, 1}, TestType::cell_type::NORMAL);
    lyt.assign_cell_type({0, 0, 0}, TestType::cell_type::NORMAL);
    lyt.assign_cell_type({3, 0, 1}, TestType::cell_type::NORMAL);
    lyt.assign_cell_type({5, 0, 1}, TestType::cell_type::NORMAL);

    const quickexact_params<TestType> params{sidb_simulation_parameters{3, -0.25}};

    const auto simulation_results = quickexact<TestType>(lyt, params);

    CHECK(simulation_results.charge_distributions.size() > 0);
}

TEMPLATE_TEST_CASE(
    "3 DBs next to each other (positively charged DBs occur)", "[quickexact]",
    (sidb_lattice<cell_level_layout<sidb_technology, clocked_layout<cartesian_layout<siqad::coord_t>>>>),
    (charge_distribution_surface<
        sidb_lattice<cell_level_layout<sidb_technology, clocked_layout<cartesian_layout<siqad::coord_t>>>>>))
{

    TestType lyt{};

    lyt.assign_cell_type({5, 0, 0}, TestType::cell_type::NORMAL);
    lyt.assign_cell_type({6, 0, 0}, TestType::cell_type::NORMAL);
    lyt.assign_cell_type({7, 0, 0}, TestType::cell_type::NORMAL);

    const quickexact_params<TestType> params{sidb_simulation_parameters{3, -0.32}};

    const auto simulation_results = quickexact<TestType>(lyt, params);

    for (const auto& layout : simulation_results.charge_distributions)
    {
        CHECK(round_to_n_decimal_places(layout.get_system_energy(), 1) <= 0);
    }
}

TEMPLATE_TEST_CASE(
    "3 DBs next to each other with automatic base number detection", "[quickexact]",
    (sidb_lattice<cell_level_layout<sidb_technology, clocked_layout<cartesian_layout<siqad::coord_t>>>>),
    (charge_distribution_surface<
        sidb_lattice<cell_level_layout<sidb_technology, clocked_layout<cartesian_layout<siqad::coord_t>>>>>))
{
    TestType lyt{};

    lyt.assign_cell_type({5, 0, 0}, TestType::cell_type::NORMAL);
    lyt.assign_cell_type({6, 0, 0}, TestType::cell_type::NORMAL);
    lyt.assign_cell_type({7, 0, 0}, TestType::cell_type::NORMAL);

    const quickexact_params<TestType> params{sidb_simulation_parameters{3, -0.32}};

    const auto simulation_results = quickexact<TestType>(lyt, params);

    REQUIRE(!simulation_results.additional_simulation_parameters.empty());
    CHECK(std::any_cast<uint64_t>(simulation_results.additional_simulation_parameters.at("base_number")) == 3);

    const quickexact_params<TestType> params_new{sidb_simulation_parameters{2, -0.32},
                                                 quickexact_params<TestType>::automatic_base_number_detection::OFF};

    const auto simulation_results_new = quickexact<TestType>(lyt, params_new);

    REQUIRE(!simulation_results_new.additional_simulation_parameters.empty());
    CHECK(std::any_cast<uint64_t>(simulation_results_new.additional_simulation_parameters.at("base_number")) == 2);
}

TEMPLATE_TEST_CASE(
    "13 DBs which are all negatively charged", "[quickexact]",
    (sidb_lattice<cell_level_layout<sidb_technology, clocked_layout<cartesian_layout<siqad::coord_t>>>>),
    (charge_distribution_surface<
        sidb_lattice<cell_level_layout<sidb_technology, clocked_layout<cartesian_layout<siqad::coord_t>>>>>))
{
    TestType lyt{};

    lyt.assign_cell_type({26, 10, 0}, TestType::cell_type::NORMAL);
    lyt.assign_cell_type({23, 19, 1}, TestType::cell_type::NORMAL);

    lyt.assign_cell_type({0, 5, 0}, TestType::cell_type::NORMAL);
    lyt.assign_cell_type({38, 10, 1}, TestType::cell_type::NORMAL);

    lyt.assign_cell_type({11, 5, 0}, TestType::cell_type::NORMAL);
    lyt.assign_cell_type({13, 2, 1}, TestType::cell_type::NORMAL);

    lyt.assign_cell_type({40, 19, 1}, TestType::cell_type::NORMAL);
    lyt.assign_cell_type({16, 9, 0}, TestType::cell_type::NORMAL);

    lyt.assign_cell_type({19, 16, 1}, TestType::cell_type::NORMAL);
    lyt.assign_cell_type({5, 8, 0}, TestType::cell_type::NORMAL);

    lyt.assign_cell_type({8, 15, 1}, TestType::cell_type::NORMAL);
    lyt.assign_cell_type({39, 9, 0}, TestType::cell_type::NORMAL);

    lyt.assign_cell_type({30, 15, 0}, TestType::cell_type::NORMAL);

    const quickexact_params<TestType> params{sidb_simulation_parameters{3, -0.32}};

    const auto simulation_results = quickexact<TestType>(lyt, params);

    REQUIRE(!simulation_results.charge_distributions.empty());

    const auto& charge_lyt_first = simulation_results.charge_distributions.front();

    charge_lyt_first.foreach_cell([&](const auto& cell)
                                  { CHECK(charge_lyt_first.get_charge_state(cell) == sidb_charge_state::NEGATIVE); });

    CHECK(lyt.num_cells() == 13);
}

TEMPLATE_TEST_CASE(
    "QuickExact simulation of a Y-shape SiDB OR gate with input 01", "[quickexact]",
    (sidb_lattice<cell_level_layout<sidb_technology, clocked_layout<cartesian_layout<siqad::coord_t>>>>),
    (charge_distribution_surface<
        sidb_lattice<cell_level_layout<sidb_technology, clocked_layout<cartesian_layout<siqad::coord_t>>>>>))
{
    TestType lyt{};

    lyt.assign_cell_type({6, 2, 0}, TestType::cell_type::NORMAL);
    lyt.assign_cell_type({8, 3, 0}, TestType::cell_type::NORMAL);
    lyt.assign_cell_type({12, 3, 0}, TestType::cell_type::NORMAL);

    lyt.assign_cell_type({14, 2, 0}, TestType::cell_type::NORMAL);
    lyt.assign_cell_type({10, 5, 0}, TestType::cell_type::NORMAL);

    lyt.assign_cell_type({10, 6, 1}, TestType::cell_type::NORMAL);
    lyt.assign_cell_type({10, 8, 1}, TestType::cell_type::NORMAL);
    lyt.assign_cell_type({16, 1, 0}, TestType::cell_type::NORMAL);

    quickexact_params<TestType> params{sidb_simulation_parameters{2, -0.28},
                                       quickexact_params<TestType>::automatic_base_number_detection::OFF};

    SECTION("Check if QuickExact is deterministic")
    {
        std::set<double>   ground_state{};
        std::set<uint64_t> charge_index{};
        for (auto i = 0; i < 100000; i++)
        {
            const auto simulation_results = quickexact<TestType>(lyt, params);
            auto&      charge_lyt_first   = simulation_results.charge_distributions.front();
            ground_state.insert(charge_lyt_first.get_system_energy());
            charge_lyt_first.charge_distribution_to_index_general();
            charge_index.insert(charge_lyt_first.get_charge_index_and_base().first);
        }
        CHECK(ground_state.size() == 1);
        CHECK(charge_index.size() == 1);
    }

    SECTION("Add SiDBs which are positively charged in the ground state, layout does not fulfill the logic anymore.")
    {
        params.physical_parameters.base = 3;
        lyt.assign_cell_type({15, 2, 1}, TestType::cell_type::NORMAL);
        lyt.assign_cell_type({15, 2, 0}, TestType::cell_type::NORMAL);

        const auto simulation_results = quickexact<TestType>(lyt, params);
        // find the ground state, which is the charge distribution with the lowest energy
        const auto ground_state = std::min_element(
            simulation_results.charge_distributions.cbegin(), simulation_results.charge_distributions.cend(),
            [](const auto& lhs, const auto& rhs) { return lhs.get_system_energy() < rhs.get_system_energy(); });

        CHECK(ground_state->num_positive_sidbs() > 0);
    }

    SECTION("Standard Physical Parameters")
    {
        const auto simulation_results = quickexact<TestType>(lyt, params);

        REQUIRE(!simulation_results.charge_distributions.empty());
        const auto& charge_lyt_first = simulation_results.charge_distributions.front();

        CHECK(charge_lyt_first.get_charge_state({6, 2, 0}) == sidb_charge_state::NEGATIVE);
        CHECK(charge_lyt_first.get_charge_state({12, 3, 0}) == sidb_charge_state::NEGATIVE);
        CHECK(charge_lyt_first.get_charge_state({10, 8, 1}) == sidb_charge_state::NEGATIVE);
        CHECK(charge_lyt_first.get_charge_state({10, 6, 1}) == sidb_charge_state::NEGATIVE);
        CHECK(charge_lyt_first.get_charge_state({16, 1, 0}) == sidb_charge_state::NEGATIVE);
        CHECK(charge_lyt_first.get_charge_state({10, 5, 0}) == sidb_charge_state::NEUTRAL);
        CHECK(charge_lyt_first.get_charge_state({14, 2, 0}) == sidb_charge_state::NEUTRAL);
        CHECK(charge_lyt_first.get_charge_state({8, 3, 0}) == sidb_charge_state::NEUTRAL);

        CHECK_THAT(charge_lyt_first.get_system_energy(),
                   Catch::Matchers::WithinAbs(0.4662582096, physical_constants::POP_STABILITY_ERR));
    }

    SECTION("Increased mu_minus")
    {
        params.physical_parameters.mu_minus = -0.1;

        const auto simulation_results = quickexact<TestType>(lyt, params);

        REQUIRE(!simulation_results.charge_distributions.empty());
        const auto& charge_lyt_first = simulation_results.charge_distributions.front();

        CHECK(charge_lyt_first.get_charge_state({6, 2, 0}) == sidb_charge_state::NEGATIVE);
        CHECK(charge_lyt_first.get_charge_state({12, 3, 0}) == sidb_charge_state::NEUTRAL);
        CHECK(charge_lyt_first.get_charge_state({10, 8, 1}) == sidb_charge_state::NEGATIVE);
        CHECK(charge_lyt_first.get_charge_state({10, 6, 1}) == sidb_charge_state::NEUTRAL);
        CHECK(charge_lyt_first.get_charge_state({16, 1, 0}) == sidb_charge_state::NEGATIVE);
        CHECK(charge_lyt_first.get_charge_state({10, 5, 0}) == sidb_charge_state::NEUTRAL);
        CHECK(charge_lyt_first.get_charge_state({14, 2, 0}) == sidb_charge_state::NEUTRAL);
        CHECK(charge_lyt_first.get_charge_state({8, 3, 0}) == sidb_charge_state::NEUTRAL);

        CHECK_THAT(charge_lyt_first.get_system_energy(),
                   Catch::Matchers::WithinAbs(0.061037632, physical_constants::POP_STABILITY_ERR));
    }

    SECTION("Decreased mu_minus")
    {
        params.physical_parameters.mu_minus = -0.7;

        const auto simulation_results = quickexact<TestType>(lyt, params);

        REQUIRE(!simulation_results.charge_distributions.empty());
        const auto& charge_lyt_first = simulation_results.charge_distributions.front();

        CHECK(charge_lyt_first.get_charge_state({6, 2, 0}) == sidb_charge_state::NEGATIVE);
        CHECK(charge_lyt_first.get_charge_state({12, 3, 0}) == sidb_charge_state::NEGATIVE);
        CHECK(charge_lyt_first.get_charge_state({10, 8, 1}) == sidb_charge_state::NEGATIVE);
        CHECK(charge_lyt_first.get_charge_state({10, 6, 1}) == sidb_charge_state::NEGATIVE);
        CHECK(charge_lyt_first.get_charge_state({16, 1, 0}) == sidb_charge_state::NEGATIVE);
        CHECK(charge_lyt_first.get_charge_state({10, 5, 0}) == sidb_charge_state::NEGATIVE);
        CHECK(charge_lyt_first.get_charge_state({14, 2, 0}) == sidb_charge_state::NEGATIVE);
        CHECK(charge_lyt_first.get_charge_state({8, 3, 0}) == sidb_charge_state::NEGATIVE);

        CHECK_THAT(charge_lyt_first.get_system_energy(),
                   Catch::Matchers::WithinAbs(2.069954113, physical_constants::POP_STABILITY_ERR));
    }

    SECTION("Decreased lambda_tf")
    {
        params.physical_parameters.lambda_tf = 1;

        const auto simulation_results = quickexact<TestType>(lyt, params);

        REQUIRE(!simulation_results.charge_distributions.empty());
        const auto& charge_lyt_first = simulation_results.charge_distributions.front();

        CHECK(charge_lyt_first.get_charge_state({6, 2, 0}) == sidb_charge_state::NEGATIVE);
        CHECK(charge_lyt_first.get_charge_state({12, 3, 0}) == sidb_charge_state::NEGATIVE);
        CHECK(charge_lyt_first.get_charge_state({10, 8, 1}) == sidb_charge_state::NEGATIVE);
        CHECK(charge_lyt_first.get_charge_state({10, 6, 1}) == sidb_charge_state::NEGATIVE);
        CHECK(charge_lyt_first.get_charge_state({16, 1, 0}) == sidb_charge_state::NEGATIVE);
        CHECK(charge_lyt_first.get_charge_state({10, 5, 0}) == sidb_charge_state::NEGATIVE);
        CHECK(charge_lyt_first.get_charge_state({14, 2, 0}) == sidb_charge_state::NEGATIVE);
        CHECK(charge_lyt_first.get_charge_state({8, 3, 0}) == sidb_charge_state::NEGATIVE);

        CHECK_THAT(charge_lyt_first.get_system_energy(),
                   Catch::Matchers::WithinAbs(0.5432404075, physical_constants::POP_STABILITY_ERR));
    }

    SECTION("Increased lambda_tf")
    {
        params.physical_parameters.lambda_tf = 10;

        const auto simulation_results = quickexact<TestType>(lyt, params);

        REQUIRE(!simulation_results.charge_distributions.empty());
        const auto& charge_lyt_first = simulation_results.charge_distributions.front();

        CHECK(charge_lyt_first.get_charge_state({6, 2, 0}) == sidb_charge_state::NEGATIVE);
        CHECK(charge_lyt_first.get_charge_state({12, 3, 0}) == sidb_charge_state::NEUTRAL);
        CHECK(charge_lyt_first.get_charge_state({10, 8, 1}) == sidb_charge_state::NEGATIVE);
        CHECK(charge_lyt_first.get_charge_state({10, 6, 1}) == sidb_charge_state::NEUTRAL);
        CHECK(charge_lyt_first.get_charge_state({16, 1, 0}) == sidb_charge_state::NEGATIVE);
        CHECK(charge_lyt_first.get_charge_state({10, 5, 0}) == sidb_charge_state::NEGATIVE);
        CHECK(charge_lyt_first.get_charge_state({14, 2, 0}) == sidb_charge_state::NEUTRAL);
        CHECK(charge_lyt_first.get_charge_state({8, 3, 0}) == sidb_charge_state::NEUTRAL);

        CHECK_THAT(charge_lyt_first.get_system_energy(),
                   Catch::Matchers::WithinAbs(0.2930574885, physical_constants::POP_STABILITY_ERR));
    }

    SECTION("Increased epsilon_r")
    {
        params.physical_parameters.epsilon_r = 10;

        const auto simulation_results = quickexact<TestType>(lyt, params);

        REQUIRE(!simulation_results.charge_distributions.empty());
        const auto& charge_lyt_first = simulation_results.charge_distributions.front();

        CHECK(charge_lyt_first.get_charge_state({6, 2, 0}) == sidb_charge_state::NEGATIVE);
        CHECK(charge_lyt_first.get_charge_state({12, 3, 0}) == sidb_charge_state::NEGATIVE);
        CHECK(charge_lyt_first.get_charge_state({10, 8, 1}) == sidb_charge_state::NEGATIVE);
        CHECK(charge_lyt_first.get_charge_state({10, 6, 1}) == sidb_charge_state::NEGATIVE);
        CHECK(charge_lyt_first.get_charge_state({16, 1, 0}) == sidb_charge_state::NEGATIVE);
        CHECK(charge_lyt_first.get_charge_state({10, 5, 0}) == sidb_charge_state::NEUTRAL);
        CHECK(charge_lyt_first.get_charge_state({14, 2, 0}) == sidb_charge_state::NEUTRAL);
        CHECK(charge_lyt_first.get_charge_state({8, 3, 0}) == sidb_charge_state::NEGATIVE);

        CHECK_THAT(charge_lyt_first.get_system_energy(),
                   Catch::Matchers::WithinAbs(0.505173434, physical_constants::POP_STABILITY_ERR));
    }
}

TEMPLATE_TEST_CASE(
    "QuickExact simulation of a 3 DB Wire", "[quickexact]",
    (sidb_lattice<cell_level_layout<sidb_technology, clocked_layout<cartesian_layout<siqad::coord_t>>>>),
    (charge_distribution_surface<
        sidb_lattice<cell_level_layout<sidb_technology, clocked_layout<cartesian_layout<siqad::coord_t>>>>>))
{
    TestType lyt{};

    // three BDL pairs with one perturber
    lyt.assign_cell_type({0, 0, 0}, TestType::cell_type::NORMAL);

    lyt.assign_cell_type({5, 0, 0}, TestType::cell_type::NORMAL);
    lyt.assign_cell_type({8, 0, 0}, TestType::cell_type::NORMAL);

    lyt.assign_cell_type({12, 0, 0}, TestType::cell_type::NORMAL);
    lyt.assign_cell_type({15, 0, 0}, TestType::cell_type::NORMAL);

    lyt.assign_cell_type({19, 0, 0}, TestType::cell_type::NORMAL);
    lyt.assign_cell_type({22, 0, 0}, TestType::cell_type::NORMAL);

    lyt.assign_cell_type({26, 0, 0}, TestType::cell_type::NORMAL);
    lyt.assign_cell_type({29, 0, 0}, TestType::cell_type::NORMAL);

    // quickexact parameters are initialized
    quickexact_params<TestType> params{sidb_simulation_parameters{3, -0.28},
                                       quickexact_params<TestType>::automatic_base_number_detection::OFF};

    SECTION("Standard Physical Parameters")
    {
        const auto simulation_results = quickexact<TestType>(lyt, params);

        // check that physically valid charge distributions were found
        REQUIRE(!simulation_results.charge_distributions.empty());

        // find the ground state, which is the charge distribution with the lowest energy
        const auto ground_state = std::min_element(
            simulation_results.charge_distributions.cbegin(), simulation_results.charge_distributions.cend(),
            [](const auto& lhs, const auto& rhs) { return lhs.get_system_energy() < rhs.get_system_energy(); });

        CHECK(ground_state->num_negative_sidbs() == 5);
        CHECK(ground_state->num_neutral_sidbs() == 4);
        CHECK(ground_state->num_positive_sidbs() == 0);

        // check that charge distribution is correct; binary 1 is propagated through the BDL wire
        CHECK(ground_state->get_charge_state({0, 0, 0}) == sidb_charge_state::NEGATIVE);
        CHECK(ground_state->get_charge_state({5, 0, 0}) == sidb_charge_state::NEUTRAL);
        CHECK(ground_state->get_charge_state({8, 0, 0}) == sidb_charge_state::NEGATIVE);
        CHECK(ground_state->get_charge_state({12, 0, 0}) == sidb_charge_state::NEUTRAL);
        CHECK(ground_state->get_charge_state({15, 0, 0}) == sidb_charge_state::NEGATIVE);
        CHECK(ground_state->get_charge_state({19, 0, 0}) == sidb_charge_state::NEUTRAL);
        CHECK(ground_state->get_charge_state({22, 0, 0}) == sidb_charge_state::NEGATIVE);
        CHECK(ground_state->get_charge_state({26, 0, 0}) == sidb_charge_state::NEUTRAL);
        CHECK(ground_state->get_charge_state({29, 0, 0}) == sidb_charge_state::NEGATIVE);

        CHECK_THAT(ground_state->get_system_energy(),
                   Catch::Matchers::WithinAbs(0.274134844, physical_constants::POP_STABILITY_ERR));
    }

    SECTION("Increased mu_minus")
    {
        // set small absolute value for µ
        params.physical_parameters.mu_minus = -0.1;

        const auto simulation_results = quickexact<TestType>(lyt, params);

        REQUIRE(!simulation_results.charge_distributions.empty());

        // find the ground state, which is the charge distribution with the lowest energy
        const auto ground_state = std::min_element(
            simulation_results.charge_distributions.cbegin(), simulation_results.charge_distributions.cend(),
            [](const auto& lhs, const auto& rhs) { return lhs.get_system_energy() < rhs.get_system_energy(); });

        // check charge distribution of the ground state; BDL wire no longer works as intended
        CHECK(ground_state->get_charge_state({0, 0, 0}) == sidb_charge_state::NEGATIVE);
        CHECK(ground_state->get_charge_state({5, 0, 0}) == sidb_charge_state::NEUTRAL);
        CHECK(ground_state->get_charge_state({8, 0, 0}) == sidb_charge_state::NEUTRAL);
        CHECK(ground_state->get_charge_state({12, 0, 0}) == sidb_charge_state::NEUTRAL);
        CHECK(ground_state->get_charge_state({15, 0, 0}) == sidb_charge_state::NEGATIVE);
        CHECK(ground_state->get_charge_state({19, 0, 0}) == sidb_charge_state::NEUTRAL);
        CHECK(ground_state->get_charge_state({22, 0, 0}) == sidb_charge_state::NEUTRAL);
        CHECK(ground_state->get_charge_state({26, 0, 0}) == sidb_charge_state::NEUTRAL);
        CHECK(ground_state->get_charge_state({29, 0, 0}) == sidb_charge_state::NEGATIVE);

        CHECK_THAT(ground_state->get_system_energy(),
                   Catch::Matchers::WithinAbs(0.0329179963, physical_constants::POP_STABILITY_ERR));
    }

    SECTION("Decreased mu_minus")
    {
        // set large absolute value for µ
        params.physical_parameters.mu_minus = -0.7;

        const auto simulation_results = quickexact<TestType>(lyt, params);

        REQUIRE(!simulation_results.charge_distributions.empty());

        // find the ground state, which is the charge distribution with the lowest energy
        const auto ground_state = std::min_element(
            simulation_results.charge_distributions.cbegin(), simulation_results.charge_distributions.cend(),
            [](const auto& lhs, const auto& rhs) { return lhs.get_system_energy() < rhs.get_system_energy(); });

        // Due to the set µ-value, all SiDBs are negatively charged (electrostatic interaction is not strong enough to
        // change the charge state of individual SiDBs).
        CHECK(ground_state->get_charge_state({0, 0, 0}) == sidb_charge_state::NEGATIVE);
        CHECK(ground_state->get_charge_state({5, 0, 0}) == sidb_charge_state::NEGATIVE);
        CHECK(ground_state->get_charge_state({8, 0, 0}) == sidb_charge_state::NEGATIVE);
        CHECK(ground_state->get_charge_state({12, 0, 0}) == sidb_charge_state::NEGATIVE);
        CHECK(ground_state->get_charge_state({15, 0, 0}) == sidb_charge_state::NEGATIVE);
        CHECK(ground_state->get_charge_state({19, 0, 0}) == sidb_charge_state::NEGATIVE);
        CHECK(ground_state->get_charge_state({22, 0, 0}) == sidb_charge_state::NEGATIVE);
        CHECK(ground_state->get_charge_state({26, 0, 0}) == sidb_charge_state::NEGATIVE);
        CHECK(ground_state->get_charge_state({29, 0, 0}) == sidb_charge_state::NEGATIVE);

        CHECK_THAT(ground_state->get_system_energy(),
                   Catch::Matchers::WithinAbs(1.8649862557, physical_constants::POP_STABILITY_ERR));
    }

    SECTION("Decreased lambda_tf")
    {
        // set small lambda value, i.e., electrostatic screening is significant.
        params.physical_parameters.lambda_tf = 1;

        const auto simulation_results = quickexact<TestType>(lyt, params);

        REQUIRE(!simulation_results.charge_distributions.empty());

        const auto ground_state = std::min_element(
            simulation_results.charge_distributions.cbegin(), simulation_results.charge_distributions.cend(),
            [](const auto& lhs, const auto& rhs) { return lhs.get_system_energy() < rhs.get_system_energy(); });

        // Due to the small lambda value, the electrostatic interaction is small. Hence, all SiDBs are negatively
        // charged.
        CHECK(ground_state->get_charge_state({0, 0, 0}) == sidb_charge_state::NEGATIVE);
        CHECK(ground_state->get_charge_state({5, 0, 0}) == sidb_charge_state::NEGATIVE);
        CHECK(ground_state->get_charge_state({8, 0, 0}) == sidb_charge_state::NEGATIVE);
        CHECK(ground_state->get_charge_state({12, 0, 0}) == sidb_charge_state::NEGATIVE);
        CHECK(ground_state->get_charge_state({15, 0, 0}) == sidb_charge_state::NEGATIVE);
        CHECK(ground_state->get_charge_state({19, 0, 0}) == sidb_charge_state::NEGATIVE);
        CHECK(ground_state->get_charge_state({22, 0, 0}) == sidb_charge_state::NEGATIVE);
        CHECK(ground_state->get_charge_state({26, 0, 0}) == sidb_charge_state::NEGATIVE);
        CHECK(ground_state->get_charge_state({29, 0, 0}) == sidb_charge_state::NEGATIVE);

        CHECK_THAT(ground_state->get_system_energy(),
                   Catch::Matchers::WithinAbs(0.4606785472, physical_constants::POP_STABILITY_ERR));
    }

    SECTION("Increased lambda_tf")
    {
        // set large lambda value, i.e., electrostatic screening is small.
        params.physical_parameters.lambda_tf = 10;

        const auto simulation_results = quickexact<TestType>(lyt, params);

        REQUIRE(!simulation_results.charge_distributions.empty());

        // find the ground state, which is the charge distribution with the lowest energy
        const auto ground_state = std::min_element(
            simulation_results.charge_distributions.cbegin(), simulation_results.charge_distributions.cend(),
            [](const auto& lhs, const auto& rhs) { return lhs.get_system_energy() < rhs.get_system_energy(); });

        // check charge distribution of the ground state; BDL wire works as intended
        CHECK(ground_state->get_charge_state({0, 0, 0}) == sidb_charge_state::NEGATIVE);
        CHECK(ground_state->get_charge_state({5, 0, 0}) == sidb_charge_state::NEUTRAL);
        CHECK(ground_state->get_charge_state({8, 0, 0}) == sidb_charge_state::NEGATIVE);
        CHECK(ground_state->get_charge_state({12, 0, 0}) == sidb_charge_state::NEUTRAL);
        CHECK(ground_state->get_charge_state({15, 0, 0}) == sidb_charge_state::NEGATIVE);
        CHECK(ground_state->get_charge_state({19, 0, 0}) == sidb_charge_state::NEUTRAL);
        CHECK(ground_state->get_charge_state({22, 0, 0}) == sidb_charge_state::NEGATIVE);
        CHECK(ground_state->get_charge_state({26, 0, 0}) == sidb_charge_state::NEUTRAL);
        CHECK(ground_state->get_charge_state({29, 0, 0}) == sidb_charge_state::NEGATIVE);

        CHECK_THAT(ground_state->get_system_energy(),
                   Catch::Matchers::WithinAbs(0.3967750406, physical_constants::POP_STABILITY_ERR));
    }

    SECTION("Increased epsilon_r")
    {
        // set large relative permittivity
        params.physical_parameters.epsilon_r = 10;

        const auto simulation_results = quickexact<TestType>(lyt, params);

        REQUIRE(!simulation_results.charge_distributions.empty());

        const auto ground_state = std::min_element(
            simulation_results.charge_distributions.cbegin(), simulation_results.charge_distributions.cend(),
            [](const auto& lhs, const auto& rhs) { return lhs.get_system_energy() < rhs.get_system_energy(); });

        // The electrostatic interaction is small, due to the large relative permittivity.
        // Therefore, all SiDBs are negatively charged.
        CHECK(ground_state->get_charge_state({0, 0, 0}) == sidb_charge_state::NEGATIVE);
        CHECK(ground_state->get_charge_state({5, 0, 0}) == sidb_charge_state::NEGATIVE);
        CHECK(ground_state->get_charge_state({8, 0, 0}) == sidb_charge_state::NEGATIVE);
        CHECK(ground_state->get_charge_state({12, 0, 0}) == sidb_charge_state::NEGATIVE);
        CHECK(ground_state->get_charge_state({15, 0, 0}) == sidb_charge_state::NEGATIVE);
        CHECK(ground_state->get_charge_state({19, 0, 0}) == sidb_charge_state::NEGATIVE);
        CHECK(ground_state->get_charge_state({22, 0, 0}) == sidb_charge_state::NEGATIVE);
        CHECK(ground_state->get_charge_state({26, 0, 0}) == sidb_charge_state::NEGATIVE);
        CHECK(ground_state->get_charge_state({29, 0, 0}) == sidb_charge_state::NEGATIVE);

        CHECK_THAT(ground_state->get_system_energy(),
                   Catch::Matchers::WithinAbs(1.0443923032, physical_constants::POP_STABILITY_ERR));
    }

    SECTION("Decrease epsilon_r, positively charged SiDBs can occur")
    {
        // set small relative permittivity
        params.physical_parameters.epsilon_r = 1;

        const auto simulation_results = quickexact<TestType>(lyt, params);

        REQUIRE(!simulation_results.charge_distributions.empty());

        const auto ground_state = std::min_element(
            simulation_results.charge_distributions.cbegin(), simulation_results.charge_distributions.cend(),
            [](const auto& lhs, const auto& rhs) { return lhs.get_system_energy() < rhs.get_system_energy(); });

        // The electrostatic interaction is strong, due to the small relative permittivity.
        // Therefore, SiDBs can even be positively charged.
        CHECK(ground_state->get_charge_state({0, 0, 0}) == sidb_charge_state::NEGATIVE);
        CHECK(ground_state->get_charge_state({5, 0, 0}) == sidb_charge_state::POSITIVE);
        CHECK(ground_state->get_charge_state({8, 0, 0}) == sidb_charge_state::NEGATIVE);
        CHECK(ground_state->get_charge_state({12, 0, 0}) == sidb_charge_state::POSITIVE);
        CHECK(ground_state->get_charge_state({15, 0, 0}) == sidb_charge_state::NEGATIVE);
        CHECK(ground_state->get_charge_state({19, 0, 0}) == sidb_charge_state::POSITIVE);
        CHECK(ground_state->get_charge_state({22, 0, 0}) == sidb_charge_state::NEGATIVE);
        CHECK(ground_state->get_charge_state({26, 0, 0}) == sidb_charge_state::POSITIVE);
        CHECK(ground_state->get_charge_state({29, 0, 0}) == sidb_charge_state::NEGATIVE);

        CHECK_THAT(ground_state->get_system_energy(),
                   Catch::Matchers::WithinAbs(-5.0592576221, physical_constants::POP_STABILITY_ERR));
    }
}

TEMPLATE_TEST_CASE(
    "QuickExact simulation of two SiDBs placed directly next to each other with non-realistic relative permittivity",
    "[quickexact]",
    (sidb_lattice<cell_level_layout<sidb_technology, clocked_layout<cartesian_layout<siqad::coord_t>>>>),
    (charge_distribution_surface<
        sidb_lattice<cell_level_layout<sidb_technology, clocked_layout<cartesian_layout<siqad::coord_t>>>>>))
{
    TestType lyt{};
    lyt.assign_cell_type({1, 3, 0}, TestType::cell_type::NORMAL);
    lyt.assign_cell_type({2, 3, 0}, TestType::cell_type::NORMAL);

    SECTION("automatic base number detection is off")
    {
        const quickexact_params<TestType> params{sidb_simulation_parameters{2, -0.32, 1.0e-3},
                                                 quickexact_params<TestType>::automatic_base_number_detection::OFF};

        const auto simulation_results = quickexact<TestType>(lyt, params);

        CHECK(simulation_results.charge_distributions.empty());
    }

    SECTION("automatic base number detection is on")
    {
        const quickexact_params<TestType> params{sidb_simulation_parameters{2, -0.32, 1.0e-3},
                                                 quickexact_params<TestType>::automatic_base_number_detection::ON};

        const auto simulation_results = quickexact<TestType>(lyt, params);

        CHECK(simulation_results.charge_distributions.size() == 2);
    }
}

TEMPLATE_TEST_CASE(
    "QuickExact simulation of positively charged SiDBs", "[quickexact]",
    (sidb_lattice<cell_level_layout<sidb_technology, clocked_layout<cartesian_layout<siqad::coord_t>>>>),
    (charge_distribution_surface<
        sidb_lattice<cell_level_layout<sidb_technology, clocked_layout<cartesian_layout<siqad::coord_t>>>>>))
{
    TestType lyt{};
    lyt.assign_cell_type({0, 0, 0}, TestType::cell_type::NORMAL);
    lyt.assign_cell_type({4, 0, 0}, TestType::cell_type::NORMAL);
    lyt.assign_cell_type({6, 0, 0}, TestType::cell_type::NORMAL);

    lyt.assign_cell_type({11, 0, 0}, TestType::cell_type::NORMAL);
    lyt.assign_cell_type({12, 0, 0}, TestType::cell_type::NORMAL);
    lyt.assign_cell_type({11, 0, 1}, TestType::cell_type::NORMAL);
    lyt.assign_cell_type({12, 0, 1}, TestType::cell_type::NORMAL);

    lyt.assign_cell_type({18, 0, 0}, TestType::cell_type::NORMAL);
    lyt.assign_cell_type({20, 0, 0}, TestType::cell_type::NORMAL);

    SECTION("automatic base number detection is off, base number is 3")
    {
        const quickexact_params<TestType> params{sidb_simulation_parameters{3, -0.32},
                                                 quickexact_params<TestType>::automatic_base_number_detection::OFF};

        const auto simulation_results = quickexact<TestType>(lyt, params);

        CHECK(simulation_results.charge_distributions.size() == 4);
    }

    SECTION("automatic base number detection is on, base number is 2")
    {
        const quickexact_params<TestType> params{sidb_simulation_parameters{2, -0.32},
                                                 quickexact_params<TestType>::automatic_base_number_detection::ON};

        const auto simulation_results = quickexact<TestType>(lyt, params);

        CHECK(simulation_results.charge_distributions.size() == 4);
    }
}

TEMPLATE_TEST_CASE(
<<<<<<< HEAD
    "QuickExact gate simulation of Si-111 surface", "[quickexact]",
    (sidb_lattice<cell_level_layout<sidb_technology, clocked_layout<cartesian_layout<siqad::coord_t>>>,
                  sidb_111_lattice>),
    (charge_distribution_surface<sidb_lattice<
         cell_level_layout<sidb_technology, clocked_layout<cartesian_layout<siqad::coord_t>>>, sidb_111_lattice>>))
{
    TestType lyt{};
    lyt.assign_cell_type({0, 0, 0}, TestType::cell_type::NORMAL);
    lyt.assign_cell_type({1, 1, 1}, TestType::cell_type::NORMAL);
    lyt.assign_cell_type({2, 2, 1}, TestType::cell_type::NORMAL);

    lyt.assign_cell_type({8, 0, 0}, TestType::cell_type::NORMAL);
    lyt.assign_cell_type({6, 1, 1}, TestType::cell_type::NORMAL);
    lyt.assign_cell_type({5, 2, 1}, TestType::cell_type::NORMAL);

    lyt.assign_cell_type({4, 8, 0}, TestType::cell_type::NORMAL);
    lyt.assign_cell_type({4, 10, 0}, TestType::cell_type::NORMAL);

    lyt.assign_cell_type({4, 14, 0}, TestType::cell_type::NORMAL);

    const quickexact_params<TestType> params{sidb_simulation_parameters{2, -0.32, 5.6, 5}};

    const auto simulation_results = quickexact<TestType>(lyt, params);

    const auto ground_state = determine_groundstate_from_simulation_results(simulation_results);
    REQUIRE(ground_state.size() == 1);

    CHECK(ground_state.front().get_charge_state({0, 0, 0}) == sidb_charge_state::NEGATIVE);
    CHECK(ground_state.front().get_charge_state({1, 1, 1}) == sidb_charge_state::NEUTRAL);
    CHECK(ground_state.front().get_charge_state({2, 2, 1}) == sidb_charge_state::NEGATIVE);
    CHECK(ground_state.front().get_charge_state({8, 0, 0}) == sidb_charge_state::NEGATIVE);
    CHECK(ground_state.front().get_charge_state({6, 1, 1}) == sidb_charge_state::NEUTRAL);
    CHECK(ground_state.front().get_charge_state({5, 2, 1}) == sidb_charge_state::NEGATIVE);
    CHECK(ground_state.front().get_charge_state({4, 8, 0}) == sidb_charge_state::NEUTRAL);
    CHECK(ground_state.front().get_charge_state({4, 10, 0}) == sidb_charge_state::NEGATIVE);
    CHECK(ground_state.front().get_charge_state({4, 14, 0}) == sidb_charge_state::NEGATIVE);
=======
    "Special test cases", "[quickexact]",
    (cell_level_layout<sidb_technology, clocked_layout<cartesian_layout<siqad::coord_t>>>),
    (charge_distribution_surface<cell_level_layout<sidb_technology, clocked_layout<cartesian_layout<siqad::coord_t>>>>))
{
    SECTION("Test case 1")
    {
        TestType lyt{};

        lyt.assign_cell_type({2, 1, 0}, TestType::cell_type::NORMAL);
        lyt.assign_cell_type({1, 1, 1}, TestType::cell_type::NORMAL);
        lyt.assign_cell_type({1, 2, 0}, TestType::cell_type::NORMAL);

        const quickexact_params<TestType> params{sidb_simulation_parameters{2, -0.32},
                                                 quickexact_params<TestType>::automatic_base_number_detection::ON};

        const auto simulation_results = quickexact<TestType>(lyt, params);
        CHECK(simulation_results.charge_distributions.size() == 2);
    }
    SECTION("Test case 2")
    {
        TestType lyt{};

        lyt.assign_cell_type({22, 1, 0}, TestType::cell_type::NORMAL);
        lyt.assign_cell_type({24, 2, 1}, TestType::cell_type::NORMAL);
        lyt.assign_cell_type({23, 3, 1}, TestType::cell_type::NORMAL);
        lyt.assign_cell_type({13, 4, 0}, TestType::cell_type::NORMAL);
        lyt.assign_cell_type({10, 4, 1}, TestType::cell_type::NORMAL);
        lyt.assign_cell_type({1, 5, 1}, TestType::cell_type::NORMAL);
        lyt.assign_cell_type({0, 6, 0}, TestType::cell_type::NORMAL);
        lyt.assign_cell_type({1, 6, 0}, TestType::cell_type::NORMAL);
        lyt.assign_cell_type({24, 6, 0}, TestType::cell_type::NORMAL);
        lyt.assign_cell_type({4, 6, 1}, TestType::cell_type::NORMAL);
        lyt.assign_cell_type({3, 7, 1}, TestType::cell_type::NORMAL);
        lyt.assign_cell_type({0, 8, 1}, TestType::cell_type::NORMAL);
        lyt.assign_cell_type({1, 8, 1}, TestType::cell_type::NORMAL);
        lyt.assign_cell_type({9, 9, 0}, TestType::cell_type::NORMAL);
        lyt.assign_cell_type({24, 9, 0}, TestType::cell_type::NORMAL);
        lyt.assign_cell_type({22, 9, 1}, TestType::cell_type::NORMAL);
        lyt.assign_cell_type({13, 10, 0}, TestType::cell_type::NORMAL);
        lyt.assign_cell_type({14, 10, 0}, TestType::cell_type::NORMAL);
        lyt.assign_cell_type({1, 11, 1}, TestType::cell_type::NORMAL);
        lyt.assign_cell_type({17, 11, 1}, TestType::cell_type::NORMAL);

        const quickexact_params<TestType> params{sidb_simulation_parameters{2, -0.32},
                                                 quickexact_params<TestType>::automatic_base_number_detection::ON};

        const auto simulation_results = quickexact<TestType>(lyt, params);
        CHECK(simulation_results.charge_distributions.size() == 21);
    }

    SECTION("Test case 3")
    {
        TestType lyt{};

        lyt.assign_cell_type({0, 0, 0}, TestType::cell_type::NORMAL);
        lyt.assign_cell_type({1, 0, 0}, TestType::cell_type::NORMAL);
        lyt.assign_cell_type({3, 0, 0}, TestType::cell_type::NORMAL);
        lyt.assign_cell_type({0, 1, 0}, TestType::cell_type::NORMAL);

        SECTION("automatic base number detection on")
        {
            const quickexact_params<TestType> params{sidb_simulation_parameters{2, -0.32},
                                                     quickexact_params<TestType>::automatic_base_number_detection::ON};

            const auto simulation_results = quickexact<TestType>(lyt, params);
            CHECK(simulation_results.charge_distributions.size() == 3);
        }
        SECTION("automatic base number detection off")
        {
            const quickexact_params<TestType> params{sidb_simulation_parameters{3, -0.32},
                                                     quickexact_params<TestType>::automatic_base_number_detection::OFF};

            const auto simulation_results = quickexact<TestType>(lyt, params);
            CHECK(simulation_results.charge_distributions.size() == 3);
        }
    }

    SECTION("Test case 4")
    {
        TestType lyt{};

        lyt.assign_cell_type({0, 0, 0}, TestType::cell_type::NORMAL);
        lyt.assign_cell_type({0, 1, 1}, TestType::cell_type::NORMAL);
        lyt.assign_cell_type({9, 3, 0}, TestType::cell_type::NORMAL);
        lyt.assign_cell_type({2, 4, 0}, TestType::cell_type::NORMAL);

        const quickexact_params<TestType> params{sidb_simulation_parameters{3, -0.32},
                                                 quickexact_params<TestType>::automatic_base_number_detection::ON};

        const auto simulation_results = quickexact<TestType>(lyt, params);
        CHECK(simulation_results.charge_distributions.size() == 1);
    }

    SECTION("Test case 5")
    {
        TestType lyt{};

        lyt.assign_cell_type({2, 2, 1}, TestType::cell_type::NORMAL);
        lyt.assign_cell_type({2, 3, 0}, TestType::cell_type::NORMAL);
        lyt.assign_cell_type({7, 3, 1}, TestType::cell_type::NORMAL);
        lyt.assign_cell_type({7, 4, 0}, TestType::cell_type::NORMAL);
        lyt.assign_cell_type({8, 4, 1}, TestType::cell_type::NORMAL);

        const sidb_simulation_result<TestType>& qe_res = quickexact(lyt);

        REQUIRE(qe_res.charge_distributions.size() == 2);
    }

    SECTION("Test case 6")
    {
        TestType lyt{};

        lyt.assign_cell_type({3, 0, 0}, TestType::cell_type::NORMAL);
        lyt.assign_cell_type({4, 0, 0}, TestType::cell_type::NORMAL);
        lyt.assign_cell_type({13, 0, 1}, TestType::cell_type::NORMAL);
        lyt.assign_cell_type({5, 1, 1}, TestType::cell_type::NORMAL);
        lyt.assign_cell_type({22, 3, 0}, TestType::cell_type::NORMAL);
        lyt.assign_cell_type({11, 5, 1}, TestType::cell_type::NORMAL);
        lyt.assign_cell_type({2, 6, 1}, TestType::cell_type::NORMAL);
        lyt.assign_cell_type({4, 6, 1}, TestType::cell_type::NORMAL);
        lyt.assign_cell_type({23, 7, 1}, TestType::cell_type::NORMAL);
        lyt.assign_cell_type({16, 8, 0}, TestType::cell_type::NORMAL);
        lyt.assign_cell_type({8, 8, 1}, TestType::cell_type::NORMAL);
        lyt.assign_cell_type({15, 9, 0}, TestType::cell_type::NORMAL);
        lyt.assign_cell_type({1, 10, 1}, TestType::cell_type::NORMAL);
        lyt.assign_cell_type({12, 10, 1}, TestType::cell_type::NORMAL);
        lyt.assign_cell_type({14, 10, 1}, TestType::cell_type::NORMAL);
        lyt.assign_cell_type({9, 11, 0}, TestType::cell_type::NORMAL);
        lyt.assign_cell_type({24, 11, 0}, TestType::cell_type::NORMAL);
        lyt.assign_cell_type({10, 11, 1}, TestType::cell_type::NORMAL);
        lyt.assign_cell_type({13, 12, 0}, TestType::cell_type::NORMAL);
        lyt.assign_cell_type({24, 12, 0}, TestType::cell_type::NORMAL);

        const sidb_simulation_parameters params{3, -0.32, 5.6, 5.0, 3.84, 7.68, 2.25};

        sidb_simulation_result<TestType> qe_res = quickexact(
            lyt, quickexact_params<TestType>{params,
                                             quickexact_params<TestType>::automatic_base_number_detection::ON,
                                             {},
                                             0});

        std::sort(qe_res.charge_distributions.begin(), qe_res.charge_distributions.end(),
                  [](const auto& lhs, const auto& rhs) { return lhs.get_system_energy() < rhs.get_system_energy(); });

        REQUIRE(qe_res.charge_distributions.size() == 2);

        const auto groundstate  = qe_res.charge_distributions[0];
        const auto excitedstate = qe_res.charge_distributions[1];

        CHECK(groundstate.get_charge_state({3, 0, 0}) == sidb_charge_state::NEGATIVE);
        CHECK(groundstate.get_charge_state({4, 0, 0}) == sidb_charge_state::POSITIVE);
        CHECK(groundstate.get_charge_state({13, 0, 1}) == sidb_charge_state::NEGATIVE);
        CHECK(groundstate.get_charge_state({5, 1, 1}) == sidb_charge_state::NEGATIVE);
        CHECK(groundstate.get_charge_state({22, 3, 0}) == sidb_charge_state::NEGATIVE);
        CHECK(groundstate.get_charge_state({11, 5, 1}) == sidb_charge_state::NEGATIVE);
        CHECK(groundstate.get_charge_state({2, 6, 1}) == sidb_charge_state::NEGATIVE);
        CHECK(groundstate.get_charge_state({4, 6, 1}) == sidb_charge_state::NEUTRAL);
        CHECK(groundstate.get_charge_state({23, 7, 1}) == sidb_charge_state::NEGATIVE);
        CHECK(groundstate.get_charge_state({16, 8, 0}) == sidb_charge_state::NEGATIVE);
        CHECK(groundstate.get_charge_state({8, 8, 1}) == sidb_charge_state::NEGATIVE);
        CHECK(groundstate.get_charge_state({15, 9, 0}) == sidb_charge_state::NEUTRAL);
        CHECK(groundstate.get_charge_state({1, 10, 1}) == sidb_charge_state::NEGATIVE);
        CHECK(groundstate.get_charge_state({12, 10, 1}) == sidb_charge_state::NEUTRAL);
        CHECK(groundstate.get_charge_state({14, 10, 1}) == sidb_charge_state::NEUTRAL);
        CHECK(groundstate.get_charge_state({9, 11, 0}) == sidb_charge_state::NEGATIVE);
        CHECK(groundstate.get_charge_state({24, 11, 0}) == sidb_charge_state::NEUTRAL);
        CHECK(groundstate.get_charge_state({10, 11, 1}) == sidb_charge_state::POSITIVE);
        CHECK(groundstate.get_charge_state({13, 12, 0}) == sidb_charge_state::NEGATIVE);
        CHECK(groundstate.get_charge_state({24, 12, 0}) == sidb_charge_state::NEGATIVE);

        CHECK(excitedstate.get_charge_state({3, 0, 0}) == sidb_charge_state::NEGATIVE);
        CHECK(excitedstate.get_charge_state({4, 0, 0}) == sidb_charge_state::POSITIVE);
        CHECK(excitedstate.get_charge_state({13, 0, 1}) == sidb_charge_state::NEGATIVE);
        CHECK(excitedstate.get_charge_state({5, 1, 1}) == sidb_charge_state::NEGATIVE);
        CHECK(excitedstate.get_charge_state({22, 3, 0}) == sidb_charge_state::NEGATIVE);
        CHECK(excitedstate.get_charge_state({11, 5, 1}) == sidb_charge_state::NEGATIVE);
        CHECK(excitedstate.get_charge_state({2, 6, 1}) == sidb_charge_state::NEGATIVE);
        CHECK(excitedstate.get_charge_state({4, 6, 1}) == sidb_charge_state::NEUTRAL);
        CHECK(excitedstate.get_charge_state({23, 7, 1}) == sidb_charge_state::NEGATIVE);
        CHECK(excitedstate.get_charge_state({16, 8, 0}) == sidb_charge_state::NEGATIVE);
        CHECK(excitedstate.get_charge_state({8, 8, 1}) == sidb_charge_state::NEUTRAL);
        CHECK(excitedstate.get_charge_state({15, 9, 0}) == sidb_charge_state::NEUTRAL);
        CHECK(excitedstate.get_charge_state({1, 10, 1}) == sidb_charge_state::NEGATIVE);
        CHECK(excitedstate.get_charge_state({12, 10, 1}) == sidb_charge_state::NEUTRAL);
        CHECK(excitedstate.get_charge_state({14, 10, 1}) == sidb_charge_state::NEUTRAL);
        CHECK(excitedstate.get_charge_state({9, 11, 0}) == sidb_charge_state::NEGATIVE);
        CHECK(excitedstate.get_charge_state({24, 11, 0}) == sidb_charge_state::NEUTRAL);
        CHECK(excitedstate.get_charge_state({10, 11, 1}) == sidb_charge_state::NEUTRAL);
        CHECK(excitedstate.get_charge_state({13, 12, 0}) == sidb_charge_state::NEGATIVE);
        CHECK(excitedstate.get_charge_state({24, 12, 0}) == sidb_charge_state::NEGATIVE);
    }

    SECTION("Test case 7")
    {
        TestType lyt{};

        lyt.assign_cell_type({11, 1, 1}, TestType::cell_type::NORMAL);
        lyt.assign_cell_type({15, 1, 1}, TestType::cell_type::NORMAL);
        lyt.assign_cell_type({5, 2, 1}, TestType::cell_type::NORMAL);
        lyt.assign_cell_type({17, 2, 1}, TestType::cell_type::NORMAL);
        lyt.assign_cell_type({20, 3, 0}, TestType::cell_type::NORMAL);
        lyt.assign_cell_type({13, 3, 1}, TestType::cell_type::NORMAL);
        lyt.assign_cell_type({9, 4, 1}, TestType::cell_type::NORMAL);
        lyt.assign_cell_type({2, 5, 1}, TestType::cell_type::NORMAL);
        lyt.assign_cell_type({17, 5, 1}, TestType::cell_type::NORMAL);
        lyt.assign_cell_type({2, 6, 1}, TestType::cell_type::NORMAL);
        lyt.assign_cell_type({9, 6, 1}, TestType::cell_type::NORMAL);
        lyt.assign_cell_type({10, 7, 0}, TestType::cell_type::NORMAL);
        lyt.assign_cell_type({8, 7, 1}, TestType::cell_type::NORMAL);
        lyt.assign_cell_type({17, 9, 0}, TestType::cell_type::NORMAL);
        lyt.assign_cell_type({11, 9, 1}, TestType::cell_type::NORMAL);
        lyt.assign_cell_type({12, 9, 1}, TestType::cell_type::NORMAL);
        lyt.assign_cell_type({5, 10, 0}, TestType::cell_type::NORMAL);
        lyt.assign_cell_type({5, 10, 1}, TestType::cell_type::NORMAL);
        lyt.assign_cell_type({7, 11, 1}, TestType::cell_type::NORMAL);
        lyt.assign_cell_type({13, 11, 1}, TestType::cell_type::NORMAL);

        const sidb_simulation_parameters params{2, -0.32};

        sidb_simulation_result<TestType> qe_res = quickexact(
            lyt, quickexact_params<TestType>{params,
                                             quickexact_params<TestType>::automatic_base_number_detection::OFF,
                                             {},
                                             0});

        std::sort(qe_res.charge_distributions.begin(), qe_res.charge_distributions.end(),
                  [](const auto& lhs, const auto& rhs) { return lhs.get_system_energy() < rhs.get_system_energy(); });

        REQUIRE(qe_res.charge_distributions.size() == 1);
    }
>>>>>>> aecd480f
}<|MERGE_RESOLUTION|>--- conflicted
+++ resolved
@@ -5,12 +5,8 @@
 #include <catch2/catch_template_test_macros.hpp>
 #include <catch2/matchers/catch_matchers_floating_point.hpp>
 
-<<<<<<< HEAD
-#include <fiction/algorithms/simulation/sidb/determine_the_groundstate_from_simulation_results.hpp>
-=======
 #include <fiction/algorithms/simulation/sidb/check_simulation_results_for_equivalence.hpp>
 #include <fiction/algorithms/simulation/sidb/exhaustive_ground_state_simulation.hpp>
->>>>>>> aecd480f
 #include <fiction/algorithms/simulation/sidb/quickexact.hpp>
 #include <fiction/algorithms/simulation/sidb/sidb_simulation_parameters.hpp>
 #include <fiction/algorithms/simulation/sidb/sidb_simulation_result.hpp>
@@ -29,10 +25,7 @@
 #include <fiction/utils/math_utils.hpp>
 
 #include <cstdint>
-<<<<<<< HEAD
-=======
 #include <set>
->>>>>>> aecd480f
 
 using namespace fiction;
 
@@ -1764,44 +1757,6 @@
 }
 
 TEMPLATE_TEST_CASE(
-<<<<<<< HEAD
-    "QuickExact gate simulation of Si-111 surface", "[quickexact]",
-    (sidb_lattice<cell_level_layout<sidb_technology, clocked_layout<cartesian_layout<siqad::coord_t>>>,
-                  sidb_111_lattice>),
-    (charge_distribution_surface<sidb_lattice<
-         cell_level_layout<sidb_technology, clocked_layout<cartesian_layout<siqad::coord_t>>>, sidb_111_lattice>>))
-{
-    TestType lyt{};
-    lyt.assign_cell_type({0, 0, 0}, TestType::cell_type::NORMAL);
-    lyt.assign_cell_type({1, 1, 1}, TestType::cell_type::NORMAL);
-    lyt.assign_cell_type({2, 2, 1}, TestType::cell_type::NORMAL);
-
-    lyt.assign_cell_type({8, 0, 0}, TestType::cell_type::NORMAL);
-    lyt.assign_cell_type({6, 1, 1}, TestType::cell_type::NORMAL);
-    lyt.assign_cell_type({5, 2, 1}, TestType::cell_type::NORMAL);
-
-    lyt.assign_cell_type({4, 8, 0}, TestType::cell_type::NORMAL);
-    lyt.assign_cell_type({4, 10, 0}, TestType::cell_type::NORMAL);
-
-    lyt.assign_cell_type({4, 14, 0}, TestType::cell_type::NORMAL);
-
-    const quickexact_params<TestType> params{sidb_simulation_parameters{2, -0.32, 5.6, 5}};
-
-    const auto simulation_results = quickexact<TestType>(lyt, params);
-
-    const auto ground_state = determine_groundstate_from_simulation_results(simulation_results);
-    REQUIRE(ground_state.size() == 1);
-
-    CHECK(ground_state.front().get_charge_state({0, 0, 0}) == sidb_charge_state::NEGATIVE);
-    CHECK(ground_state.front().get_charge_state({1, 1, 1}) == sidb_charge_state::NEUTRAL);
-    CHECK(ground_state.front().get_charge_state({2, 2, 1}) == sidb_charge_state::NEGATIVE);
-    CHECK(ground_state.front().get_charge_state({8, 0, 0}) == sidb_charge_state::NEGATIVE);
-    CHECK(ground_state.front().get_charge_state({6, 1, 1}) == sidb_charge_state::NEUTRAL);
-    CHECK(ground_state.front().get_charge_state({5, 2, 1}) == sidb_charge_state::NEGATIVE);
-    CHECK(ground_state.front().get_charge_state({4, 8, 0}) == sidb_charge_state::NEUTRAL);
-    CHECK(ground_state.front().get_charge_state({4, 10, 0}) == sidb_charge_state::NEGATIVE);
-    CHECK(ground_state.front().get_charge_state({4, 14, 0}) == sidb_charge_state::NEGATIVE);
-=======
     "Special test cases", "[quickexact]",
     (cell_level_layout<sidb_technology, clocked_layout<cartesian_layout<siqad::coord_t>>>),
     (charge_distribution_surface<cell_level_layout<sidb_technology, clocked_layout<cartesian_layout<siqad::coord_t>>>>))
@@ -2032,5 +1987,43 @@
 
         REQUIRE(qe_res.charge_distributions.size() == 1);
     }
->>>>>>> aecd480f
+}
+
+TEMPLATE_TEST_CASE(
+    "QuickExact gate simulation of Si-111 surface", "[quickexact]",
+    (sidb_lattice<cell_level_layout<sidb_technology, clocked_layout<cartesian_layout<siqad::coord_t>>>,
+                  sidb_111_lattice>),
+    (charge_distribution_surface<sidb_lattice<
+         cell_level_layout<sidb_technology, clocked_layout<cartesian_layout<siqad::coord_t>>>, sidb_111_lattice>>))
+{
+    TestType lyt{};
+    lyt.assign_cell_type({0, 0, 0}, TestType::cell_type::NORMAL);
+    lyt.assign_cell_type({1, 1, 1}, TestType::cell_type::NORMAL);
+    lyt.assign_cell_type({2, 2, 1}, TestType::cell_type::NORMAL);
+
+    lyt.assign_cell_type({8, 0, 0}, TestType::cell_type::NORMAL);
+    lyt.assign_cell_type({6, 1, 1}, TestType::cell_type::NORMAL);
+    lyt.assign_cell_type({5, 2, 1}, TestType::cell_type::NORMAL);
+
+    lyt.assign_cell_type({4, 8, 0}, TestType::cell_type::NORMAL);
+    lyt.assign_cell_type({4, 10, 0}, TestType::cell_type::NORMAL);
+
+    lyt.assign_cell_type({4, 14, 0}, TestType::cell_type::NORMAL);
+
+    const quickexact_params<TestType> params{sidb_simulation_parameters{2, -0.32, 5.6, 5}};
+
+    const auto simulation_results = quickexact<TestType>(lyt, params);
+
+    const auto ground_state = determine_groundstate_from_simulation_results(simulation_results);
+    REQUIRE(ground_state.size() == 1);
+
+    CHECK(ground_state.front().get_charge_state({0, 0, 0}) == sidb_charge_state::NEGATIVE);
+    CHECK(ground_state.front().get_charge_state({1, 1, 1}) == sidb_charge_state::NEUTRAL);
+    CHECK(ground_state.front().get_charge_state({2, 2, 1}) == sidb_charge_state::NEGATIVE);
+    CHECK(ground_state.front().get_charge_state({8, 0, 0}) == sidb_charge_state::NEGATIVE);
+    CHECK(ground_state.front().get_charge_state({6, 1, 1}) == sidb_charge_state::NEUTRAL);
+    CHECK(ground_state.front().get_charge_state({5, 2, 1}) == sidb_charge_state::NEGATIVE);
+    CHECK(ground_state.front().get_charge_state({4, 8, 0}) == sidb_charge_state::NEUTRAL);
+    CHECK(ground_state.front().get_charge_state({4, 10, 0}) == sidb_charge_state::NEGATIVE);
+    CHECK(ground_state.front().get_charge_state({4, 14, 0}) == sidb_charge_state::NEGATIVE);
 }