//
// Created by Jan Drewniok on 12.09.23.
//

#include <catch2/catch_test_macros.hpp>

#include "utils/blueprints/layout_blueprints.hpp"

#include <fiction/algorithms/physical_design/design_sidb_gates.hpp>
#include <fiction/algorithms/simulation/sidb/detect_bdl_wires.hpp>
#include <fiction/algorithms/simulation/sidb/is_operational.hpp>
#include <fiction/algorithms/simulation/sidb/sidb_simulation_engine.hpp>
#include <fiction/algorithms/simulation/sidb/sidb_simulation_parameters.hpp>
#include <fiction/layouts/cell_level_layout.hpp>
#include <fiction/layouts/coordinates.hpp>
#include <fiction/technology/cell_technologies.hpp>
#include <fiction/technology/sidb_defect_surface.hpp>
#include <fiction/technology/sidb_defects.hpp>
#include <fiction/technology/sidb_lattice.hpp>
#include <fiction/traits.hpp>
#include <fiction/types.hpp>
#include <fiction/utils/layout_utils.hpp>
#include <fiction/utils/truth_table_utils.hpp>

#include <vector>

using namespace fiction;

TEST_CASE("Use SiQAD XNOR skeleton and generate SiQAD XNOR gate, exhaustive", "[design-sidb-gates]")
{
    using offset_layout = sidb_100_cell_clk_lyt;
    using siqad_layout  = sidb_100_cell_clk_lyt_siqad;
    using cube_layout   = sidb_100_cell_clk_lyt_cube;

    siqad_layout lyt{};

    lyt.assign_cell_type({0, 0, 0}, sidb_technology::cell_type::INPUT);
    lyt.assign_cell_type({2, 1, 0}, sidb_technology::cell_type::INPUT);

    lyt.assign_cell_type({20, 0, 0}, sidb_technology::cell_type::INPUT);
    lyt.assign_cell_type({18, 1, 0}, sidb_technology::cell_type::INPUT);

    lyt.assign_cell_type({6, 3, 0}, sidb_technology::cell_type::NORMAL);
    lyt.assign_cell_type({14, 3, 0}, sidb_technology::cell_type::NORMAL);

    lyt.assign_cell_type({4, 2, 0}, sidb_technology::cell_type::NORMAL);
    lyt.assign_cell_type({16, 2, 0}, sidb_technology::cell_type::NORMAL);

    lyt.assign_cell_type({10, 6, 0}, sidb_technology::cell_type::NORMAL);
    lyt.assign_cell_type({10, 7, 0}, sidb_technology::cell_type::NORMAL);

    lyt.assign_cell_type({10, 9, 0}, sidb_technology::cell_type::OUTPUT);
    lyt.assign_cell_type({10, 10, 0}, sidb_technology::cell_type::OUTPUT);

    lyt.assign_cell_type({10, 12, 1}, sidb_technology::cell_type::NORMAL);

    CHECK(lyt.num_cells() == 13);

    const design_sidb_gates_params<cell<siqad_layout>> params{
        is_operational_params{sidb_simulation_parameters{2, -0.32}, sidb_simulation_engine::QUICKEXACT},
        design_sidb_gates_params<cell<siqad_layout>>::design_sidb_gates_mode::AUTOMATIC_EXHAUSTIVE_GATE_DESIGNER,
        {{10, 4, 0}, {10, 4, 0}},
        1};

    const auto found_gate_layouts = design_sidb_gates(lyt, std::vector<tt>{create_xnor_tt()}, params);

    REQUIRE(found_gate_layouts.size() == 1);
    CHECK(found_gate_layouts[0].num_cells() == 14);
    CHECK(found_gate_layouts[0].get_cell_type({10, 4, 0}) == siqad_layout::technology::LOGIC);

    // using cube coordinates
    const auto lyt_in_cube_coord = convert_to_fiction_coordinates<cube_layout>(lyt);
    const design_sidb_gates_params<cell<cube_layout>> params_cube{
        is_operational_params{sidb_simulation_parameters{2, -0.32}, sidb_simulation_engine::QUICKEXACT},
        design_sidb_gates_params<cell<cube_layout>>::design_sidb_gates_mode::AUTOMATIC_EXHAUSTIVE_GATE_DESIGNER,
        {siqad::to_fiction_coord<cube::coord_t>(siqad::coord_t{10, 4, 0}),
         siqad::to_fiction_coord<cube::coord_t>(siqad::coord_t{10, 4, 0})},
        1};

    const auto found_gate_layouts_cube =
        design_sidb_gates(lyt_in_cube_coord, std::vector<tt>{create_xnor_tt()}, params_cube);

    REQUIRE(found_gate_layouts_cube.size() == 1);
    CHECK(found_gate_layouts_cube[0].num_cells() == 14);
    CHECK(found_gate_layouts_cube[0].get_cell_type(siqad::to_fiction_coord<cube::coord_t>(siqad::coord_t{10, 4, 0})) ==
          siqad_layout::technology::LOGIC);

    // using offset coordinates
    const auto lyt_in_offset_coord = convert_to_fiction_coordinates<offset_layout>(lyt);
    const design_sidb_gates_params<cell<offset_layout>> params_offset{
        is_operational_params{sidb_simulation_parameters{2, -0.32}, sidb_simulation_engine::QUICKEXACT},
        design_sidb_gates_params<cell<offset_layout>>::design_sidb_gates_mode::AUTOMATIC_EXHAUSTIVE_GATE_DESIGNER,
        {siqad::to_fiction_coord<offset::ucoord_t>(siqad::coord_t{10, 4, 0}),
         siqad::to_fiction_coord<offset::ucoord_t>(siqad::coord_t{10, 4, 0})},
        1};

    const auto found_gate_layouts_offset =
        design_sidb_gates(lyt_in_offset_coord, std::vector<tt>{create_xnor_tt()}, params_offset);

    REQUIRE(found_gate_layouts_offset.size() == 1);
    CHECK(found_gate_layouts_offset[0].num_cells() == 14);
    CHECK(found_gate_layouts_offset[0].get_cell_type(offset::ucoord_t{10, 8, 0}) == sidb_technology::cell_type::LOGIC);
}

TEST_CASE("Use SiQAD's AND gate skeleton to generate all possible AND gates", "[design-sidb-gates]")
{
    sidb_100_cell_clk_lyt_siqad lyt{};

    lyt.assign_cell_type({0, 0, 1}, sidb_technology::cell_type::INPUT);
    lyt.assign_cell_type({2, 1, 1}, sidb_technology::cell_type::INPUT);

    lyt.assign_cell_type({20, 0, 1}, sidb_technology::cell_type::INPUT);
    lyt.assign_cell_type({18, 1, 1}, sidb_technology::cell_type::INPUT);

    lyt.assign_cell_type({4, 2, 1}, sidb_technology::cell_type::NORMAL);
    lyt.assign_cell_type({6, 3, 1}, sidb_technology::cell_type::NORMAL);

    lyt.assign_cell_type({14, 3, 1}, sidb_technology::cell_type::NORMAL);
    lyt.assign_cell_type({16, 2, 1}, sidb_technology::cell_type::NORMAL);

    lyt.assign_cell_type({10, 6, 0}, sidb_technology::cell_type::OUTPUT);
    lyt.assign_cell_type({10, 7, 0}, sidb_technology::cell_type::OUTPUT);

    lyt.assign_cell_type({10, 9, 1}, sidb_technology::cell_type::NORMAL);

    design_sidb_gates_params<cell<sidb_100_cell_clk_lyt_siqad>> params{
        is_operational_params{sidb_simulation_parameters{2, -0.28}, sidb_simulation_engine::EXGS,
                              detect_bdl_wires_params{2.0}},
        design_sidb_gates_params<
            cell<sidb_100_cell_clk_lyt_siqad>>::design_sidb_gates_mode::AUTOMATIC_EXHAUSTIVE_GATE_DESIGNER,
        {{4, 4, 0}, {14, 5, 1}},
        1};

    SECTION("Exhaustive Generation")
    {
        const auto found_gate_layouts = design_sidb_gates(lyt, std::vector<tt>{create_and_tt()}, params);
        CHECK(!found_gate_layouts.empty());
    }

    SECTION("Random Generation")
    {
        params.design_mode =
            design_sidb_gates_params<cell<sidb_100_cell_clk_lyt_siqad>>::design_sidb_gates_mode::RANDOM;
        const auto found_gate_layouts = design_sidb_gates(lyt, std::vector<tt>{create_and_tt()}, params);
        CHECK(!found_gate_layouts.empty());
    }

    SECTION("no canvas")
    {
        params.canvas          = {{4, 4, 0}, {4, 4, 0}};
        params.number_of_sidbs = 0;
        params.design_mode     = design_sidb_gates_params<
                cell<sidb_100_cell_clk_lyt_siqad>>::design_sidb_gates_mode::AUTOMATIC_EXHAUSTIVE_GATE_DESIGNER;
        const auto found_gate_layouts_exhaustive = design_sidb_gates(lyt, std::vector<tt>{create_and_tt()}, params);
        CHECK(found_gate_layouts_exhaustive.empty());
        params.design_mode =
            design_sidb_gates_params<cell<sidb_100_cell_clk_lyt_siqad>>::design_sidb_gates_mode::QUICKCELL;
        const auto found_gate_layouts_quickcell = design_sidb_gates(lyt, std::vector<tt>{create_and_tt()}, params);
        CHECK(found_gate_layouts_quickcell.empty());
    }
}

TEST_CASE("Use FO2 Bestagon gate without SiDB at {17, 11, 0} and generate original one", "[design-sidb-gates]")
{
    sidb_100_cell_clk_lyt_siqad lyt{};

    lyt.assign_cell_type({0, 0, 0}, sidb_technology::cell_type::INPUT);
    lyt.assign_cell_type({2, 1, 0}, sidb_technology::cell_type::INPUT);

    // SiDB, originally part of the Bestagon fo2 gate, is excluded.
    // lyt.assign_cell_type({17, 11, 0}, sidb_technology::cell_type::NORMAL);

    lyt.assign_cell_type({21, 11, 1}, sidb_technology::cell_type::NORMAL);
    lyt.assign_cell_type({12, 4, 0}, sidb_technology::cell_type::NORMAL);
    lyt.assign_cell_type({18, 13, 0}, sidb_technology::cell_type::NORMAL);
    lyt.assign_cell_type({6, 2, 0}, sidb_technology::cell_type::NORMAL);
    lyt.assign_cell_type({8, 3, 0}, sidb_technology::cell_type::NORMAL);
    lyt.assign_cell_type({19, 7, 0}, sidb_technology::cell_type::NORMAL);
    lyt.assign_cell_type({14, 5, 0}, sidb_technology::cell_type::NORMAL);
    lyt.assign_cell_type({18, 6, 0}, sidb_technology::cell_type::NORMAL);

    lyt.assign_cell_type({24, 15, 0}, sidb_technology::cell_type::NORMAL);
    lyt.assign_cell_type({26, 16, 0}, sidb_technology::cell_type::NORMAL);

    lyt.assign_cell_type({12, 16, 0}, sidb_technology::cell_type::NORMAL);
    lyt.assign_cell_type({14, 15, 0}, sidb_technology::cell_type::NORMAL);

    lyt.assign_cell_type({8, 17, 0}, sidb_technology::cell_type::OUTPUT);
    lyt.assign_cell_type({6, 18, 0}, sidb_technology::cell_type::OUTPUT);

    lyt.assign_cell_type({30, 17, 0}, sidb_technology::cell_type::OUTPUT);
    lyt.assign_cell_type({32, 18, 0}, sidb_technology::cell_type::OUTPUT);

    lyt.assign_cell_type({36, 19, 0}, sidb_technology::cell_type::NORMAL);
    lyt.assign_cell_type({2, 19, 0}, sidb_technology::cell_type::NORMAL);

    SECTION("generate original FO2")
    {
        const design_sidb_gates_params<cell<sidb_100_cell_clk_lyt_siqad>> params{
            is_operational_params{sidb_simulation_parameters{2, -0.32}, sidb_simulation_engine::QUICKEXACT},
            design_sidb_gates_params<
                cell<sidb_100_cell_clk_lyt_siqad>>::design_sidb_gates_mode::AUTOMATIC_EXHAUSTIVE_GATE_DESIGNER,
            {{17, 11, 0}, {17, 11, 0}},
            1};

        CHECK(lyt.get_cell_type({17, 11, 0}) == sidb_100_cell_clk_lyt_siqad::technology::EMPTY);

        // generate gate by placing one SiDB
        const auto found_gate_layouts = design_sidb_gates(lyt, std::vector<tt>{create_fan_out_tt()}, params);

        REQUIRE(found_gate_layouts.size() == 1);
        CHECK(found_gate_layouts[0].num_cells() == 21);
        CHECK(found_gate_layouts[0].get_cell_type({17, 11, 0}) == sidb_100_cell_clk_lyt_siqad::technology::LOGIC);
    }

    SECTION("replace the output perturbers by equivalent negatively charged defects")
    {
        const design_sidb_gates_params<cell<sidb_100_cell_clk_lyt_siqad>> params{
            is_operational_params{sidb_simulation_parameters{2, -0.32}, sidb_simulation_engine::QUICKEXACT},
            design_sidb_gates_params<
                cell<sidb_100_cell_clk_lyt_siqad>>::design_sidb_gates_mode::AUTOMATIC_EXHAUSTIVE_GATE_DESIGNER,
            {{17, 11, 0}, {17, 11, 0}},
            1};

        sidb_defect_surface defect_layout{lyt};
        defect_layout.assign_cell_type({36, 19, 0}, sidb_100_cell_clk_lyt_siqad::cell_type::EMPTY);
        defect_layout.assign_cell_type({2, 19, 0}, sidb_100_cell_clk_lyt_siqad::cell_type::EMPTY);
        CHECK(defect_layout.get_cell_type({36, 19, 0}) == sidb_100_cell_clk_lyt_siqad::cell_type::EMPTY);
        CHECK(defect_layout.get_cell_type({2, 19, 0}) == sidb_100_cell_clk_lyt_siqad::cell_type::EMPTY);

        defect_layout.assign_sidb_defect({36, 19, 0},
                                         sidb_defect{sidb_defect_type::DB, -1,
                                                     params.operational_params.simulation_parameters.epsilon_r,
                                                     params.operational_params.simulation_parameters.lambda_tf});
        defect_layout.assign_sidb_defect(
            {2, 19, 0}, sidb_defect{sidb_defect_type::DB, -1, params.operational_params.simulation_parameters.epsilon_r,
                                    params.operational_params.simulation_parameters.lambda_tf});

        const auto found_gate_layouts = design_sidb_gates(defect_layout, std::vector<tt>{create_fan_out_tt()}, params);

        REQUIRE(found_gate_layouts.size() == 1);
        CHECK(found_gate_layouts[0].num_cells() == 19);
        CHECK(found_gate_layouts[0].get_cell_type({17, 11, 0}) == sidb_100_cell_clk_lyt_siqad::cell_type::LOGIC);
    }
}

TEST_CASE("Design AND Bestagon shaped gate", "[design-sidb-gates]")
{
    const auto lyt = blueprints::two_input_one_output_bestagon_skeleton<sidb_cell_clk_lyt_siqad>();

    SECTION("Random Generation")
    {
        const design_sidb_gates_params<cell<sidb_100_cell_clk_lyt_siqad>> params{
            is_operational_params{sidb_simulation_parameters{2, -0.32}, sidb_simulation_engine::QUICKEXACT,
                                  detect_bdl_wires_params{}, operational_condition::ALLOWING_KINKS},
            design_sidb_gates_params<cell<sidb_100_cell_clk_lyt_siqad>>::design_sidb_gates_mode::RANDOM,
            {{14, 6, 0}, {24, 12, 0}},
            3};

        const auto found_gate_layouts = design_sidb_gates(lyt, std::vector<tt>{create_and_tt()}, params);
        REQUIRE(!found_gate_layouts.empty());
        CHECK(found_gate_layouts.front().num_cells() == lyt.num_cells() + 3);
    }

    SECTION("Random Generation with defects")
    {
        sidb_defect_surface defect_layout{lyt};

        const design_sidb_gates_params<cell<sidb_100_cell_clk_lyt_siqad>> params{
            is_operational_params{sidb_simulation_parameters{2, -0.32}, sidb_simulation_engine::QUICKEXACT},
            design_sidb_gates_params<cell<sidb_100_cell_clk_lyt_siqad>>::design_sidb_gates_mode::RANDOM,
            {{14, 6, 0}, {24, 12, 0}},
            3};

        defect_layout.assign_sidb_defect({15, 10, 0},
                                         sidb_defect{sidb_defect_type::DB, -1,
                                                     params.operational_params.simulation_parameters.epsilon_r,
                                                     params.operational_params.simulation_parameters.lambda_tf});
        defect_layout.assign_sidb_defect({20, 12, 0},
                                         sidb_defect{sidb_defect_type::DB, -1,
                                                     params.operational_params.simulation_parameters.epsilon_r,
                                                     params.operational_params.simulation_parameters.lambda_tf});

        const auto found_gate_layouts = design_sidb_gates(defect_layout, std::vector<tt>{create_and_tt()}, params);
        REQUIRE(!found_gate_layouts.empty());
        CHECK(found_gate_layouts.front().num_defects() == 2);
        CHECK(found_gate_layouts.front().num_cells() == lyt.num_cells() + 3);

        found_gate_layouts.front().foreach_cell(
            [](const auto& cell)
            {
                CHECK(cell != siqad::coord_t{15, 10, 0});
                CHECK(cell != siqad::coord_t{20, 12, 0});
            });
    }
}

TEST_CASE("Design NOR Bestagon shaped gate on H-Si 111", "[design-sidb-gates]")
{
    auto lyt = blueprints::and_gate_111<sidb_111_cell_clk_lyt_siqad>();

    // delete canvas SiDBs
    lyt.foreach_cell(
        [&lyt](const auto& c)
        {
            if (lyt.get_cell_type(c) == sidb_technology::LOGIC)
            {
                lyt.assign_cell_type(c, sidb_technology::EMPTY);
            }
        });

    SECTION("Random Generation")
    {
        const design_sidb_gates_params<cell<sidb_111_cell_clk_lyt_siqad>> params{
            is_operational_params{sidb_simulation_parameters{2, -0.32}, sidb_simulation_engine::QUICKEXACT},
            design_sidb_gates_params<cell<sidb_111_cell_clk_lyt_siqad>>::design_sidb_gates_mode::RANDOM,
<<<<<<< HEAD
            {{10, 11, 0}, {14, 17, 0}},
            3};
=======
            {{10, 11, 0}, {14, 15, 0}},
            3,
            sidb_simulation_engine::QUICKEXACT};
>>>>>>> 8dbfa452

        const auto found_gate_layouts = design_sidb_gates(lyt, std::vector<tt>{create_nor_tt()}, params);
        REQUIRE(!found_gate_layouts.empty());
        CHECK(found_gate_layouts.front().num_cells() == lyt.num_cells() + 3);
    }

<<<<<<< HEAD
    SECTION("Exhaustive Generation, allowing kinks")
    {
        const design_sidb_gates_params<cell<sidb_111_cell_clk_lyt_siqad>> params{
            is_operational_params{sidb_simulation_parameters{2, -0.32}, sidb_simulation_engine::QUICKEXACT},
            design_sidb_gates_params<
                cell<sidb_111_cell_clk_lyt_siqad>>::design_sidb_gates_mode::AUTOMATIC_EXHAUSTIVE_GATE_DESIGNER,
            {{10, 13, 0}, {14, 17, 0}},
            3};

        const auto found_gate_layouts = design_sidb_gates(lyt, std::vector<tt>{create_nor_tt()}, params);
        REQUIRE(found_gate_layouts.size() == 14);
=======
    SECTION("Exhaustive Generation")
    {
        const design_sidb_gates_params<cell<sidb_111_cell_clk_lyt_siqad>> params{
            sidb_simulation_parameters{2, -0.32},
            design_sidb_gates_params<cell<sidb_111_cell_clk_lyt_siqad>>::design_sidb_gates_mode::EXHAUSTIVE,
            {{11, 11, 0}, {14, 16, 0}},
            3,
            sidb_simulation_engine::QUICKEXACT};

        const auto found_gate_layouts = design_sidb_gates(lyt, std::vector<tt>{create_nor_tt()}, params);
        REQUIRE(found_gate_layouts.size() == 52);
>>>>>>> 8dbfa452
        CHECK(found_gate_layouts.front().num_cells() == lyt.num_cells() + 3);
    }

    SECTION("Exhaustive Generation, forbidding kinks")
    {
        const design_sidb_gates_params<cell<sidb_111_cell_clk_lyt_siqad>> params{
            is_operational_params{sidb_simulation_parameters{2, -0.32}, sidb_simulation_engine::QUICKEXACT,
                                  detect_bdl_wires_params{}, operational_condition::FORBIDDING_KINKS},
            design_sidb_gates_params<
                cell<sidb_111_cell_clk_lyt_siqad>>::design_sidb_gates_mode::AUTOMATIC_EXHAUSTIVE_GATE_DESIGNER,
            {{10, 13, 0}, {15, 17, 0}},
            3};

        const auto found_gate_layouts = design_sidb_gates(lyt, std::vector<tt>{create_nor_tt()}, params);
        REQUIRE(found_gate_layouts.size() == 3);
        CHECK(found_gate_layouts.front().num_cells() == lyt.num_cells() + 3);
    }

    SECTION("Exhaustive Generation, QuickCell")
    {
        const design_sidb_gates_params<cell<sidb_111_cell_clk_lyt_siqad>> params{
            is_operational_params{sidb_simulation_parameters{2, -0.32}, sidb_simulation_engine::QUICKEXACT,
                                  detect_bdl_wires_params{}},
            design_sidb_gates_params<cell<sidb_111_cell_clk_lyt_siqad>>::design_sidb_gates_mode::QUICKCELL,
            {{10, 13, 0}, {15, 17, 0}},
            3};

        const auto found_gate_layouts = design_sidb_gates(lyt, std::vector<tt>{create_nor_tt()}, params);
        REQUIRE(found_gate_layouts.size() == 3);
        CHECK(found_gate_layouts.front().num_cells() == lyt.num_cells() + 3);
    }
}

TEST_CASE("Design Bestagon shaped CX gate with QuickCell", "[design-sidb-gates]")
{
    auto lyt = blueprints::two_input_two_output_bestagon_skeleton<sidb_100_cell_clk_lyt_siqad>();

    SECTION("Exhaustive Generation, QuickCell")
    {
        const design_sidb_gates_params<cell<sidb_100_cell_clk_lyt_siqad>> params{
            is_operational_params{sidb_simulation_parameters{2, -0.32}, sidb_simulation_engine::QUICKEXACT,
                                  detect_bdl_wires_params{}},
            design_sidb_gates_params<cell<sidb_100_cell_clk_lyt_siqad>>::design_sidb_gates_mode::QUICKCELL,
            {{16, 8, 0}, {22, 14, 0}},
            3};

        const auto found_gate_layouts = design_sidb_gates(lyt, std::vector<tt>{create_crossing_wire_tt()}, params);
        REQUIRE(found_gate_layouts.size() == 2);
        CHECK(found_gate_layouts.front().num_cells() == lyt.num_cells() + 3);
    }
}

TEST_CASE("Design Bestagon shaped CX gate with QuickCell (flipped)", "[design-sidb-gates]")
{
    auto lyt = blueprints::two_input_two_output_bestagon_skeleton_input_down_output_up<sidb_100_cell_clk_lyt_siqad>();

    SECTION("Exhaustive Generation, QuickCell")
    {
        const design_sidb_gates_params<cell<sidb_100_cell_clk_lyt_siqad>> params{
            is_operational_params{sidb_simulation_parameters{2, -0.32}, sidb_simulation_engine::QUICKEXACT,
                                  detect_bdl_wires_params{}},
            design_sidb_gates_params<cell<sidb_100_cell_clk_lyt_siqad>>::design_sidb_gates_mode::QUICKCELL,
            {{16, 7, 0}, {22, 15, 0}},
            3};

        const auto found_gate_layouts = design_sidb_gates(lyt, create_crossing_wire_tt(), params);
        REQUIRE(found_gate_layouts.size() == 2);
        CHECK(found_gate_layouts.front().num_cells() == lyt.num_cells() + 3);
    }
}

TEST_CASE("Design AND gate with input left and output top-right with QuickCell (flipped)", "[design-sidb-gates]")
{
    auto lyt = blueprints::two_input_left_one_output_right_top_skeleton<sidb_100_cell_clk_lyt_siqad>();

    SECTION("Exhaustive Generation, QuickCell")
    {
        const design_sidb_gates_params<cell<sidb_100_cell_clk_lyt_siqad>> params{
            is_operational_params{sidb_simulation_parameters{2, -0.32}, sidb_simulation_engine::QUICKEXACT,
                                  detect_bdl_wires_params{}, operational_condition::FORBIDDING_KINKS},
            design_sidb_gates_params<cell<sidb_100_cell_clk_lyt_siqad>>::design_sidb_gates_mode::QUICKCELL,
            {{17, 5, 0}, {24, 8, 0}},
            3};

        const auto found_gate_layouts = design_sidb_gates(lyt, std::vector<tt>{create_and_tt()}, params);
        REQUIRE(found_gate_layouts.size() == 234);
        const auto first_gate = found_gate_layouts.front();
        CHECK(is_operational(first_gate, std::vector<tt>{create_and_tt()}, params.operational_params).first ==
              operational_status::OPERATIONAL);
    }
}<|MERGE_RESOLUTION|>--- conflicted
+++ resolved
@@ -314,21 +314,18 @@
         const design_sidb_gates_params<cell<sidb_111_cell_clk_lyt_siqad>> params{
             is_operational_params{sidb_simulation_parameters{2, -0.32}, sidb_simulation_engine::QUICKEXACT},
             design_sidb_gates_params<cell<sidb_111_cell_clk_lyt_siqad>>::design_sidb_gates_mode::RANDOM,
-<<<<<<< HEAD
-            {{10, 11, 0}, {14, 17, 0}},
-            3};
-=======
             {{10, 11, 0}, {14, 15, 0}},
             3,
             sidb_simulation_engine::QUICKEXACT};
->>>>>>> 8dbfa452
+            {{10, 11, 0}, {14, 17, 0}},
+            3};
 
         const auto found_gate_layouts = design_sidb_gates(lyt, std::vector<tt>{create_nor_tt()}, params);
         REQUIRE(!found_gate_layouts.empty());
         CHECK(found_gate_layouts.front().num_cells() == lyt.num_cells() + 3);
     }
 
-<<<<<<< HEAD
+    SECTION("Exhaustive Generation")
     SECTION("Exhaustive Generation, allowing kinks")
     {
         const design_sidb_gates_params<cell<sidb_111_cell_clk_lyt_siqad>> params{
@@ -340,8 +337,10 @@
 
         const auto found_gate_layouts = design_sidb_gates(lyt, std::vector<tt>{create_nor_tt()}, params);
         REQUIRE(found_gate_layouts.size() == 14);
-=======
-    SECTION("Exhaustive Generation")
+        CHECK(found_gate_layouts.front().num_cells() == lyt.num_cells() + 3);
+    }
+
+    SECTION("Exhaustive Generation, forbidding kinks")
     {
         const design_sidb_gates_params<cell<sidb_111_cell_clk_lyt_siqad>> params{
             sidb_simulation_parameters{2, -0.32},
@@ -349,16 +348,6 @@
             {{11, 11, 0}, {14, 16, 0}},
             3,
             sidb_simulation_engine::QUICKEXACT};
-
-        const auto found_gate_layouts = design_sidb_gates(lyt, std::vector<tt>{create_nor_tt()}, params);
-        REQUIRE(found_gate_layouts.size() == 52);
->>>>>>> 8dbfa452
-        CHECK(found_gate_layouts.front().num_cells() == lyt.num_cells() + 3);
-    }
-
-    SECTION("Exhaustive Generation, forbidding kinks")
-    {
-        const design_sidb_gates_params<cell<sidb_111_cell_clk_lyt_siqad>> params{
             is_operational_params{sidb_simulation_parameters{2, -0.32}, sidb_simulation_engine::QUICKEXACT,
                                   detect_bdl_wires_params{}, operational_condition::FORBIDDING_KINKS},
             design_sidb_gates_params<
@@ -381,6 +370,7 @@
             3};
 
         const auto found_gate_layouts = design_sidb_gates(lyt, std::vector<tt>{create_nor_tt()}, params);
+        REQUIRE(found_gate_layouts.size() == 52);
         REQUIRE(found_gate_layouts.size() == 3);
         CHECK(found_gate_layouts.front().num_cells() == lyt.num_cells() + 3);
     }
