--- conflicted
+++ resolved
@@ -542,11 +542,7 @@
         }
         SECTION("Row clocking")
         {
-<<<<<<< HEAD
-            check_with_gate_library<sidb_cell_clk_lyt, sidb_bestagon_library, hex_lyt>(
-=======
             check_with_gate_library<sidb_100_cell_clk_lyt, sidb_bestagon_library>(
->>>>>>> 1f6a37af
                 blueprints::unbalanced_and_inv_network<mockturtle::mig_network>(),
                 row(crossings(border_io(configuration()))));
         }
