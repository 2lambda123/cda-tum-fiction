--- conflicted
+++ resolved
@@ -309,12 +309,7 @@
 
     SECTION("cube coordinates")
     {
-<<<<<<< HEAD
-        const auto layout_cube = convert_to_fiction_coordinates<sidb_cell_clk_lyt_cube>(lyt);
-
-=======
         const auto         layout_cube = convert_layout_to_fiction_coordinates<sidb_cell_clk_lyt_cube>(lyt);
->>>>>>> 3e5e2d01
         bdl_input_iterator bii{sidb_100_cell_clk_lyt_cube{layout_cube}};
 
         for (auto i = 0; bii < 4; ++bii, ++i)
