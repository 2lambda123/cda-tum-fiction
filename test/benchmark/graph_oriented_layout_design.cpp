--- conflicted
+++ resolved
@@ -27,11 +27,8 @@
     auto ntk    = blueprints::mux21_network<mockturtle::aig_network>();
     auto params = fiction::graph_oriented_layout_design_params{};
 
-<<<<<<< HEAD
-    /*BENCHMARK("graph_oriented_layout_design: high effiency")
-=======
+
     BENCHMARK("graph_oriented_layout_design: high effiency")
->>>>>>> 18bafd25
     {
         params.mode = graph_oriented_layout_design_params::effort_mode::HIGH_EFFICIENCY;
 
@@ -41,16 +38,6 @@
     BENCHMARK("graph_oriented_layout_design: high effort")
     {
         params.mode = graph_oriented_layout_design_params::effort_mode::HIGH_EFFORT;
-<<<<<<< HEAD
-=======
-
-        return graph_oriented_layout_design<gate_layout>(ntk, params);
-    };
-
-    BENCHMARK("graph_oriented_layout_design: highest effort")
-    {
-        params.mode = graph_oriented_layout_design_params::effort_mode::HIGHEST_EFFORT;
->>>>>>> 18bafd25
 
         return graph_oriented_layout_design<gate_layout>(ntk, params);
     };
@@ -77,11 +64,7 @@
     };
 }
 
-<<<<<<< HEAD
 //  Mac M1, Sonoma 14.6.1, Apple clang version 15.0.0 (23.09.24)
-=======
-//  Mac M1, Sonoma 14.6.1, Apple clang version 15.0.0 (13.09.24)
->>>>>>> 18bafd25
 
 // -------------------------------------------------------------------------------
 // Benchmark Graph-Oriented Layout Design
@@ -95,7 +78,6 @@
 // -------------------------------------------------------------------------------
 // graph_oriented_layout_design: high efficiency
 //
-<<<<<<< HEAD
 //                                         149.819 ms    148.027 ms    151.769 ms
 //                                         9.54832 ms    8.51383 ms    10.8984 ms
 //
@@ -118,20 +100,6 @@
 //
 //                                          666.48 ms    654.382 ms    681.687 ms
 //                                         69.0098 ms    56.0641 ms     86.388 ms
-=======
-//                                         159.512 ms    157.588 ms    161.348 ms
-//                                         9.57403 ms    8.58416 ms    10.7949 ms
-//
-// graph_oriented_layout_design: high effort
-//
-//                                          1.43071 s     1.40021 s     1.46216 s
-//                                         157.737 ms    136.972 ms    185.544 ms
-//
-// graph_oriented_layout_design: highest effort
-//
-//                                          3.98571 s     3.79708 s     4.18383 s
-//                                         987.697 ms    887.173 ms     1.10834 s
->>>>>>> 18bafd25
 //
 //
 // ===============================================================================