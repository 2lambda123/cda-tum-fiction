--- conflicted
+++ resolved
@@ -19,29 +19,6 @@
 
     SECTION("Cell-level layout without lattice layout")
     {
-<<<<<<< HEAD
-        const auto [pos_x, pos_y] = sidb_nm_position<sidb_cell_clk_lyt_siqad>(sidb_cell_clk_lyt_siqad{}, {1, 0, 0});
-        CHECK_THAT(pos_x, WithinAbs(sidb_100_lattice::LAT_A * 0.1, 1E-5));
-        CHECK_THAT(pos_x, WithinAbs(sidb_100_lattice::LAT_A * 0.1, 1E-5));
-
-        const auto [pos2_x, pos2_y] = sidb_nm_position<sidb_cell_clk_lyt_siqad>(sidb_cell_clk_lyt_siqad{}, {0, 1, 0});
-        CHECK_THAT(pos2_x, WithinAbs(0.0, 1E-5));
-        CHECK_THAT(pos2_y, WithinAbs(sidb_100_lattice::LAT_B * 0.1, 1E-5));
-
-        const auto [pos3_x, pos3_y] = sidb_nm_position<sidb_cell_clk_lyt_siqad>(sidb_cell_clk_lyt_siqad{}, {0, 8, 1});
-        CHECK_THAT(pos3_x, WithinAbs(0.0, 1E-5));
-        CHECK_THAT(pos3_y, WithinAbs(sidb_100_lattice::LAT_B * 0.8 + sidb_100_lattice::LAT_C.second * 0.1, 1E-5));
-
-        const auto [pos4_x, pos4_y] = sidb_nm_position<sidb_cell_clk_lyt_siqad>(sidb_cell_clk_lyt_siqad{}, {1, 1});
-        CHECK_THAT(pos4_x, WithinAbs(sidb_100_lattice::LAT_A * 0.1, 1E-5));
-        CHECK_THAT(pos4_y, WithinAbs(sidb_100_lattice::LAT_B * 0.1, 1E-5));
-
-        const auto [pos5_x, pos5_y] = sidb_nm_position<sidb_cell_clk_lyt_siqad>(sidb_cell_clk_lyt_siqad{}, {1, 1, 1});
-        CHECK_THAT(pos5_x, WithinAbs(sidb_100_lattice::LAT_A * 0.1, 1E-5));
-        CHECK_THAT(pos5_y, WithinAbs(sidb_100_lattice::LAT_B * 0.1 + sidb_100_lattice::LAT_C.second * 0.1, 1E-5));
-
-        const auto [pos6_x, pos6_y] = sidb_nm_position<sidb_cell_clk_lyt_siqad>(sidb_cell_clk_lyt_siqad{}, {1, 10, 1});
-=======
         const auto [pos_x, pos_y] = sidb_nm_position<lattice>({1, 0, 0});
         CHECK_THAT(pos_x, WithinAbs(sidb_100_lattice::LAT_A * 0.1, 1E-5));
         CHECK_THAT(pos_x, WithinAbs(sidb_100_lattice::LAT_A * 0.1, 1E-5));
@@ -63,7 +40,6 @@
         CHECK_THAT(pos5_y, WithinAbs(sidb_100_lattice::LAT_B * 0.1 + sidb_100_lattice::LAT_C.second * 0.1, 1E-5));
 
         const auto [pos6_x, pos6_y] = sidb_nm_position<lattice>({1, 10, 1});
->>>>>>> a90275a8
         CHECK_THAT(pos6_x, WithinAbs(sidb_100_lattice::LAT_A * 0.1, 1E-5));
         CHECK_THAT(pos6_y, WithinAbs(sidb_100_lattice::LAT_B + sidb_100_lattice::LAT_C.second * 0.1, 1E-5));
     }
