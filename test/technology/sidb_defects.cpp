//
// Created by marcel on 28.03.22.
//

#include <catch2/catch_test_macros.hpp>

#include <fiction/technology/sidb_defects.hpp>

using namespace fiction;

TEST_CASE("Charged and uncharged defect types", "[sidb-defects]")
{
    CHECK(!is_charged_defect(sidb_defect{sidb_defect_type::NONE}));
    CHECK(is_charged_defect(sidb_defect{sidb_defect_type::DB}));
    CHECK(is_charged_defect(sidb_defect{sidb_defect_type::SI_VACANCY}));
    CHECK(!is_charged_defect(sidb_defect{sidb_defect_type::SINGLE_DIHYDRIDE}));
    CHECK(!is_charged_defect(sidb_defect{sidb_defect_type::DIHYDRIDE_PAIR}));
    CHECK(!is_charged_defect(sidb_defect{sidb_defect_type::ONE_BY_ONE}));
    CHECK(!is_charged_defect(sidb_defect{sidb_defect_type::THREE_BY_ONE}));
    CHECK(!is_charged_defect(sidb_defect{sidb_defect_type::SILOXANE}));
    CHECK(!is_charged_defect(sidb_defect{sidb_defect_type::RAISED_SI}));
    CHECK(!is_charged_defect(sidb_defect{sidb_defect_type::MISSING_DIMER}));
    CHECK(!is_charged_defect(sidb_defect{sidb_defect_type::ETCH_PIT}));
    CHECK(!is_charged_defect(sidb_defect{sidb_defect_type::STEP_EDGE}));
    CHECK(!is_charged_defect(sidb_defect{sidb_defect_type::GUNK}));
    CHECK(!is_charged_defect(sidb_defect{sidb_defect_type::UNKNOWN}));

    CHECK(!is_neutral_defect(sidb_defect{sidb_defect_type::NONE}));
    CHECK(!is_neutral_defect(sidb_defect{sidb_defect_type::DB}));
    CHECK(!is_neutral_defect(sidb_defect{sidb_defect_type::SI_VACANCY}));
    CHECK(is_neutral_defect(sidb_defect{sidb_defect_type::SINGLE_DIHYDRIDE}));
    CHECK(is_neutral_defect(sidb_defect{sidb_defect_type::DIHYDRIDE_PAIR}));
    CHECK(is_neutral_defect(sidb_defect{sidb_defect_type::ONE_BY_ONE}));
    CHECK(is_neutral_defect(sidb_defect{sidb_defect_type::THREE_BY_ONE}));
    CHECK(is_neutral_defect(sidb_defect{sidb_defect_type::SILOXANE}));
    CHECK(is_neutral_defect(sidb_defect{sidb_defect_type::RAISED_SI}));
    CHECK(is_neutral_defect(sidb_defect{sidb_defect_type::MISSING_DIMER}));
    CHECK(is_neutral_defect(sidb_defect{sidb_defect_type::ETCH_PIT}));
    CHECK(is_neutral_defect(sidb_defect{sidb_defect_type::STEP_EDGE}));
    CHECK(is_neutral_defect(sidb_defect{sidb_defect_type::GUNK}));
    CHECK(is_neutral_defect(sidb_defect{sidb_defect_type::UNKNOWN}));
}

TEST_CASE("Defect extent", "[sidb-defects]")
{
    static constexpr std::pair<uint16_t, uint16_t> no_spacing{0, 0};
    static constexpr std::pair<uint16_t, uint16_t> neutral_spacing{SIDB_NEUTRAL_DEFECT_HORIZONTAL_SPACING,
                                                                   SIDB_NEUTRAL_DEFECT_VERTICAL_SPACING};
    static constexpr std::pair<uint16_t, uint16_t> charged_spacing{SIDB_CHARGED_DEFECT_HORIZONTAL_SPACING,
                                                                   SIDB_CHARGED_DEFECT_VERTICAL_SPACING};

    CHECK(defect_extent(sidb_defect{sidb_defect_type::NONE}) == no_spacing);
    CHECK(defect_extent(sidb_defect{sidb_defect_type::DB}) == charged_spacing);
    CHECK(defect_extent(sidb_defect{sidb_defect_type::SI_VACANCY}) == charged_spacing);
    CHECK(defect_extent(sidb_defect{sidb_defect_type::SINGLE_DIHYDRIDE}) == neutral_spacing);
    CHECK(defect_extent(sidb_defect{sidb_defect_type::DIHYDRIDE_PAIR}) == neutral_spacing);
    CHECK(defect_extent(sidb_defect{sidb_defect_type::ONE_BY_ONE}) == neutral_spacing);
    CHECK(defect_extent(sidb_defect{sidb_defect_type::THREE_BY_ONE}) == neutral_spacing);
    CHECK(defect_extent(sidb_defect{sidb_defect_type::SILOXANE}) == neutral_spacing);
    CHECK(defect_extent(sidb_defect{sidb_defect_type::RAISED_SI}) == neutral_spacing);
    CHECK(defect_extent(sidb_defect{sidb_defect_type::MISSING_DIMER}) == neutral_spacing);
    CHECK(defect_extent(sidb_defect{sidb_defect_type::ETCH_PIT}) == neutral_spacing);
    CHECK(defect_extent(sidb_defect{sidb_defect_type::STEP_EDGE}) == neutral_spacing);
    CHECK(defect_extent(sidb_defect{sidb_defect_type::GUNK}) == neutral_spacing);
    CHECK(defect_extent(sidb_defect{sidb_defect_type::UNKNOWN}) == neutral_spacing);
}

TEST_CASE("Test for units", "[sidb-defects]")
{
    const sidb_defect defect{sidb_defect_type::NONE};
    CHECK(defect.charge == 0);
    CHECK(defect.epsilon_r == 0);
    CHECK(defect.lambda_tf == 0.0);

    const sidb_defect defect_two{sidb_defect_type::NONE, 2};
    CHECK(is_positively_charged_defect(defect_two));
    CHECK(defect_two.charge == 2);
    CHECK(defect_two.epsilon_r == 0);
    CHECK(defect_two.lambda_tf == 0.0);

    const sidb_defect defect_three{sidb_defect_type::NONE, -2, 5};
    CHECK(is_negatively_charged_defect(defect_three));
    CHECK(defect_three.charge == -2);
    CHECK(defect_three.epsilon_r == 5);
    CHECK(defect_three.lambda_tf == 0.0);
}
<<<<<<< HEAD
=======

>>>>>>> 6eccd58f
TEST_CASE("Compare Defect", "[sidb-defects]")
{
    SECTION("Different types")
    {
        const sidb_defect defect_one{sidb_defect_type::GUNK};
        const sidb_defect defect_two{sidb_defect_type::UNKNOWN};
        CHECK(defect_one != defect_two);
    }

    SECTION("Different charge")
    {
        const sidb_defect defect_one{sidb_defect_type::UNKNOWN, -5};
        const sidb_defect defect_two{sidb_defect_type::UNKNOWN, -1};
        CHECK(defect_one != defect_two);
    }

    SECTION("Different epsilon_r")
    {
        const sidb_defect defect_one{sidb_defect_type::UNKNOWN, -1, 2};
        const sidb_defect defect_two{sidb_defect_type::UNKNOWN, -1, 5};
        CHECK(defect_one != defect_two);
    }

    SECTION("Different lambda_tf")
    {
        const sidb_defect defect_one{sidb_defect_type::UNKNOWN, -1, 2, 4};
        const sidb_defect defect_two{sidb_defect_type::UNKNOWN, -1, 2, 5};
        CHECK(defect_one != defect_two);
    }

    SECTION("Completely different")
    {
        const sidb_defect defect_one{sidb_defect_type::UNKNOWN, -1, 2, 4};
        const sidb_defect defect_two{sidb_defect_type::DB, 5, 5, 0.3};
        CHECK(defect_one != defect_two);
    }

    SECTION("Identical Defects")
    {
        const sidb_defect defect_one{sidb_defect_type::UNKNOWN, -1, 2, 4};
        const sidb_defect defect_two{sidb_defect_type::UNKNOWN, -1, 2, 4};
        CHECK(defect_one == defect_two);
    }
}<|MERGE_RESOLUTION|>--- conflicted
+++ resolved
@@ -84,10 +84,51 @@
     CHECK(defect_three.epsilon_r == 5);
     CHECK(defect_three.lambda_tf == 0.0);
 }
-<<<<<<< HEAD
-=======
+TEST_CASE("Compare Defect", "[sidb-defects]")
+{
+    SECTION("Different types")
+    {
+        const sidb_defect defect_one{sidb_defect_type::GUNK};
+        const sidb_defect defect_two{sidb_defect_type::UNKNOWN};
+        CHECK(defect_one != defect_two);
+    }
 
->>>>>>> 6eccd58f
+    SECTION("Different charge")
+    {
+        const sidb_defect defect_one{sidb_defect_type::UNKNOWN, -5};
+        const sidb_defect defect_two{sidb_defect_type::UNKNOWN, -1};
+        CHECK(defect_one != defect_two);
+    }
+
+    SECTION("Different epsilon_r")
+    {
+        const sidb_defect defect_one{sidb_defect_type::UNKNOWN, -1, 2};
+        const sidb_defect defect_two{sidb_defect_type::UNKNOWN, -1, 5};
+        CHECK(defect_one != defect_two);
+    }
+
+    SECTION("Different lambda_tf")
+    {
+        const sidb_defect defect_one{sidb_defect_type::UNKNOWN, -1, 2, 4};
+        const sidb_defect defect_two{sidb_defect_type::UNKNOWN, -1, 2, 5};
+        CHECK(defect_one != defect_two);
+    }
+
+    SECTION("Completely different")
+    {
+        const sidb_defect defect_one{sidb_defect_type::UNKNOWN, -1, 2, 4};
+        const sidb_defect defect_two{sidb_defect_type::DB, 5, 5, 0.3};
+        CHECK(defect_one != defect_two);
+    }
+
+    SECTION("Identical Defects")
+    {
+        const sidb_defect defect_one{sidb_defect_type::UNKNOWN, -1, 2, 4};
+        const sidb_defect defect_two{sidb_defect_type::UNKNOWN, -1, 2, 4};
+        CHECK(defect_one == defect_two);
+    }
+}
+
 TEST_CASE("Compare Defect", "[sidb-defects]")
 {
     SECTION("Different types")
