--- conflicted
+++ resolved
@@ -398,11 +398,7 @@
 {
     SECTION("two identical cells")
     {
-<<<<<<< HEAD
-        const auto all_area_cells = all_sidbs_in_spanned_area<siqad::coord_t>({-10, -5, 0}, {-10, -5, 0});
-=======
         const auto all_area_cells = all_coordinates_in_spanned_area<siqad::coord_t>({-10, -5, 0}, {-10, -5, 0});
->>>>>>> 8e616240
         REQUIRE(all_area_cells.size() == 1);
         const auto first_cell = all_area_cells.front();
         CHECK(first_cell.x == -10);
@@ -412,11 +408,7 @@
 
     SECTION("two cells at the same y and z coordinate ")
     {
-<<<<<<< HEAD
-        const auto all_area_cells = all_sidbs_in_spanned_area<siqad::coord_t>({-10, -5, 0}, {10, -5, 0});
-=======
         const auto all_area_cells = all_coordinates_in_spanned_area<siqad::coord_t>({-10, -5, 0}, {10, -5, 0});
->>>>>>> 8e616240
         REQUIRE(all_area_cells.size() == 21);
         const auto first_cell = all_area_cells.front();
         CHECK(first_cell.x == -10);
@@ -431,11 +423,7 @@
 
     SECTION("two cells at the same y coordinate ")
     {
-<<<<<<< HEAD
-        const auto all_area_cells = all_sidbs_in_spanned_area<siqad::coord_t>({-10, 5, 0}, {10, 5, 1});
-=======
         const auto all_area_cells = all_coordinates_in_spanned_area<siqad::coord_t>({-10, 5, 0}, {10, 5, 1});
->>>>>>> 8e616240
         REQUIRE(all_area_cells.size() == 42);
         const auto first_cell = all_area_cells.front();
         CHECK(first_cell.x == -10);
@@ -450,11 +438,7 @@
 
     SECTION("two cells at the same x coordinate ")
     {
-<<<<<<< HEAD
-        const auto all_area_cells = all_sidbs_in_spanned_area<siqad::coord_t>({10, 2, 0}, {10, 5, 1});
-=======
         const auto all_area_cells = all_coordinates_in_spanned_area<siqad::coord_t>({10, 2, 0}, {10, 5, 1});
->>>>>>> 8e616240
         REQUIRE(all_area_cells.size() == 8);
         const auto first_cell = all_area_cells.front();
         CHECK(first_cell.x == 10);
@@ -472,11 +456,7 @@
 {
     SECTION("two identical cells")
     {
-<<<<<<< HEAD
-        const auto all_area_cells = all_sidbs_in_spanned_area<cube::coord_t>({-10, -10, 0}, {-10, -10, 0});
-=======
         const auto all_area_cells = all_coordinates_in_spanned_area<cube::coord_t>({-10, -10, 0}, {-10, -10, 0});
->>>>>>> 8e616240
         REQUIRE(all_area_cells.size() == 1);
         const auto first_cell = all_area_cells.front();
         CHECK(first_cell.x == -10);
@@ -491,11 +471,7 @@
 
     SECTION("two cells at the same y coordinate ")
     {
-<<<<<<< HEAD
-        const auto all_area_cells = all_sidbs_in_spanned_area<cube::coord_t>({-10, 10}, {10, 11});
-=======
         const auto all_area_cells = all_coordinates_in_spanned_area<cube::coord_t>({-10, 10}, {10, 11});
->>>>>>> 8e616240
         REQUIRE(all_area_cells.size() == 42);
         const auto first_cell = all_area_cells.front();
         CHECK(first_cell.x == -10);
@@ -510,11 +486,7 @@
 
     SECTION("two cells at the same x coordinate ")
     {
-<<<<<<< HEAD
-        const auto all_area_cells = all_sidbs_in_spanned_area<cube::coord_t>({10, 4, 0}, {10, 11});
-=======
         const auto all_area_cells = all_coordinates_in_spanned_area<cube::coord_t>({10, 4, 0}, {10, 11});
->>>>>>> 8e616240
         REQUIRE(all_area_cells.size() == 8);
         const auto first_cell = all_area_cells.front();
         CHECK(first_cell.x == 10);
@@ -532,11 +504,7 @@
 {
     SECTION("two identical cells")
     {
-<<<<<<< HEAD
-        const auto all_area_cells = all_sidbs_in_spanned_area<offset::ucoord_t>({10, 10, 0}, {10, 10, 0});
-=======
         const auto all_area_cells = all_coordinates_in_spanned_area<offset::ucoord_t>({10, 10, 0}, {10, 10, 0});
->>>>>>> 8e616240
         REQUIRE(all_area_cells.size() == 1);
         const auto first_cell = all_area_cells.front();
         CHECK(first_cell.x == 10);
@@ -551,11 +519,7 @@
 
     SECTION("two cells at the same y coordinate ")
     {
-<<<<<<< HEAD
-        const auto all_area_cells = all_sidbs_in_spanned_area<offset::ucoord_t>({0, 10}, {20, 11});
-=======
         const auto all_area_cells = all_coordinates_in_spanned_area<offset::ucoord_t>({0, 10}, {20, 11});
->>>>>>> 8e616240
         REQUIRE(all_area_cells.size() == 42);
         const auto first_cell = all_area_cells.front();
         CHECK(first_cell.x == 0);
@@ -570,11 +534,7 @@
 
     SECTION("two cells at the same x coordinate ")
     {
-<<<<<<< HEAD
-        const auto all_area_cells = all_sidbs_in_spanned_area<offset::ucoord_t>({10, 4, 0}, {10, 11});
-=======
         const auto all_area_cells = all_coordinates_in_spanned_area<offset::ucoord_t>({10, 4, 0}, {10, 11});
->>>>>>> 8e616240
         REQUIRE(all_area_cells.size() == 8);
         const auto first_cell = all_area_cells.front();
         CHECK(first_cell.x == 10);
