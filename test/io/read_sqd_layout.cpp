//
// Created by marcel on 23.06.22.
//

#include <catch2/catch_test_macros.hpp>

#include <fiction/io/read_sqd_layout.hpp>
#include <fiction/layouts/cartesian_layout.hpp>
#include <fiction/layouts/cell_level_layout.hpp>
#include <fiction/layouts/clocked_layout.hpp>
#include <fiction/technology/cell_technologies.hpp>
#include <fiction/technology/sidb_surface.hpp>

#include <unordered_set>
#include <sstream>
#include <string>
#include <type_traits>

using namespace fiction;

TEST_CASE("Read empty SQD layout", "[sqd]")
{
    static constexpr const char* sqd_layout = "<?xml version=\"1.0\" encoding=\"UTF-8\"?>\n"
                                              "<siqad>\n"
                                              "  <design>\n"
                                              "    <layer type=\"Lattice\"/>\n"
                                              "    <layer type=\"Misc\"/>\n"
                                              "    <layer type=\"Electrode\"/>\n"
                                              "    <layer type=\"DB\"/>\n"
                                              "  </design>\n"
                                              "</siqad>\n";

    std::istringstream layout_stream{sqd_layout};

    const auto check = [](const auto& lyt)
    {
        CHECK(lyt.x() == 0);
        CHECK(lyt.y() == 0);
        CHECK(lyt.area() == 1);
        CHECK(lyt.is_empty_cell({0, 0}));
    };

    using sidb_layout = cell_level_layout<sidb_technology, clocked_layout<cartesian_layout<offset::ucoord_t>>>;
    check(read_sqd_layout<sidb_layout>(layout_stream));
}

TEST_CASE("Read single-dot SQD layout", "[sqd]")
{
    static constexpr const char* sqd_layout = "<?xml version=\"1.0\" encoding=\"UTF-8\"?>\n"
                                              "<siqad>\n"
                                              "  <design>\n"
                                              "    <layer type=\"Lattice\"/>\n"
                                              "    <layer type=\"Misc\"/>\n"
                                              "    <layer type=\"Electrode\"/>\n"
                                              "    <layer type=\"DB\">\n"
                                              "      <dbdot>\n"
                                              "          <layer_id>2</layer_id>\n"
                                              "          <latcoord n=\"0\" m=\"0\" l=\"0\"/>\n"
                                              "          <physloc x=\"0\" y=\"0\"/>\n"
                                              "          <color>#ffc8c8c8</color>\n"
                                              "      </dbdot>\n"
                                              "    </layer>\n"
                                              "  </design>\n"
                                              "</siqad>\n";

    std::istringstream layout_stream{sqd_layout};

    const auto check = [](const auto& lyt)
    {
        CHECK(lyt.x() == 0);
        CHECK(lyt.y() == 0);
        CHECK(lyt.area() == 1);
        CHECK(lyt.get_cell_type({0, 0}) == sidb_technology::cell_type::NORMAL);
    };

    using sidb_layout = cell_level_layout<sidb_technology, clocked_layout<cartesian_layout<offset::ucoord_t>>>;
    check(read_sqd_layout<sidb_layout>(layout_stream));
}

TEST_CASE("Read multi-dot SQD layout", "[sqd]")
{
    static constexpr const char* sqd_layout = "<?xml version=\"1.0\" encoding=\"UTF-8\"?>\n"
                                              "<siqad>\n"
                                              "  <design>\n"
                                              "    <layer type=\"Lattice\"/>\n"
                                              "    <layer type=\"Misc\"/>\n"
                                              "    <layer type=\"Electrode\"/>\n"
                                              "    <layer type=\"DB\">\n"
                                              "      <dbdot>\n"
                                              "          <layer_id>2</layer_id>\n"
                                              "          <latcoord n=\"0\" m=\"0\" l=\"0\"/>\n"
                                              "      </dbdot>\n"
                                              "      <dbdot>\n"
                                              "          <layer_id>2</layer_id>\n"
                                              "          <latcoord n=\"0\" m=\"0\" l=\"1\"/>\n"
                                              "      </dbdot>\n"
                                              "      <dbdot>\n"
                                              "          <layer_id>2</layer_id>\n"
                                              "          <latcoord n=\"2\" m=\"2\" l=\"0\"/>\n"
                                              "      </dbdot>\n"
                                              "      <dbdot>\n"
                                              "          <layer_id>2</layer_id>\n"
                                              "          <latcoord n=\"2\" m=\"2\" l=\"1\"/>\n"
                                              "      </dbdot>\n"
                                              "    </layer>\n"
                                              "  </design>\n"
                                              "</siqad>\n";

    std::istringstream layout_stream{sqd_layout};

    using sidb_layout = cell_level_layout<sidb_technology, clocked_layout<cartesian_layout<offset::ucoord_t>>>;
    const auto layout = read_sqd_layout<sidb_layout>(layout_stream);

    CHECK(layout.x() == 2);
    CHECK(layout.y() == 5);

    CHECK(layout.get_cell_type({0, 0}) == sidb_technology::cell_type::NORMAL);
    CHECK(layout.get_cell_type({0, 1}) == sidb_technology::cell_type::NORMAL);
    CHECK(layout.get_cell_type({2, 4}) == sidb_technology::cell_type::NORMAL);
    CHECK(layout.get_cell_type({2, 5}) == sidb_technology::cell_type::NORMAL);
}

TEST_CASE("Read single defect SQD layout", "[sqd]")
{
    static constexpr const char* sqd_layout = "<?xml version=\"1.0\" encoding=\"UTF-8\"?>\n"
                                              "<siqad>\n"
                                              "  <design>\n"
                                              "    <layer type=\"Lattice\"/>\n"
                                              "    <layer type=\"Misc\"/>\n"
                                              "    <layer type=\"Electrode\"/>\n"
                                              "    <layer type=\"DB\">\n"
                                              "    </layer>\n"
                                              "    <layer type=\"Defects\">\n"
                                              "      <defect>\n"
                                              "          <layer_id>5</layer_id>\n"
                                              "          <incl_coords>\n"
                                              "              <latcoord n=\"5\" m=\"2\" l=\"0\" />\n"
                                              "          </incl_coords>\n"
                                              "          <coulomb charge=\"2\" eps_r=\"-1.2\" lambda_tf=\"3.4\" />\n"
                                              "      </defect>"
                                              "    </layer>\n"
                                              "  </design>\n"
                                              "</siqad>\n";

    std::istringstream layout_stream{sqd_layout};

    using sidb_layout =
        sidb_surface<cell_level_layout<sidb_technology, clocked_layout<cartesian_layout<offset::ucoord_t>>>>;
    const auto layout = read_sqd_layout<sidb_layout>(layout_stream);

    CHECK(layout.x() == 5);
    CHECK(layout.y() == 4);
    CHECK(layout.is_empty());

    const auto defect = layout.get_sidb_defect({5, 4});
    CHECK(defect.type == sidb_defect_type::UNKNOWN);
    CHECK(defect.charge == 2);
    CHECK(defect.epsilon_r == -1.2);
    CHECK(defect.lambda_tf == 3.4);
}

TEST_CASE("Read multiple defects SQD layout", "[sqd]")
{
    static constexpr const char* sqd_layout = "<?xml version=\"1.0\" encoding=\"UTF-8\"?>\n"
                                              "<siqad>\n"
                                              "  <design>\n"
                                              "    <layer type=\"Lattice\"/>\n"
                                              "    <layer type=\"Misc\"/>\n"
                                              "    <layer type=\"Electrode\"/>\n"
                                              "    <layer type=\"DB\">\n"
                                              "    </layer>\n"
                                              "    <layer type=\"Defects\">\n"
                                              "      <defect>\n"
                                              "          <layer_id>5</layer_id>\n"
                                              "          <incl_coords>\n"
                                              "              <latcoord n=\"5\" m=\"2\" l=\"0\" />\n"
                                              "          </incl_coords>\n"
                                              "          <coulomb charge=\"-1\" eps_r=\"5.6\" lambda_tf=\"5\" />\n"
                                              "          <property_map>\n"
                                              "              <type_label>\n"
                                              "                  <val>siloxane</val>\n"
                                              "              </type_label>\n"
                                              "          </property_map>\n"
                                              "      </defect>\n"
                                              "      <defect>\n"
                                              "          <layer_id>5</layer_id>\n"
                                              "          <incl_coords>\n"
                                              "              <latcoord n=\"3\" m=\"2\" l=\"0\" />\n"
                                              "              <latcoord n=\"3\" m=\"2\" l=\"1\" />\n"
                                              "          </incl_coords>\n"
                                              "          <coulomb charge=\"-1\" eps_r=\"5.6\" lambda_tf=\"5\" />\n"
                                              "          <property_map>\n"
                                              "              <type_label>\n"
                                              "                  <val>Missing_Dimer</val>\n"
                                              "              </type_label>\n"
                                              "          </property_map>\n"
                                              "      </defect>\n"
                                              "      <defect>\n"
                                              "          <layer_id>5</layer_id>\n"
                                              "          <incl_coords>\n"
                                              "              <latcoord n=\"0\" m=\"2\" l=\"0\" />\n"
                                              "              <latcoord n=\"0\" m=\"2\" l=\"1\" />\n"
                                              "              <latcoord n=\"1\" m=\"2\" l=\"0\" />\n"
                                              "              <latcoord n=\"1\" m=\"2\" l=\"1\" />\n"
                                              "          </incl_coords>\n"
                                              "          <coulomb charge=\"-1\" eps_r=\"5.6\" lambda_tf=\"5\" />\n"
                                              "          <property_map>\n"
                                              "              <type_label>\n"
                                              "                  <val>Etch_Pit</val>\n"
                                              "              </type_label>\n"
                                              "          </property_map>\n"
                                              "      </defect>\n"
                                              "    </layer>\n"
                                              "  </design>\n"
                                              "</siqad>\n";

    std::istringstream layout_stream{sqd_layout};

    using sidb_layout =
        sidb_surface<cell_level_layout<sidb_technology, clocked_layout<cartesian_layout<offset::ucoord_t>>>>;
    const auto layout = read_sqd_layout<sidb_layout>(layout_stream);

    CHECK(layout.x() == 5);
    CHECK(layout.y() == 5);
    CHECK(layout.is_empty());
    {
        const auto defect = layout.get_sidb_defect({5, 4});
        CHECK(defect.type == sidb_defect_type::SILOXANE);
        CHECK(defect.charge == -1);
        CHECK(defect.epsilon_r == 5.6);
        CHECK(defect.lambda_tf == 5.0);
    }
    {
        const auto defect1 = layout.get_sidb_defect({3, 4});
        const auto defect2 = layout.get_sidb_defect({3, 5});
        CHECK(defect1.type == sidb_defect_type::MISSING_DIMER);
        CHECK(defect1.charge == -1);
        CHECK(defect1.epsilon_r == 5.6);
        CHECK(defect1.lambda_tf == 5.0);
        CHECK(defect2.type == sidb_defect_type::MISSING_DIMER);
        CHECK(defect2.charge == -1);
        CHECK(defect2.epsilon_r == 5.6);
        CHECK(defect2.lambda_tf == 5.0);
    }
    {
        const auto defect1 = layout.get_sidb_defect({0, 4});
        const auto defect2 = layout.get_sidb_defect({0, 5});
        const auto defect3 = layout.get_sidb_defect({1, 4});
        const auto defect4 = layout.get_sidb_defect({1, 5});
        CHECK(defect1.type == sidb_defect_type::ETCH_PIT);
        CHECK(defect1.charge == -1);
        CHECK(defect1.epsilon_r == 5.6);
        CHECK(defect1.lambda_tf == 5.0);
        CHECK(defect2.type == sidb_defect_type::ETCH_PIT);
        CHECK(defect2.charge == -1);
        CHECK(defect2.epsilon_r == 5.6);
        CHECK(defect2.lambda_tf == 5.0);
        CHECK(defect3.type == sidb_defect_type::ETCH_PIT);
        CHECK(defect3.charge == -1);
        CHECK(defect3.epsilon_r == 5.6);
        CHECK(defect3.lambda_tf == 5.0);
        CHECK(defect4.type == sidb_defect_type::ETCH_PIT);
        CHECK(defect4.charge == -1);
        CHECK(defect4.epsilon_r == 5.6);
        CHECK(defect4.lambda_tf == 5.0);
    }
}

TEST_CASE("Read multi-dot SQD layout with multi-cell defect", "[sqd]")
{
    static constexpr const char* sqd_layout = "<?xml version=\"1.0\" encoding=\"UTF-8\"?>\n"
                                              "<siqad>\n"
                                              "  <design>\n"
                                              "    <layer type=\"Lattice\"/>\n"
                                              "    <layer type=\"Misc\"/>\n"
                                              "    <layer type=\"Electrode\"/>\n"
                                              "    <layer type=\"DB\">\n"
                                              "      <dbdot>\n"
                                              "          <layer_id>2</layer_id>\n"
                                              "          <latcoord n=\"0\" m=\"0\" l=\"0\"/>\n"
                                              "      </dbdot>\n"
                                              "      <dbdot>\n"
                                              "          <layer_id>2</layer_id>\n"
                                              "          <latcoord n=\"0\" m=\"0\" l=\"1\"/>\n"
                                              "      </dbdot>\n"
                                              "      <dbdot>\n"
                                              "          <layer_id>2</layer_id>\n"
                                              "          <latcoord n=\"2\" m=\"2\" l=\"0\"/>\n"
                                              "      </dbdot>\n"
                                              "      <dbdot>\n"
                                              "          <layer_id>2</layer_id>\n"
                                              "          <latcoord n=\"2\" m=\"2\" l=\"1\"/>\n"
                                              "      </dbdot>\n"
                                              "    </layer>\n"
                                              "    <layer type=\"Defects\">\n"
                                              "      <defect>\n"
                                              "          <layer_id>5</layer_id>\n"
                                              "          <incl_coords>\n"
                                              "              <latcoord n=\"5\" m=\"2\" l=\"0\" />\n"
                                              "              <latcoord n=\"5\" m=\"2\" l=\"1\" />\n"
                                              "              <latcoord n=\"4\" m=\"2\" l=\"0\" />\n"
                                              "              <latcoord n=\"4\" m=\"2\" l=\"1\" />\n"
                                              "          </incl_coords>\n"
                                              "          <coulomb charge=\"-1\" eps_r=\"5.6\" lambda_tf=\"5\" />\n"
                                              "          <property_map>\n"
                                              "              <type_label>\n"
                                              "                  <val>DB</val>\n"
                                              "              </type_label>\n"
                                              "          </property_map>\n"
                                              "      </defect>"
                                              "    </layer>\n"
                                              "  </design>\n"
                                              "</siqad>\n";

    std::istringstream layout_stream{sqd_layout};

    using sidb_layout =
        sidb_surface<cell_level_layout<sidb_technology, clocked_layout<cartesian_layout<offset::ucoord_t>>>>;
    const auto layout = read_sqd_layout<sidb_layout>(layout_stream);

    CHECK(layout.x() == 5);
    CHECK(layout.y() == 5);

    CHECK(layout.get_cell_type({0, 0}) == sidb_technology::cell_type::NORMAL);
    CHECK(layout.get_cell_type({0, 1}) == sidb_technology::cell_type::NORMAL);
    CHECK(layout.get_cell_type({2, 4}) == sidb_technology::cell_type::NORMAL);
    CHECK(layout.get_cell_type({2, 5}) == sidb_technology::cell_type::NORMAL);

    const std::unordered_set<cell<sidb_layout>> defect_positions{{5, 4}, {5, 5}, {4, 4}, {4, 5}};

    layout.foreach_sidb_defect(
        [&defect_positions](const auto& cd)
        {
            const auto& cell   = cd.first;
            const auto& defect = cd.second;

            CHECK(defect_positions.count(cell) > 0);

            CHECK(defect.type == sidb_defect_type::DB);

            CHECK(defect.charge == -1);
            CHECK(defect.epsilon_r == 5.6);
            CHECK(defect.lambda_tf == 5.0);
        });
}

TEST_CASE("In-place SQD reader with ignored defects", "[sqd]")
{
    static constexpr const char* sqd_layout = "<?xml version=\"1.0\" encoding=\"UTF-8\"?>\n"
                                              "<siqad>\n"
                                              "  <design>\n"
                                              "    <layer type=\"Lattice\"/>\n"
                                              "    <layer type=\"Misc\"/>\n"
                                              "    <layer type=\"Electrode\"/>\n"
                                              "    <layer type=\"DB\">\n"
                                              "      <dbdot>\n"
                                              "          <layer_id>2</layer_id>\n"
                                              "          <latcoord n=\"0\" m=\"0\" l=\"0\"/>\n"
                                              "      </dbdot>\n"
                                              "      <dbdot>\n"
                                              "          <layer_id>2</layer_id>\n"
                                              "          <latcoord n=\"0\" m=\"0\" l=\"1\"/>\n"
                                              "      </dbdot>\n"
                                              "      <dbdot>\n"
                                              "          <layer_id>2</layer_id>\n"
                                              "          <latcoord n=\"2\" m=\"2\" l=\"0\"/>\n"
                                              "      </dbdot>\n"
                                              "      <dbdot>\n"
                                              "          <layer_id>2</layer_id>\n"
                                              "          <latcoord n=\"2\" m=\"2\" l=\"1\"/>\n"
                                              "      </dbdot>\n"
                                              "    </layer>\n"
                                              "    <layer type=\"Defects\">\n"
                                              "      <defect>\n"
                                              "          <layer_id>5</layer_id>\n"
                                              "          <incl_coords>\n"
                                              "              <latcoord n=\"5\" m=\"2\" l=\"0\" />\n"
                                              "              <latcoord n=\"5\" m=\"2\" l=\"1\" />\n"
                                              "              <latcoord n=\"4\" m=\"2\" l=\"0\" />\n"
                                              "              <latcoord n=\"4\" m=\"2\" l=\"1\" />\n"
                                              "          </incl_coords>\n"
                                              "          <coulomb charge=\"-1\" eps_r=\"5.6\" lambda_tf=\"5\" />\n"
                                              "          <property_map>\n"
                                              "              <type_label>\n"
                                              "                  <val>DB</val>\n"
                                              "              </type_label>\n"
                                              "          </property_map>\n"
                                              "      </defect>"
                                              "    </layer>\n"
                                              "  </design>\n"
                                              "</siqad>\n";

    std::istringstream layout_stream{sqd_layout};

    using sidb_layout =
        sidb_surface<cell_level_layout<sidb_technology, clocked_layout<cartesian_layout<offset::ucoord_t>>>>;

<<<<<<< HEAD
    const sidb_surface_params params{std::unordered_set<sidb_defect_type>{sidb_defect_type::DB}};
    sidb_layout         layout{params};
=======
    const sidb_surface_params params{std::set<sidb_defect_type>{sidb_defect_type::DB}};
    sidb_layout               layout{params};
>>>>>>> 704448d1

    read_sqd_layout(layout, layout_stream);

    CHECK(layout.x() == 5);
    CHECK(layout.y() == 5);

    CHECK(layout.get_cell_type({0, 0}) == sidb_technology::cell_type::NORMAL);
    CHECK(layout.get_cell_type({0, 1}) == sidb_technology::cell_type::NORMAL);
    CHECK(layout.get_cell_type({2, 4}) == sidb_technology::cell_type::NORMAL);
    CHECK(layout.get_cell_type({2, 5}) == sidb_technology::cell_type::NORMAL);

    // should have ignored the DB defects
    CHECK(layout.num_defects() == 0);
}

TEST_CASE("Read SQD defect despite missing <coulomb> element", "[sqd]")
{
    static constexpr const char* sqd_layout = "<?xml version=\"1.0\" encoding=\"UTF-8\"?>\n"
                                              "<siqad>\n"
                                              "  <design>\n"
                                              "    <layer type=\"Lattice\"/>\n"
                                              "    <layer type=\"Misc\"/>\n"
                                              "    <layer type=\"Electrode\"/>\n"
                                              "    <layer type=\"Defects\">\n"
                                              "      <defect>\n"
                                              "          <layer_id>5</layer_id>\n"
                                              "          <incl_coords>\n"
                                              "              <latcoord n=\"0\" m=\"0\" l=\"0\" />\n"
                                              "          </incl_coords>\n"
                                              "      </defect>"
                                              "    </layer>\n"
                                              "  </design>\n"
                                              "</siqad>\n";

    std::istringstream layout_stream{sqd_layout};

    using sidb_layout =
        sidb_surface<cell_level_layout<sidb_technology, clocked_layout<cartesian_layout<offset::ucoord_t>>>>;

    const auto layout = read_sqd_layout<sidb_layout>(layout_stream);

    const auto defect = layout.get_sidb_defect({0, 0});

    CHECK(defect.type == sidb_defect_type::UNKNOWN);

    CHECK(defect.charge == 0.0);
    CHECK(defect.epsilon_r == 0.0);
    CHECK(defect.lambda_tf == 0.0);
}

TEST_CASE("SQD parsing error: missing <siqad> element", "[sqd]")
{
    static constexpr const char* sqd_layout = "<?xml version=\"1.0\" encoding=\"UTF-8\"?>\n";

    std::istringstream layout_stream{sqd_layout};

    using sidb_layout =
        sidb_surface<cell_level_layout<sidb_technology, clocked_layout<cartesian_layout<offset::ucoord_t>>>>;

    CHECK_THROWS_AS(read_sqd_layout<sidb_layout>(layout_stream), sqd_parsing_error);
}

TEST_CASE("SQD parsing error: missing <design> element", "[sqd]")
{
    static constexpr const char* sqd_layout = "<?xml version=\"1.0\" encoding=\"UTF-8\"?>\n"
                                              "<siqad>\n"
                                              "</siqad>\n";

    std::istringstream layout_stream{sqd_layout};

    using sidb_layout =
        sidb_surface<cell_level_layout<sidb_technology, clocked_layout<cartesian_layout<offset::ucoord_t>>>>;

    CHECK_THROWS_AS(read_sqd_layout<sidb_layout>(layout_stream), sqd_parsing_error);
}

TEST_CASE("SQD parsing error: missing 'type' attribute in <layer> element", "[sqd]")
{
    static constexpr const char* sqd_layout = "<?xml version=\"1.0\" encoding=\"UTF-8\"?>\n"
                                              "<siqad>\n"
                                              "  <design>\n"
                                              "    <layer/>\n"
                                              "    <layer type=\"Misc\"/>\n"
                                              "    <layer type=\"Electrode\"/>\n"
                                              "  </design>\n"
                                              "</siqad>\n";

    std::istringstream layout_stream{sqd_layout};

    using sidb_layout =
        sidb_surface<cell_level_layout<sidb_technology, clocked_layout<cartesian_layout<offset::ucoord_t>>>>;

    CHECK_THROWS_AS(read_sqd_layout<sidb_layout>(layout_stream), sqd_parsing_error);
}

TEST_CASE("SQD parsing error: missing <latcoord> element in <dbdot> element", "[sqd]")
{
    static constexpr const char* sqd_layout = "<?xml version=\"1.0\" encoding=\"UTF-8\"?>\n"
                                              "<siqad>\n"
                                              "  <design>\n"
                                              "    <layer type=\"Lattice\"/>\n"
                                              "    <layer type=\"Misc\"/>\n"
                                              "    <layer type=\"Electrode\"/>\n"
                                              "    <layer type=\"DB\">\n"
                                              "      <dbdot>\n"
                                              "          <layer_id>2</layer_id>\n"
                                              "      </dbdot>\n"
                                              "    </layer>\n"
                                              "    </layer>\n"
                                              "  </design>\n"
                                              "</siqad>\n";

    std::istringstream layout_stream{sqd_layout};

    using sidb_layout =
        sidb_surface<cell_level_layout<sidb_technology, clocked_layout<cartesian_layout<offset::ucoord_t>>>>;

    CHECK_THROWS_AS(read_sqd_layout<sidb_layout>(layout_stream), sqd_parsing_error);
}

TEST_CASE("SQD parsing error: missing 'n' attribute in <latcoord> element", "[sqd]")
{
    static constexpr const char* sqd_layout = "<?xml version=\"1.0\" encoding=\"UTF-8\"?>\n"
                                              "<siqad>\n"
                                              "  <design>\n"
                                              "    <layer type=\"Lattice\"/>\n"
                                              "    <layer type=\"Misc\"/>\n"
                                              "    <layer type=\"Electrode\"/>\n"
                                              "    <layer type=\"DB\">\n"
                                              "      <dbdot>\n"
                                              "          <layer_id>2</layer_id>\n"
                                              "          <latcoord m=\"0\" l=\"0\"/>\n"
                                              "      </dbdot>\n"
                                              "    </layer>\n"
                                              "  </design>\n"
                                              "</siqad>\n";

    std::istringstream layout_stream{sqd_layout};

    using sidb_layout =
        sidb_surface<cell_level_layout<sidb_technology, clocked_layout<cartesian_layout<offset::ucoord_t>>>>;

    CHECK_THROWS_AS(read_sqd_layout<sidb_layout>(layout_stream), sqd_parsing_error);
}

TEST_CASE("SQD parsing error: missing 'm' attribute in <latcoord> element", "[sqd]")
{
    static constexpr const char* sqd_layout = "<?xml version=\"1.0\" encoding=\"UTF-8\"?>\n"
                                              "<siqad>\n"
                                              "  <design>\n"
                                              "    <layer type=\"Lattice\"/>\n"
                                              "    <layer type=\"Misc\"/>\n"
                                              "    <layer type=\"Electrode\"/>\n"
                                              "    <layer type=\"DB\">\n"
                                              "      <dbdot>\n"
                                              "          <layer_id>2</layer_id>\n"
                                              "          <latcoord n=\"0\" l=\"0\"/>\n"
                                              "      </dbdot>\n"
                                              "    </layer>\n"
                                              "  </design>\n"
                                              "</siqad>\n";

    std::istringstream layout_stream{sqd_layout};

    using sidb_layout =
        sidb_surface<cell_level_layout<sidb_technology, clocked_layout<cartesian_layout<offset::ucoord_t>>>>;

    CHECK_THROWS_AS(read_sqd_layout<sidb_layout>(layout_stream), sqd_parsing_error);
}

TEST_CASE("SQD parsing error: missing 'l' attribute in <latcoord> element", "[sqd]")
{
    static constexpr const char* sqd_layout = "<?xml version=\"1.0\" encoding=\"UTF-8\"?>\n"
                                              "<siqad>\n"
                                              "  <design>\n"
                                              "    <layer type=\"Lattice\"/>\n"
                                              "    <layer type=\"Misc\"/>\n"
                                              "    <layer type=\"Electrode\"/>\n"
                                              "    <layer type=\"DB\">\n"
                                              "      <dbdot>\n"
                                              "          <layer_id>2</layer_id>\n"
                                              "          <latcoord n=\"0\" m=\"0\"/>\n"
                                              "      </dbdot>\n"
                                              "    </layer>\n"
                                              "  </design>\n"
                                              "</siqad>\n";

    std::istringstream layout_stream{sqd_layout};

    using sidb_layout =
        sidb_surface<cell_level_layout<sidb_technology, clocked_layout<cartesian_layout<offset::ucoord_t>>>>;

    CHECK_THROWS_AS(read_sqd_layout<sidb_layout>(layout_stream), sqd_parsing_error);
}

TEST_CASE("SQD parsing error: negative 'n' attribute in <latcoord> element", "[sqd]")
{
    static constexpr const char* sqd_layout = "<?xml version=\"1.0\" encoding=\"UTF-8\"?>\n"
                                              "<siqad>\n"
                                              "  <design>\n"
                                              "    <layer type=\"Lattice\"/>\n"
                                              "    <layer type=\"Misc\"/>\n"
                                              "    <layer type=\"Electrode\"/>\n"
                                              "    <layer type=\"DB\">\n"
                                              "      <dbdot>\n"
                                              "          <layer_id>2</layer_id>\n"
                                              "          <latcoord n=\"-1\" m=\"0\" l=\"0\"/>\n"
                                              "      </dbdot>\n"
                                              "    </layer>\n"
                                              "  </design>\n"
                                              "</siqad>\n";

    std::istringstream layout_stream{sqd_layout};

    using sidb_layout =
        sidb_surface<cell_level_layout<sidb_technology, clocked_layout<cartesian_layout<offset::ucoord_t>>>>;

    CHECK_THROWS_AS(read_sqd_layout<sidb_layout>(layout_stream), sqd_parsing_error);
}

TEST_CASE("SQD parsing error: negative 'm' attribute in <latcoord> element", "[sqd]")
{
    static constexpr const char* sqd_layout = "<?xml version=\"1.0\" encoding=\"UTF-8\"?>\n"
                                              "<siqad>\n"
                                              "  <design>\n"
                                              "    <layer type=\"Lattice\"/>\n"
                                              "    <layer type=\"Misc\"/>\n"
                                              "    <layer type=\"Electrode\"/>\n"
                                              "    <layer type=\"DB\">\n"
                                              "      <dbdot>\n"
                                              "          <layer_id>2</layer_id>\n"
                                              "          <latcoord n=\"0\" m=\"-3\" l=\"0\"/>\n"
                                              "      </dbdot>\n"
                                              "    </layer>\n"
                                              "  </design>\n"
                                              "</siqad>\n";

    std::istringstream layout_stream{sqd_layout};

    using sidb_layout =
        sidb_surface<cell_level_layout<sidb_technology, clocked_layout<cartesian_layout<offset::ucoord_t>>>>;

    CHECK_THROWS_AS(read_sqd_layout<sidb_layout>(layout_stream), sqd_parsing_error);
}

TEST_CASE("SQD parsing error: negative 'l' attribute in <latcoord> element", "[sqd]")
{
    static constexpr const char* sqd_layout = "<?xml version=\"1.0\" encoding=\"UTF-8\"?>\n"
                                              "<siqad>\n"
                                              "  <design>\n"
                                              "    <layer type=\"Lattice\"/>\n"
                                              "    <layer type=\"Misc\"/>\n"
                                              "    <layer type=\"Electrode\"/>\n"
                                              "    <layer type=\"DB\">\n"
                                              "      <dbdot>\n"
                                              "          <layer_id>2</layer_id>\n"
                                              "          <latcoord n=\"0\" m=\"0\" l=\"-15\"/>\n"
                                              "      </dbdot>\n"
                                              "    </layer>\n"
                                              "  </design>\n"
                                              "</siqad>\n";

    std::istringstream layout_stream{sqd_layout};

    using sidb_layout =
        sidb_surface<cell_level_layout<sidb_technology, clocked_layout<cartesian_layout<offset::ucoord_t>>>>;

    CHECK_THROWS_AS(read_sqd_layout<sidb_layout>(layout_stream), sqd_parsing_error);
}

TEST_CASE("SQD parsing error: out-of-bounds 'l' attribute in <latcoord> element", "[sqd]")
{
    static constexpr const char* sqd_layout = "<?xml version=\"1.0\" encoding=\"UTF-8\"?>\n"
                                              "<siqad>\n"
                                              "  <design>\n"
                                              "    <layer type=\"Lattice\"/>\n"
                                              "    <layer type=\"Misc\"/>\n"
                                              "    <layer type=\"Electrode\"/>\n"
                                              "    <layer type=\"DB\">\n"
                                              "      <dbdot>\n"
                                              "          <layer_id>2</layer_id>\n"
                                              "          <latcoord n=\"0\" m=\"0\" l=\"2\"/>\n"
                                              "      </dbdot>\n"
                                              "    </layer>\n"
                                              "  </design>\n"
                                              "</siqad>\n";

    std::istringstream layout_stream{sqd_layout};

    using sidb_layout =
        sidb_surface<cell_level_layout<sidb_technology, clocked_layout<cartesian_layout<offset::ucoord_t>>>>;

    CHECK_THROWS_AS(read_sqd_layout<sidb_layout>(layout_stream), sqd_parsing_error);
}

TEST_CASE("SQD parsing error: missing <latcoord> element in <incl_coords> element", "[sqd]")
{
    static constexpr const char* sqd_layout = "<?xml version=\"1.0\" encoding=\"UTF-8\"?>\n"
                                              "<siqad>\n"
                                              "  <design>\n"
                                              "    <layer type=\"Lattice\"/>\n"
                                              "    <layer type=\"Misc\"/>\n"
                                              "    <layer type=\"Electrode\"/>\n"
                                              "    <layer type=\"Defects\">\n"
                                              "      <defect>\n"
                                              "          <layer_id>5</layer_id>\n"
                                              "          <incl_coords>\n"
                                              "          </incl_coords>\n"
                                              "          <coulomb charge=\"-1\" eps_r=\"5.6\" lambda_tf=\"5\" />\n"
                                              "      </defect>"
                                              "    </layer>\n"
                                              "  </design>\n"
                                              "</siqad>\n";

    std::istringstream layout_stream{sqd_layout};

    using sidb_layout =
        sidb_surface<cell_level_layout<sidb_technology, clocked_layout<cartesian_layout<offset::ucoord_t>>>>;

    CHECK_THROWS_AS(read_sqd_layout<sidb_layout>(layout_stream), sqd_parsing_error);
}

TEST_CASE("SQD parsing error: missing 'charge' attribute in <coulomb> element", "[sqd]")
{
    static constexpr const char* sqd_layout = "<?xml version=\"1.0\" encoding=\"UTF-8\"?>\n"
                                              "<siqad>\n"
                                              "  <design>\n"
                                              "    <layer type=\"Lattice\"/>\n"
                                              "    <layer type=\"Misc\"/>\n"
                                              "    <layer type=\"Electrode\"/>\n"
                                              "    <layer type=\"Defects\">\n"
                                              "      <defect>\n"
                                              "          <layer_id>5</layer_id>\n"
                                              "          <incl_coords>\n"
                                              "              <latcoord n=\"0\" m=\"0\" l=\"0\" />\n"
                                              "          </incl_coords>\n"
                                              "          <coulomb eps_r=\"5.6\" lambda_tf=\"5\" />\n"
                                              "      </defect>"
                                              "    </layer>\n"
                                              "  </design>\n"
                                              "</siqad>\n";

    std::istringstream layout_stream{sqd_layout};

    using sidb_layout =
        sidb_surface<cell_level_layout<sidb_technology, clocked_layout<cartesian_layout<offset::ucoord_t>>>>;

    CHECK_THROWS_AS(read_sqd_layout<sidb_layout>(layout_stream), sqd_parsing_error);
}

TEST_CASE("SQD parsing error: missing 'eps_r' attribute in <coulomb> element", "[sqd]")
{
    static constexpr const char* sqd_layout = "<?xml version=\"1.0\" encoding=\"UTF-8\"?>\n"
                                              "<siqad>\n"
                                              "  <design>\n"
                                              "    <layer type=\"Lattice\"/>\n"
                                              "    <layer type=\"Misc\"/>\n"
                                              "    <layer type=\"Electrode\"/>\n"
                                              "    <layer type=\"Defects\">\n"
                                              "      <defect>\n"
                                              "          <layer_id>5</layer_id>\n"
                                              "          <incl_coords>\n"
                                              "              <latcoord n=\"0\" m=\"0\" l=\"0\" />\n"
                                              "          </incl_coords>\n"
                                              "          <coulomb charge=\"-1\" lambda_tf=\"5\" />\n"
                                              "      </defect>"
                                              "    </layer>\n"
                                              "  </design>\n"
                                              "</siqad>\n";

    std::istringstream layout_stream{sqd_layout};

    using sidb_layout =
        sidb_surface<cell_level_layout<sidb_technology, clocked_layout<cartesian_layout<offset::ucoord_t>>>>;

    CHECK_THROWS_AS(read_sqd_layout<sidb_layout>(layout_stream), sqd_parsing_error);
}

TEST_CASE("SQD parsing error: missing 'lambda_tf' attribute in <coulomb> element", "[sqd]")
{
    static constexpr const char* sqd_layout = "<?xml version=\"1.0\" encoding=\"UTF-8\"?>\n"
                                              "<siqad>\n"
                                              "  <design>\n"
                                              "    <layer type=\"Lattice\"/>\n"
                                              "    <layer type=\"Misc\"/>\n"
                                              "    <layer type=\"Electrode\"/>\n"
                                              "    <layer type=\"Defects\">\n"
                                              "      <defect>\n"
                                              "          <layer_id>5</layer_id>\n"
                                              "          <incl_coords>\n"
                                              "              <latcoord n=\"0\" m=\"0\" l=\"0\" />\n"
                                              "          </incl_coords>\n"
                                              "          <coulomb charge=\"-1\" eps_r=\"5.6\" />\n"
                                              "      </defect>"
                                              "    </layer>\n"
                                              "  </design>\n"
                                              "</siqad>\n";

    std::istringstream layout_stream{sqd_layout};

    using sidb_layout =
        sidb_surface<cell_level_layout<sidb_technology, clocked_layout<cartesian_layout<offset::ucoord_t>>>>;

    CHECK_THROWS_AS(read_sqd_layout<sidb_layout>(layout_stream), sqd_parsing_error);
}<|MERGE_RESOLUTION|>--- conflicted
+++ resolved
@@ -11,10 +11,10 @@
 #include <fiction/technology/cell_technologies.hpp>
 #include <fiction/technology/sidb_surface.hpp>
 
-#include <unordered_set>
 #include <sstream>
 #include <string>
 #include <type_traits>
+#include <unordered_set>
 
 using namespace fiction;
 
@@ -395,13 +395,8 @@
     using sidb_layout =
         sidb_surface<cell_level_layout<sidb_technology, clocked_layout<cartesian_layout<offset::ucoord_t>>>>;
 
-<<<<<<< HEAD
     const sidb_surface_params params{std::unordered_set<sidb_defect_type>{sidb_defect_type::DB}};
-    sidb_layout         layout{params};
-=======
-    const sidb_surface_params params{std::set<sidb_defect_type>{sidb_defect_type::DB}};
     sidb_layout               layout{params};
->>>>>>> 704448d1
 
     read_sqd_layout(layout, layout_stream);
 
