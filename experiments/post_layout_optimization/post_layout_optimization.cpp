--- conflicted
+++ resolved
@@ -100,20 +100,11 @@
         const float improv = 100 * static_cast<float>((area_before_optimization - area_after_optimization)) /
                              static_cast<float>(area_before_optimization);
         // log results
-<<<<<<< HEAD
-        optimization_exp(benchmark, benchmark_network.num_pis(), benchmark_network.num_pos(),
-                         benchmark_network.num_gates(), width_before_optimization, height_before_optimization,
-                         area_before_optimization, width_after_optimization, height_after_optimization,
-                         area_after_optimization, gate_level_layout.num_gates(), gate_level_layout.num_wires(),
-                         cp_tp_stats.critical_path_length, cp_tp_stats.throughput,
-                         mockturtle::to_seconds(orthogonal_stats.time_total),
-=======
         optimization_exp(benchmark, network.num_pis(), network.num_pos(), network.num_gates(),
                          width_before_optimization, height_before_optimization, area_before_optimization,
                          width_after_optimization, height_after_optimization, area_after_optimization,
                          gate_level_layout.num_gates(), gate_level_layout.num_wires(), cp_tp.critical_path_length,
                          cp_tp.throughput, mockturtle::to_seconds(orthogonal_stats.time_total),
->>>>>>> 00418735
                          mockturtle::to_seconds(post_layout_optimization_stats.time_total), improv, eq_result);
 
         optimization_exp.save();
