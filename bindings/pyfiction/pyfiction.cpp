--- conflicted
+++ resolved
@@ -89,11 +89,8 @@
     pyfiction::orthogonal(m);
     pyfiction::apply_gate_library(m);
     pyfiction::color_routing(m);
-<<<<<<< HEAD
     pyfiction::hexagonalization(m);
-=======
     pyfiction::post_layout_optimization(m);
->>>>>>> 14fdb3be
     /**
      * Algorithms: Network Transformation
      */
