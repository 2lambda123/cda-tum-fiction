--- conflicted
+++ resolved
@@ -5,11 +5,7 @@
 
 class TestDesignSiDBGates(unittest.TestCase):
 
-<<<<<<< HEAD
     def test_siqad_and_gate_skeleton(self):
-=======
-    def test_siqad_and_gate_skeleton_100(self):
->>>>>>> 86ec324b
         layout = sidb_100_lattice((20, 20))
 
         layout.assign_cell_type((0, 1), sidb_technology.cell_type.INPUT)
