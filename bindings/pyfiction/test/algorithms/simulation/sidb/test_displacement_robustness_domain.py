--- conflicted
+++ resolved
@@ -30,12 +30,9 @@
         params.displacement_variations = [1, 1]
         params.operational_params.simulation_parameters = sidb_simulation_parameters(2, -0.28)
 
-<<<<<<< HEAD
-=======
         params.operational_params.input_bdl_iterator_params.bdl_pairs_params.maximum_distance = 2.0
         params.operational_params.input_bdl_iterator_params.bdl_pairs_params.minimum_distance = 0.2
 
->>>>>>> 2541fdbc
         # only offset_coordinate(4, 5) and offset_coordinate(10,12) are affected by displacement
         params.fixed_sidbs = {offset_coordinate(0, 1), offset_coordinate(2, 3), offset_coordinate(20, 1),
                               offset_coordinate(18, 3), offset_coordinate(4, 5), offset_coordinate(14, 7),
