from mnt.pyfiction import *
import unittest
import os

dir_path = os.path.dirname(os.path.realpath(__file__))


class TestOperationalDomain(unittest.TestCase):

    def test_xor_gate_100_lattice(self):
        lyt = read_sqd_layout_100(dir_path + "/../../../resources/hex_21_inputsdbp_xor_v1.sqd")

        params = operational_domain_params()
<<<<<<< HEAD
        params.operational_params.sim_engine = sidb_simulation_engine.QUICKEXACT
        params.operational_params.simulation_parameters.base = 2
        params.x_dimension = sweep_parameter.EPSILON_R
        params.y_dimension = sweep_parameter.LAMBDA_TF
        params.x_min = 5.55
        params.x_max = 5.65
        params.y_min = 4.95
        params.y_max = 5.05
        params.x_step = 0.01
        params.y_step = 0.01
=======
        params.sim_engine = sidb_simulation_engine.QUICKEXACT
        params.simulation_parameters.base = 2

        params.sweep_dimensions = [operational_domain_value_range(sweep_parameter.EPSILON_R, 5.55, 5.65, 0.01),
                                   operational_domain_value_range(sweep_parameter.LAMBDA_TF, 4.95, 5.05, 0.01)]
>>>>>>> e57edd4f

        stats_grid = operational_domain_stats()
        opdomain = operational_domain_grid_search(lyt, [create_xor_tt()], params, stats_grid)
        self.assertGreater(stats_grid.num_operational_parameter_combinations, 0)

        stats_flood_fill = operational_domain_stats()
        opdomain = operational_domain_flood_fill(lyt, [create_xor_tt()], 100, params, stats_flood_fill)
        self.assertGreater(stats_flood_fill.num_operational_parameter_combinations, 0)

        stats_random_sampling = operational_domain_stats()
        opdomain = operational_domain_random_sampling(lyt, [create_xor_tt()], 100, params, stats_random_sampling)
        self.assertGreater(stats_random_sampling.num_operational_parameter_combinations, 0)

        stats_contour_tracing = operational_domain_stats()
        opdomain = operational_domain_contour_tracing(lyt, [create_xor_tt()], 100, params, stats_contour_tracing)
        self.assertGreater(stats_contour_tracing.num_operational_parameter_combinations, 0)

    def test_and_gate_111_lattice(self):
        lyt = read_sqd_layout_111(dir_path + "/../../../resources/AND_mu_032_0.sqd")

        params = operational_domain_params()

<<<<<<< HEAD
        params.operational_params.sim_engine = sidb_simulation_engine.QUICKEXACT
        params.operational_params.simulation_parameters.base = 2
        params.x_dimension = sweep_parameter.EPSILON_R
        params.y_dimension = sweep_parameter.LAMBDA_TF
        params.x_min = 5.60
        params.x_max = 5.64
        params.x_step = 0.01
        params.y_min = 5.00
        params.y_max = 5.01
        params.y_step = 0.01
=======
        params.sim_engine = sidb_simulation_engine.QUICKEXACT
        params.simulation_parameters.base = 2

        params.sweep_dimensions = [operational_domain_value_range(sweep_parameter.EPSILON_R, 5.60, 5.64, 0.01),
                                   operational_domain_value_range(sweep_parameter.LAMBDA_TF, 5.00, 5.01, 0.01)];
>>>>>>> e57edd4f

        stats_grid = operational_domain_stats()
        opdomain = operational_domain_grid_search(lyt, [create_and_tt()], params, stats_grid)
        self.assertGreater(stats_grid.num_operational_parameter_combinations, 0)

        stats_flood_fill = operational_domain_stats()
        opdomain = operational_domain_flood_fill(lyt, [create_and_tt()], 100, params, stats_flood_fill)
        self.assertGreater(stats_flood_fill.num_operational_parameter_combinations, 0)

        stats_random_sampling = operational_domain_stats()
        opdomain = operational_domain_random_sampling(lyt, [create_and_tt()], 100, params, stats_random_sampling)
        self.assertGreater(stats_random_sampling.num_operational_parameter_combinations, 0)

        stats_contour_tracing = operational_domain_stats()
        opdomain = operational_domain_contour_tracing(lyt, [create_and_tt()], 100, params, stats_contour_tracing)
        self.assertGreater(stats_contour_tracing.num_operational_parameter_combinations, 0)


if __name__ == '__main__':
    unittest.main()<|MERGE_RESOLUTION|>--- conflicted
+++ resolved
@@ -11,24 +11,11 @@
         lyt = read_sqd_layout_100(dir_path + "/../../../resources/hex_21_inputsdbp_xor_v1.sqd")
 
         params = operational_domain_params()
-<<<<<<< HEAD
-        params.operational_params.sim_engine = sidb_simulation_engine.QUICKEXACT
-        params.operational_params.simulation_parameters.base = 2
-        params.x_dimension = sweep_parameter.EPSILON_R
-        params.y_dimension = sweep_parameter.LAMBDA_TF
-        params.x_min = 5.55
-        params.x_max = 5.65
-        params.y_min = 4.95
-        params.y_max = 5.05
-        params.x_step = 0.01
-        params.y_step = 0.01
-=======
         params.sim_engine = sidb_simulation_engine.QUICKEXACT
         params.simulation_parameters.base = 2
 
         params.sweep_dimensions = [operational_domain_value_range(sweep_parameter.EPSILON_R, 5.55, 5.65, 0.01),
                                    operational_domain_value_range(sweep_parameter.LAMBDA_TF, 4.95, 5.05, 0.01)]
->>>>>>> e57edd4f
 
         stats_grid = operational_domain_stats()
         opdomain = operational_domain_grid_search(lyt, [create_xor_tt()], params, stats_grid)
@@ -51,24 +38,11 @@
 
         params = operational_domain_params()
 
-<<<<<<< HEAD
-        params.operational_params.sim_engine = sidb_simulation_engine.QUICKEXACT
-        params.operational_params.simulation_parameters.base = 2
-        params.x_dimension = sweep_parameter.EPSILON_R
-        params.y_dimension = sweep_parameter.LAMBDA_TF
-        params.x_min = 5.60
-        params.x_max = 5.64
-        params.x_step = 0.01
-        params.y_min = 5.00
-        params.y_max = 5.01
-        params.y_step = 0.01
-=======
         params.sim_engine = sidb_simulation_engine.QUICKEXACT
         params.simulation_parameters.base = 2
 
         params.sweep_dimensions = [operational_domain_value_range(sweep_parameter.EPSILON_R, 5.60, 5.64, 0.01),
                                    operational_domain_value_range(sweep_parameter.LAMBDA_TF, 5.00, 5.01, 0.01)];
->>>>>>> e57edd4f
 
         stats_grid = operational_domain_stats()
         opdomain = operational_domain_grid_search(lyt, [create_and_tt()], params, stats_grid)
