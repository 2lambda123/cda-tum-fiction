--- conflicted
+++ resolved
@@ -39,7 +39,6 @@
 
         self.assertEqual(op_status, operational_status.NON_OPERATIONAL)
 
-<<<<<<< HEAD
     def test_and_gate_kinks(self):
 
         lyt = read_sqd_layout_100(dir_path + "/../../../resources/AND_mu_032_kinks.sqd")
@@ -57,12 +56,8 @@
 
         self.assertEqual(op_status, operational_status.NON_OPERATIONAL)
 
-    def test_and_gate_111_lattice(self):
-        lyt = read_sqd_layout_111(dir_path + "/../../../resources/AND_mu_032_0.sqd")
-=======
     def test_and_gate_111_lattice_11_input_pattern(self):
         lyt = read_sqd_layout_111(dir_path + "/../../../resources/AND_mu_032_111_surface.sqd")
->>>>>>> 18bafd25
 
         params = is_operational_params()
         params.simulation_parameters = sidb_simulation_parameters(2, -0.32)
