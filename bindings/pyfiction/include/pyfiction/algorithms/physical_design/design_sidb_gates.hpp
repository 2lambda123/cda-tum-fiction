--- conflicted
+++ resolved
@@ -68,11 +68,7 @@
         .def(py::init<>())
         .def_readwrite("operational_params",
                        &fiction::design_sidb_gates_params<fiction::offset::ucoord_t>::operational_params,
-<<<<<<< HEAD
-                       DOC(fiction_design_sidb_gates_params))
-=======
                        DOC(fiction_design_sidb_gates_params_operational_params))
->>>>>>> 18bafd25
         .def_readwrite("design_mode", &fiction::design_sidb_gates_params<fiction::offset::ucoord_t>::design_mode,
                        DOC(fiction_design_sidb_gates_params_design_mode))
         .def_readwrite("canvas", &fiction::design_sidb_gates_params<fiction::offset::ucoord_t>::canvas,
