--- conflicted
+++ resolved
@@ -26,9 +26,7 @@
     using namespace py::literals;
 
     m.def("design_sidb_gates", &fiction::design_sidb_gates<Lyt, py_tt>, "skeleton"_a, "spec"_a,
-          "params"_a      = fiction::design_sidb_gates_params<fiction::offset::ucoord_t>{},
-          "design_mode"_a = fiction::design_sidb_gates_mode::EXHAUSTIVE, "stats"_a = nullptr,
-          DOC(fiction_design_sidb_gates));
+          "params"_a = fiction::design_sidb_gates_params<fiction::cell<Lyt>>{}, DOC(fiction_design_sidb_gates));
 }
 
 }  // namespace detail
@@ -37,34 +35,27 @@
 {
     namespace py = pybind11;
     /**
-     * Stats object
-     */
-    py::class_<fiction::design_sidb_gates_stats>(m, "design_sidb_gates_stats", DOC(fiction_exact_physical_design_stats))
-        .def(py::init<>());
-    /**
      * Design approach selector type.
      */
-    py::enum_<fiction::design_sidb_gates_mode>(m, "design_sidb_gates_mode", DOC(fiction_design_sidb_gates_mode))
-        .value("EXHAUSTIVE", fiction::design_sidb_gates_mode::EXHAUSTIVE,
-               DOC(fiction_design_sidb_gates_mode_EXHAUSTIVE))
-        .value("RANDOM", fiction::design_sidb_gates_mode::RANDOM, DOC(fiction_design_sidb_gates_mode_RANDOM));
+    pybind11::enum_<typename fiction::design_sidb_gates_params<fiction::offset::ucoord_t>::design_sidb_gates_mode>(
+        m, "design_sidb_gates_mode", DOC(fiction_design_sidb_gates_params_design_sidb_gates_mode))
+        .value("EXHAUSTIVE",
+               fiction::design_sidb_gates_params<fiction::offset::ucoord_t>::design_sidb_gates_mode::EXHAUSTIVE,
+               DOC(fiction_design_sidb_gates_params_design_sidb_gates_mode_EXHAUSTIVE))
+        .value("RANDOM", fiction::design_sidb_gates_params<fiction::offset::ucoord_t>::design_sidb_gates_mode::RANDOM,
+               DOC(fiction_design_sidb_gates_params_design_sidb_gates_mode_RANDOM));
+
     /**
      * Parameters.
      */
     py::class_<fiction::design_sidb_gates_params<fiction::offset::ucoord_t>>(m, "design_sidb_gates_params",
                                                                              DOC(fiction_design_sidb_gates_params))
         .def(py::init<>())
-<<<<<<< HEAD
-        .def_readwrite("simulation_parameters",
-                       &fiction::design_sidb_gates_params<fiction::offset::ucoord_t>::simulation_parameters,
-                       DOC(fiction_design_sidb_gates_params))
-=======
         .def_readwrite("operational_params",
                        &fiction::design_sidb_gates_params<fiction::offset::ucoord_t>::operational_params,
                        DOC(fiction_design_sidb_gates_params_operational_params))
         .def_readwrite("design_mode", &fiction::design_sidb_gates_params<fiction::offset::ucoord_t>::design_mode,
                        DOC(fiction_design_sidb_gates_params_design_mode))
->>>>>>> a2971b47
         .def_readwrite("canvas", &fiction::design_sidb_gates_params<fiction::offset::ucoord_t>::canvas,
                        DOC(fiction_design_sidb_gates_params_canvas))
         .def_readwrite("number_of_sidbs",
