//
// Created by Jan Drewniok on 13.09.24.
//

#ifndef PYFICTION_COMPUTE_OPERATIONAL_RATIO_AT_POINT_HPP
#define PYFICTION_COMPUTE_OPERATIONAL_RATIO_AT_POINT_HPP

#include "pyfiction/documentation.hpp"
#include "pyfiction/types.hpp"

#include <fiction/algorithms/simulation/sidb/compute_operational_ratio_at_point.hpp>
#include <fiction/algorithms/simulation/sidb/is_operational.hpp>

#include <pybind11/operators.h>
#include <pybind11/pybind11.h>
#include <pybind11/stl.h>

#include <vector>

namespace pyfiction
{

namespace detail
{

template <typename Lyt>
void compute_operational_ratio(pybind11::module& m)
{
    namespace py = pybind11;
    using namespace pybind11::literals;

    m.def("compute_operational_ratio_at_point", &fiction::compute_operational_ratio_at_point<Lyt, py_tt>, "lyt"_a,
          "spec"_a, "params"_a, "pp"_a, DOC(fiction_compute_operational_ratio_at_point));
}

}  // namespace detail

inline void compute_operational_ratio(pybind11::module& m)
{
    namespace py = pybind11;
    using namespace pybind11::literals;

    py::class_<fiction::compute_operational_ratio_at_point_params>(
        m, "compute_operational_ratio_at_point_params", DOC(fiction_compute_operational_ratio_at_point_params))
        .def(py::init<>())
        .def_readwrite("operational_domain_params",
<<<<<<< HEAD
                       &fiction::compute_operational_ratio_at_point_params::op_domain_params, DOC(fiction_compute_operational_ratio_at_point_params_op_domain_params));
=======
                       &fiction::compute_operational_ratio_at_point_params::operational_domain_params,
                       DOC(fiction_compute_operational_ratio_at_point_params_operational_domain_params));
>>>>>>> 12ee11cf

    // NOTE be careful with the order of the following calls! Python will resolve the first matching overload!

    detail::compute_operational_ratio<py_sidb_100_lattice>(m);
    detail::compute_operational_ratio<py_sidb_111_lattice>(m);
}

}  // namespace pyfiction

#endif  // PYFICTION_COMPUTE_OPERATIONAL_RATIO_AT_POINT_HPP<|MERGE_RESOLUTION|>--- conflicted
+++ resolved
@@ -44,12 +44,7 @@
         m, "compute_operational_ratio_at_point_params", DOC(fiction_compute_operational_ratio_at_point_params))
         .def(py::init<>())
         .def_readwrite("operational_domain_params",
-<<<<<<< HEAD
                        &fiction::compute_operational_ratio_at_point_params::op_domain_params, DOC(fiction_compute_operational_ratio_at_point_params_op_domain_params));
-=======
-                       &fiction::compute_operational_ratio_at_point_params::operational_domain_params,
-                       DOC(fiction_compute_operational_ratio_at_point_params_operational_domain_params));
->>>>>>> 12ee11cf
 
     // NOTE be careful with the order of the following calls! Python will resolve the first matching overload!
 
