//
// Created by marcel on 21.11.23.
//

#ifndef PYFICTION_IS_OPERATIONAL_HPP
#define PYFICTION_IS_OPERATIONAL_HPP

#include "pyfiction/documentation.hpp"
#include "pyfiction/types.hpp"

#include <fiction/algorithms/simulation/sidb/is_operational.hpp>

#include <pybind11/pybind11.h>
#include <pybind11/stl.h>

#include <string>

namespace pyfiction
{

namespace detail
{

template <typename Lyt>
void is_operational(pybind11::module& m)
{
    using namespace pybind11::literals;

    m.def("is_operational", &fiction::is_operational<Lyt, py_tt>, "lyt"_a, "spec"_a,
          "params"_a = fiction::is_operational_params{}, "input_bdl_wire"_a = nullptr, "output_bdl_wire"_a = nullptr,
          DOC(fiction_is_operational));

    m.def("operational_input_patterns", &fiction::operational_input_patterns<Lyt, py_tt>, "lyt"_a, "spec"_a,
          "params"_a = fiction::is_operational_params{}, DOC(fiction_operational_input_patterns));
}

}  // namespace detail

inline void is_operational(pybind11::module& m)
{
    namespace py = pybind11;

    py::enum_<fiction::operational_status>(m, "operational_status", DOC(fiction_operational_status))
        .value("OPERATIONAL", fiction::operational_status::OPERATIONAL, DOC(fiction_operational_status_OPERATIONAL))
        .value("NON_OPERATIONAL", fiction::operational_status::NON_OPERATIONAL,
               DOC(fiction_operational_status_NON_OPERATIONAL));

    py::enum_<fiction::operational_condition>(m, "operational_condition", DOC(fiction_operational_condition))
        .value("ALLOWING_KINKS", fiction::operational_condition::ALLOWING_KINKS,
               DOC(fiction_operational_condition_ALLOWING_KINKS))
        .value("FORBIDDING_KINKS", fiction::operational_condition::FORBIDDING_KINKS,
               DOC(fiction_operational_condition_FORBIDDING_KINKS));

    py::class_<fiction::is_operational_params>(m, "is_operational_params", DOC(fiction_is_operational_params))
        .def(py::init<>())
        .def_readwrite("simulation_parameters", &fiction::is_operational_params::simulation_parameters,
                       DOC(fiction_is_operational_params_simulation_parameters))
        .def_readwrite("sim_engine", &fiction::is_operational_params::sim_engine,
                       DOC(fiction_is_operational_params_sim_engine))
<<<<<<< HEAD
        .def_readwrite("bdl_wire_params", &fiction::is_operational_params::bdl_wire_params)
        .def_readwrite("op_condition", &fiction::is_operational_params::op_condition);
=======
        .def_readwrite("input_bdl_iterator_params", &fiction::is_operational_params::input_bdl_iterator_params,
                       DOC(fiction_is_operational_params_input_bdl_iterator_params));
>>>>>>> 2541fdbc

    // NOTE be careful with the order of the following calls! Python will resolve the first matching overload!
    detail::is_operational<py_sidb_100_lattice>(m);
    detail::is_operational<py_sidb_111_lattice>(m);
}

}  // namespace pyfiction

#endif  // PYFICTION_IS_OPERATIONAL_HPP<|MERGE_RESOLUTION|>--- conflicted
+++ resolved
@@ -57,13 +57,8 @@
                        DOC(fiction_is_operational_params_simulation_parameters))
         .def_readwrite("sim_engine", &fiction::is_operational_params::sim_engine,
                        DOC(fiction_is_operational_params_sim_engine))
-<<<<<<< HEAD
         .def_readwrite("bdl_wire_params", &fiction::is_operational_params::bdl_wire_params)
         .def_readwrite("op_condition", &fiction::is_operational_params::op_condition);
-=======
-        .def_readwrite("input_bdl_iterator_params", &fiction::is_operational_params::input_bdl_iterator_params,
-                       DOC(fiction_is_operational_params_input_bdl_iterator_params));
->>>>>>> 2541fdbc
 
     // NOTE be careful with the order of the following calls! Python will resolve the first matching overload!
     detail::is_operational<py_sidb_100_lattice>(m);
