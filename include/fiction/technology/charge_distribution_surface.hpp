--- conflicted
+++ resolved
@@ -484,22 +484,9 @@
         {
             if (strg->defects.find(c) == strg->defects.end())
             {
-<<<<<<< HEAD
                 strg->defects.insert({c, defect});
                 this->foreach_cell(
                     [this, &c, &defect](const auto& c1)
-=======
-                if (const auto local_pot = this->get_local_potential(c); local_pot.has_value())
-                {
-                    // Check if the maximum band bending is sufficient to shift (0/-) above the Fermi level. The local
-                    // potential is converted from J to eV to compare the band bending with the Fermi level (which is
-                    // also given in eV).
-                    if ((units::energy::electron_volt_t(
-                             units::convert<units::energy::joule, units::energy::electron_volt>(
-                                 (-*local_pot * units::constants::e).value())) +
-                         strg->phys_params.mu)
-                            .value() < -POP_STABILITY_ERR)
->>>>>>> 1f87c22a
                     {
                         if (strg->defect_local_pot.empty())
                         {
@@ -617,21 +604,9 @@
      *
      * @return Vector of SiDB charges.
      */
-<<<<<<< HEAD
     [[maybe_unused]] [[nodiscard]] std::vector<sidb_charge_state> get_all_sidb_charges() const noexcept
     {
         return strg->cell_charge;
-=======
-    [[nodiscard]] units::length::nanometer_t get_nm_distance_between_cells(const typename Lyt::cell& c1,
-                                                                           const typename Lyt::cell& c2) const noexcept
-    {
-        if (const auto index1 = cell_to_index(c1), index2 = cell_to_index(c2); (index1 != -1) && (index2 != -1))
-        {
-            return strg->nm_dist_mat[static_cast<uint64_t>(index1)][static_cast<uint64_t>(index2)];
-        }
-
-        return units::length::nanometer_t(0.0);
->>>>>>> 1f87c22a
     }
     /**
      * This function can be used to detect which SiDBs must be negatively charged due to their location. Important:
@@ -639,12 +614,7 @@
      *
      * @return Vector of indices describing which SiDBs must be negatively charged.
      */
-<<<<<<< HEAD
     std::vector<int64_t> negative_sidb_detection() noexcept
-=======
-    [[nodiscard]] units::length::nanometer_t get_nm_distance_by_indices(const uint64_t index1,
-                                                                        const uint64_t index2) const noexcept
->>>>>>> 1f87c22a
     {
         std::vector<int64_t> negative_sidbs{};
         negative_sidbs.reserve(this->num_cells());
@@ -653,13 +623,95 @@
             {
                 if (const auto local_pot = this->get_local_potential(c); local_pot.has_value())
                 {
-                    if (-*local_pot + strg->phys_params.mu < -physical_constants::POP_STABILITY_ERR)
+                    // Check if the maximum band bending is sufficient to shift (0/-) above the Fermi level. The local
+                    // potential is converted from J to eV to compare the band bending with the Fermi level (which is
+                    // also given in eV).
+                    if ((units::energy::electron_volt_t(
+                             units::convert<units::energy::joule, units::energy::electron_volt>(
+                                 (-*local_pot * units::constants::e).value())) +
+                         strg->phys_params.mu)
+                            .value() < -POP_STABILITY_ERR)
                     {
                         negative_sidbs.push_back(cell_to_index(c));
                     }
                 }
             });
         return negative_sidbs;
+    }
+    /**
+     * Returns the charge state of a cell of the layout at a given index.
+     *
+     * @param index The index of the cell.
+     * @return The charge state of the cell at the given index.
+     */
+    [[nodiscard]] sidb_charge_state get_charge_state_by_index(const uint64_t index) const noexcept
+    {
+        if (index < (strg->cell_charge.size()))
+        {
+            return strg->cell_charge[index];
+        }
+
+        return sidb_charge_state::NONE;
+    }
+    /**
+     * Returns the charge state of a given cell.
+     *
+     * @param c The cell.
+     * @return The charge state of the given cell.
+     */
+    [[nodiscard]] sidb_charge_state get_charge_state(const typename Lyt::cell& c) const noexcept
+    {
+        if (const auto index = cell_to_index(c); index != -1)
+        {
+            return strg->cell_charge[static_cast<uint64_t>(index)];
+        }
+
+        return sidb_charge_state::NONE;
+    }
+    /**
+     * Finds the index of an SiDB.
+     *
+     * @param c The cell to find the index of.
+     * @return The index of the cell in the layout. Returns -1 if the cell is not part of the layout.
+     */
+    [[nodiscard]] int64_t cell_to_index(const typename Lyt::cell& c) const noexcept
+    {
+        if (const auto it = std::find(strg->sidb_order.cbegin(), strg->sidb_order.cend(), c);
+            it != strg->sidb_order.cend())
+        {
+            return static_cast<int64_t>(std::distance(strg->sidb_order.cbegin(), it));
+        }
+
+        return -1;
+    }
+    /**
+     *  Returns the distance between two cells.
+     *
+     *  @param c1 the first cell to compare.
+     *  @param c2 the second cell to compare.
+     *  @return a constexpr double representing the distance in nm between the two cells.
+     */
+    [[nodiscard]] units::length::nanometer_t get_nm_distance_between_cells(const typename Lyt::cell& c1,
+                                                                           const typename Lyt::cell& c2) const noexcept
+    {
+        if (const auto index1 = cell_to_index(c1), index2 = cell_to_index(c2); (index1 != -1) && (index2 != -1))
+        {
+            return strg->nm_dist_mat[static_cast<uint64_t>(index1)][static_cast<uint64_t>(index2)];
+        }
+
+        return units::length::nanometer_t(0.0);
+    }
+    /**
+     * Calculates and returns the distance between two cells (accessed by indices).
+     *
+     * @param index1 The first index.
+     * @param index2 The second index.
+     * @return The distance index between `index1` and `index2` (indices correspond to unique SiDBs).
+     */
+    [[nodiscard]] units::length::nanometer_t get_nm_distance_by_indices(const uint64_t index1,
+                                                                        const uint64_t index2) const noexcept
+    {
+        return strg->nm_dist_mat[index1][index2];
     }
     /**
      * Returns the chargeless electrostatic potential between two cells.
@@ -702,25 +754,46 @@
 
         return units::voltage::volt_t(0.0);
     }
-
+    /**
+     * Calculates and returns the potential of two indices.
+     *
+     * @param index1 The first index.
+     * @param index2 The second index.
+     * @return The potential between `index1` and `index2`.
+     */
+    [[nodiscard]] units::voltage::volt_t get_electrostatic_potential_by_indices(const uint64_t index1,
+                                                                                const uint64_t index2) const noexcept
+    {
+        return strg->pot_mat[index1][index2];
+    }
+    /**
+     * The electrostatic potential between two cells (SiDBs) is calculated.
+     *
+     * @param index1 The first index.
+     * @param index1 The second index.
+     * @return The potential between `index1` and `index2`.
+     */
+    [[nodiscard]] units::voltage::volt_t potential_between_sidbs_by_index(const uint64_t index1,
+                                                                          const uint64_t index2) const noexcept
+    {
+        if (strg->nm_dist_mat[index1][index2] == units::length::nanometer_t(0.0))
+        {
+            return units::voltage::volt_t(0.0);
+        }
+
+        return (strg->phys_params.k / units::length::meter_t(strg->nm_dist_mat[index1][index2].value() * 1E-9) *
+                std::exp(-strg->nm_dist_mat[index1][index2].value() / strg->phys_params.lambda_tf.value()) *
+                units::constants::e);
+    }
     /**
      * Calculates and returns the potential of a pair of cells based on their distance and simulation parameters.
      *
-<<<<<<< HEAD
      * @param c1 The first cell.
      * @param c2 The second cell.
      * @return The potential between c1 and c2.
      */
-    [[nodiscard]] double potential_between_sidbs(const typename Lyt::cell& c1,
-                                                 const typename Lyt::cell& c2) const noexcept
-=======
-     * @param index1 The first index.
-     * @param index2 The second index.
-     * @return The potential between `index1` and `index2`.
-     */
-    [[nodiscard]] units::voltage::volt_t get_electrostatic_potential_by_indices(const uint64_t index1,
-                                                                                const uint64_t index2) const noexcept
->>>>>>> 1f87c22a
+    [[nodiscard]] units::voltage::volt_t potential_between_sidbs(const typename Lyt::cell& c1,
+                                                                 const typename Lyt::cell& c2) const noexcept
     {
         const auto index1 = static_cast<std::size_t>(cell_to_index(c1));
         const auto index2 = static_cast<std::size_t>(cell_to_index(c2));
@@ -734,21 +807,16 @@
      * @param index1 The second index.
      * @return The calculated electrostatic potential between `index1` and `index2`.
      */
-<<<<<<< HEAD
     [[nodiscard]] double potential_between_sidbs_by_indices(const uint64_t index1, const uint64_t index2) const noexcept
-=======
-    [[nodiscard]] units::voltage::volt_t potential_between_sidbs_by_index(const uint64_t index1,
-                                                                          const uint64_t index2) const noexcept
->>>>>>> 1f87c22a
-    {
-        if (strg->nm_dist_mat[index1][index2] == units::length::nanometer_t(0.0))
-        {
-            return units::voltage::volt_t(0.0);
-        }
-
-        return (strg->phys_params.k / units::length::meter_t(strg->nm_dist_mat[index1][index2].value() * 1E-9) *
-                std::exp(-strg->nm_dist_mat[index1][index2].value() / strg->phys_params.lambda_tf.value()) *
-                units::constants::e);
+    {
+        if (strg->nm_dist_mat[index1][index2] == 0)
+        {
+            return 0.0;
+        }
+
+        return (strg->phys_params.k / (strg->nm_dist_mat[index1][index2] * 1E-9) *
+                std::exp(-strg->nm_dist_mat[index1][index2] / strg->phys_params.lambda_tf) *
+                physical_constants::ELECTRIC_CHARGE);
     }
 
     /**
@@ -758,19 +826,13 @@
      * @param history_mode If set to NEGLECT, the local electrostatic is calculated from scratch, without using the
      * results of the previous charge distribution.
      */
-<<<<<<< HEAD
     void update_local_potential(
         const charge_distribution_history& history_mode = charge_distribution_history::NEGLECT) noexcept
-=======
-    [[nodiscard]] units::voltage::volt_t potential_between_sidbs(const typename Lyt::cell& c1,
-                                                                 const typename Lyt::cell& c2) const noexcept
->>>>>>> 1f87c22a
     {
         if (history_mode == charge_distribution_history::NEGLECT)
         {
             strg->local_pot.resize(this->num_cells(), 0);
 
-<<<<<<< HEAD
             for (uint64_t i = 0u; i < strg->sidb_order.size(); ++i)
             {
                 double collect = 0;
@@ -783,21 +845,6 @@
             }
 
             for (const auto& [cell, defect_pot] : strg->defect_local_pot)
-=======
-        return potential_between_sidbs_by_index(index1, index2);
-    }
-    /**
-     * The function calculates the electrostatic potential for each SiDB position (local).
-     */
-    void update_local_potential() noexcept
-    {
-        strg->loc_pot.resize(this->num_cells(), units::voltage::volt_t(0.0));
-
-        for (uint64_t i = 0u; i < strg->sidb_order.size(); ++i)
-        {
-            auto collect = units::voltage::volt_t(0.0);
-            for (uint64_t j = 0u; j < strg->sidb_order.size(); j++)
->>>>>>> 1f87c22a
             {
                 strg->local_pot[static_cast<uint64_t>(cell_to_index(cell))] += defect_pot;
             }
@@ -884,7 +931,6 @@
 
         for (uint64_t i = 0; i < strg->local_pot.size(); ++i)
         {
-<<<<<<< HEAD
             total_energy += 0.5 * strg->local_pot[i] * charge_state_to_sign(strg->cell_charge[i]);
         }
         strg->system_energy = total_energy;
@@ -906,13 +952,6 @@
             }
         }
         strg->system_energy = total_energy + 0.5 * defect_energy + 0.5 * defect_interaction;
-=======
-            total_potential += 0.5 * strg->loc_pot[i] * charge_state_to_sign(strg->cell_charge[i]);
-        }
-        strg->system_energy =
-            units::energy::electron_volt_t(units::convert<units::energy::joule, units::energy::electron_volt>(
-                (total_potential * units::constants::e).value()));
->>>>>>> 1f87c22a
     }
     /**
      * Return the currently stored system's total electrostatic potential energy.
@@ -953,16 +992,6 @@
 
         for (const auto& it : strg->local_pot)  // this for-loop checks if the "population stability" is fulfilled.
         {
-<<<<<<< HEAD
-            const auto cell_charge = strg->cell_charge[for_loop_counter];
-            bool       valid       = (((cell_charge == sidb_charge_state::NEGATIVE) &&
-                           ((-it + strg->phys_params.mu) < physical_constants::POP_STABILITY_ERR)) ||
-                          ((cell_charge == sidb_charge_state::POSITIVE) &&
-                           ((-it + strg->phys_params.mu_p) > -physical_constants::POP_STABILITY_ERR)) ||
-                          ((cell_charge == sidb_charge_state::NEUTRAL) &&
-                           ((-it + strg->phys_params.mu) > -physical_constants::POP_STABILITY_ERR) &&
-                           (-it + strg->phys_params.mu_p) < physical_constants::POP_STABILITY_ERR));
-=======
             bool valid =
                 (((strg->cell_charge[for_loop_counter] == sidb_charge_state::NEGATIVE) &&
                   ((units::energy::electron_volt_t(-it.value()) + strg->phys_params.mu).value() < POP_STABILITY_ERR)) ||
@@ -972,7 +1001,6 @@
                  ((strg->cell_charge[for_loop_counter] == sidb_charge_state::NEUTRAL) &&
                   ((units::energy::electron_volt_t(-it.value()) + strg->phys_params.mu).value() > -POP_STABILITY_ERR) &&
                   (units::energy::electron_volt_t(-it.value()) + strg->phys_params.mu_p).value() < POP_STABILITY_ERR));
->>>>>>> 1f87c22a
             for_loop_counter += 1;
             if (!valid)
             {
