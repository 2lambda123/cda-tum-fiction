--- conflicted
+++ resolved
@@ -1301,17 +1301,9 @@
     {
         if (potential_value != 0.0)
         {
-<<<<<<< HEAD
             this->foreach_cell([this, &potential_value](const auto& c)
                                { strg->local_external_pot[c] += potential_value; });
-            this->update_after_charge_change(dependent_cell);
-=======
-            this->foreach_cell(
-                [this, &potential_value](const auto& c) {
-                    strg->local_external_pot.insert({c, potential_value});
-                });
             this->update_after_charge_change(dep_cell);
->>>>>>> 9becc3af
         }
     }
     /**
@@ -1748,9 +1740,9 @@
      * exhaustive_sidb_simulation_engine::QUICKEXACT for `QuickExact`.
      */
     void increase_charge_index_of_sub_layout_by_one(
-        const dependent_cell_mode               dependent_cell_fixed    = dependent_cell_mode::FIXED,
-        const energy_calculation                recompute_system_energy = energy_calculation::UPDATE_ENERGY,
-        const charge_distribution_history       consider_history        = charge_distribution_history::NEGLECT,
+        const dependent_cell_mode               dep_cell    = dependent_cell_mode::FIXED,
+        const energy_calculation                energy_calc_mode = energy_calculation::UPDATE_ENERGY,
+        const charge_distribution_history       history_mode        = charge_distribution_history::NEGLECT,
         const exhaustive_sidb_simulation_engine engine = exhaustive_sidb_simulation_engine::QUICKEXACT) noexcept
     {
         if (strg->charge_index_sublayout < strg->max_charge_index_sulayout)
@@ -1764,7 +1756,7 @@
             {
                 this->index_to_charge_distribution(charge_index_recomputation::IGNORE_LEADING_ZEROES);
             }
-            this->update_after_charge_change(dependent_cell_fixed, recompute_system_energy, consider_history);
+            this->update_after_charge_change(dep_cell, energy_calc_mode, history_mode);
         }
     }
     /**
