--- conflicted
+++ resolved
@@ -198,6 +198,42 @@
         return *this;
     }
     /**
+     * Returns all SiDB charges of the placed SiDBs as a vector.
+     *
+     * @return Vector of SiDB charges.
+     */
+    [[nodiscard]] std::vector<sidb_charge_state> get_all_sidb_charges() const noexcept
+    {
+        return strg->cell_charge;
+    }
+    /**
+     * Returns the locations of all SiDBs in nm of the form `(x,y)`.
+     *
+     * @return Vector of SiDB nanometer positions.
+     */
+    [[nodiscard]] std::vector<std::pair<double, double>> get_all_sidb_locations_in_nm() const noexcept
+    {
+        std::vector<std::pair<double, double>> positions{};
+        positions.reserve(strg->sidb_order.size());
+
+        for (const auto& cell : strg->sidb_order)
+        {
+            auto pos = sidb_nm_position<Lyt>(strg->phys_params, cell);
+            positions.push_back(std::make_pair(pos.first, pos.second));
+        }
+
+        return positions;
+    }
+    /**
+     * Returns all SiDB cells.
+     *
+     * @return Vector of SiDB cells.
+     */
+    [[nodiscard]] std::vector<typename Lyt::cell> get_all_sidb_cells() const noexcept
+    {
+        return strg->sidb_order;
+    }
+    /**
      * Set the physical parameters for the simulation.
      *
      * @param params Physical parameters to be set.
@@ -236,11 +272,11 @@
         return strg->phys_params;
     }
     /**
-     * Returns the locations of all SiDBs in nm of the form `(x,y)`.
+     * Returns the positions of all SiDBs in nm of the form `(x,y)`.
      *
      * @return Vector of SiDB nanometer positions.
      */
-    [[nodiscard]] std::vector<std::pair<double, double>> get_all_sidb_locations_in_nm() const noexcept
+    [[nodiscard]] std::vector<std::pair<double, double>> get_all_sidb_location_in_nm() const noexcept
     {
         std::vector<std::pair<double, double>> positions{};
         positions.reserve(strg->sidb_order.size());
@@ -254,20 +290,7 @@
         return positions;
     }
     /**
-<<<<<<< HEAD
      *  Returns the distance between two cells.
-=======
-     * Returns all SiDB cells.
-     *
-     * @return Vector of SiDB cells.
-     */
-    [[nodiscard]] std::vector<typename Lyt::cell> get_all_sidb_cells() const noexcept
-    {
-        return strg->sidb_order;
-    }
-    /**
-     * Set the physical parameters for the simulation.
->>>>>>> cc6075be
      *
      *  @param c1 the first cell to compare.
      *  @param c2 the second cell to compare.
