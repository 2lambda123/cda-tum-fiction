--- conflicted
+++ resolved
@@ -28,11 +28,7 @@
     static_assert(has_siqad_coord_v<Lyt>, "Lyt is not based on SiQAD coordinates");
 
     const auto x = (c.x * sp.lat_a) * 0.1;
-<<<<<<< HEAD
-    const auto y = (c.y * sp.lat_b + c.z * sp.lat_c) * 0.1;
-=======
     const auto y = (c.y * sp.lat_b + c.z * sp.lat_c) * .1;
->>>>>>> bd5cfc37
 
     return std::make_pair(x, y);
 }
