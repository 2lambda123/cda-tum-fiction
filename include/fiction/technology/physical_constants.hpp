--- conflicted
+++ resolved
@@ -11,23 +11,15 @@
 /**
  * The vacuum permittivity \f$\epsilon_0\f$ in \f$F \cdot m^{-1}\f$.
  */
-<<<<<<< HEAD
-inline constexpr double EPSILON = 8.854 * 1E-12;
-=======
 constexpr double EPSILON = 8.8541878 * 1E-12;
->>>>>>> 5bc7ede6
 /**
  * The elementary charge \f$e\f$ in \f$C\f$.
  */
-<<<<<<< HEAD
-inline constexpr double ELECTRIC_CHARGE = 1.602 * 1E-19;
-=======
 constexpr double ELEMENTARY_CHARGE = 1.6021766 * 1E-19;
 /**
  * The Coulomb constant \f$ k \f$ in \f$ N \cdot m^{2} \cdot C^{-2} \f$.
  */
 constexpr double K_E = 8.987552 * 1E9;
->>>>>>> 5bc7ede6
 /**
  * The pop stability error is used for physical simulations to avoid floating-point errors.
  */
