//
// Created by Jan Drewniok on 08.12.22.
//

#ifndef FICTION_SIDB_CHARGE_STATE_HPP
#define FICTION_SIDB_CHARGE_STATE_HPP

#include <cstdint>
#include <sstream>
#include <string>
#include <vector>

namespace fiction
{

/**
 * Charge states of SiDBs.
 */
enum class sidb_charge_state : int8_t
{
<<<<<<< HEAD
    NONE     = 127,  // assigned when layout cell is empty
    POSITIVE = 1,
    NEUTRAL  = 0,
    NEGATIVE = -1
=======
    NEGATIVE = -1,
    NEUTRAL  = 0,
    POSITIVE = 1,
    NONE     = 127  // assigned when layout cell is empty
>>>>>>> cd971f0d
};
/**
 * Converts the charge state into an integer (`-1`, `0`, `1`).
 *
 * @param cs SiDB charge state.
 * @return Integer representing the SiDB's charge state.
 */
[[nodiscard]] inline constexpr int8_t charge_state_to_sign(const sidb_charge_state& cs) noexcept
{
    switch (cs)
    {
        case sidb_charge_state::NEGATIVE:
        {
            return -1;
        }
        case sidb_charge_state::POSITIVE:
        {
            return +1;
        }
        default:
        {
            return 0;
        }
    }
}
/**
 * Converts an integer (`-1`, `0`, `1`) into a charge state.
 *
 * @param sg Integer (`-1`, `0`, `1`) representing a charge state.
 * @return sidb_charge_state representation of `sg`.
 */
[[nodiscard]] inline constexpr sidb_charge_state sign_to_charge_state(const int8_t sg) noexcept
{
    switch (sg)
    {
        case -1:
        {
            return sidb_charge_state::NEGATIVE;
        }
        case 0:
        {
            return sidb_charge_state::NEUTRAL;
        }
        case +1:
        {
            return sidb_charge_state::POSITIVE;
        }
        default:
        {
            return sidb_charge_state::NONE;
        }
    }
}
/**
 * Converts a vector of charge states to a string representation (`"-101..."`).
 *
 * @param charge_distribution A vector of SiDBs charge states.
 * @return A string representation of the charge states.
 */
[[nodiscard]] inline std::string
charge_configuration_to_string(const std::vector<sidb_charge_state>& charge_distribution) noexcept
{
    std::stringstream config_str{};

    for (const auto& cs : charge_distribution)
    {
        if (cs == sidb_charge_state::NONE)
        {
            continue;
        }

        switch (cs)
        {
            case sidb_charge_state::NEGATIVE:
            {
                config_str << '-';

                break;
            }
            case sidb_charge_state::NEUTRAL:
            {
                config_str << '0';

                break;
            }
            case sidb_charge_state::POSITIVE:
            {
                config_str << '+';

                break;
            }
            case sidb_charge_state::NONE:
            {
                break;
            }
        }
    }

    return config_str.str();
}

}  // namespace fiction

#endif  // FICTION_SIDB_CHARGE_STATE_HPP<|MERGE_RESOLUTION|>--- conflicted
+++ resolved
@@ -18,17 +18,10 @@
  */
 enum class sidb_charge_state : int8_t
 {
-<<<<<<< HEAD
-    NONE     = 127,  // assigned when layout cell is empty
-    POSITIVE = 1,
-    NEUTRAL  = 0,
-    NEGATIVE = -1
-=======
     NEGATIVE = -1,
     NEUTRAL  = 0,
     POSITIVE = 1,
     NONE     = 127  // assigned when layout cell is empty
->>>>>>> cd971f0d
 };
 /**
  * Converts the charge state into an integer (`-1`, `0`, `1`).
