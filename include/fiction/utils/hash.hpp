//
// Created by marcel on 28.06.21.
//

#ifndef FICTION_HASH_HPP
#define FICTION_HASH_HPP

#include <array>
#include <functional>
#include <set>
#include <utility>

namespace fiction
{

/**
 * A recursive `hash_combine` implementation from
 * https://stackoverflow.com/questions/2590677/how-do-i-combine-hash-values-in-c0x
 *
 * Overrides the passed seed.
 *
 * @tparam T Type to hash.
 * @tparam Rest Parameter pack.
 * @param seed Hashing seed. This value is overridden with the hash value.
 * @param v Value to hash next.
 * @param rest Remaining values to hash.
 */
template <typename T, typename... Rest>
void hash_combine(std::size_t& seed, const T& v, const Rest&... rest)
{
    seed ^= std::hash<T>{}(v) + 0x9e3779b9 + (seed << 6u) + (seed >> 2u);
    (hash_combine(seed, rest), ...);
}

}  // namespace fiction

namespace std
{

/**
<<<<<<< HEAD
 * Provides a hash implementation for std::array<T, N>.
 *
 * @tparam T Object type in std::array.
 * @tparam N Size of the array.
 */
template <typename T, std::size_t N>
struct hash<std::array<T, N>>
{
    std::size_t operator()(const std::array<T, N>& a) const noexcept
    {
        std::size_t h = 0;
        for (const auto& e : a) fiction::hash_combine(h, e);

        return h;
    }
};
/**
 * Provides a hash implementation for std::set<T>.
=======
 * Provides a hash implementation for `std::array<T, N>`.
>>>>>>> 70d6a915
 *
 * @tparam T Object type in `std::array`.
 * @tparam N Size of the array.
 */
template <typename T, std::size_t N>
struct hash<std::array<T, N>>
{
    std::size_t operator()(const std::array<T, N>& a) const noexcept
    {
        std::size_t h = 0;
        for (const auto& e : a)
        {
            fiction::hash_combine(h, e);
        }

        return h;
    }
};
/**
 * Provides a hash implementation for `std::set<T>`.
 *
 * @tparam T Object type in `std::set`.
 */
template <typename T>
struct hash<std::set<T>>
{
    std::size_t operator()(const std::set<T>& s) const noexcept
    {
        std::size_t h = 0;
        for (const auto& e : s)
        {
            fiction::hash_combine(h, e);
        }

        return h;
    }
};
/**
 * Provides a hash implementation for `std::pair<T1, T2>`.
 *
 * @tparam T1 First object type in `std::pair`.
 * @tparam T2 Second object type in `std::pair`.
 */
template <typename T1, typename T2>
struct hash<std::pair<T1, T2>>
{
    std::size_t operator()(const std::pair<T1, T2>& p) const noexcept
    {
        std::size_t h = 0;
        fiction::hash_combine(h, p.first, p.second);

        return h;
    }
};

}  // namespace std

#endif  // FICTION_HASH_HPP<|MERGE_RESOLUTION|>--- conflicted
+++ resolved
@@ -38,7 +38,6 @@
 {
 
 /**
-<<<<<<< HEAD
  * Provides a hash implementation for std::array<T, N>.
  *
  * @tparam T Object type in std::array.
@@ -56,10 +55,7 @@
     }
 };
 /**
- * Provides a hash implementation for std::set<T>.
-=======
  * Provides a hash implementation for `std::array<T, N>`.
->>>>>>> 70d6a915
  *
  * @tparam T Object type in `std::array`.
  * @tparam N Size of the array.
