--- conflicted
+++ resolved
@@ -128,7 +128,6 @@
     return table;
 }
 /**
-<<<<<<< HEAD
  * Creates and returns a truth table that implements the less-than function in two variables.
  *
  * @return Less-than function in two variables.
@@ -185,18 +184,11 @@
     return table;
 }
 /**
- * Creates and returns a truth table that implements an identity function in two variables.
-=======
  * Creates and returns a truth table that implements the majority function in three variables.
->>>>>>> 1a55cd3c
  *
  * @return Majority function in three variables.
  */
-<<<<<<< HEAD
-[[nodiscard]] inline kitty::dynamic_truth_table create_double_wire_tt() noexcept
-=======
 [[nodiscard]] inline kitty::dynamic_truth_table create_maj_tt() noexcept
->>>>>>> 1a55cd3c
 {
     constexpr const uint64_t lit = 0xe8;
 
@@ -214,11 +206,7 @@
  *
  * @return Vector of truth tables, each representing an output of the double wire function.
  */
-<<<<<<< HEAD
-[[nodiscard]] inline kitty::dynamic_truth_table create_crossing_wire_tt() noexcept
-=======
 [[nodiscard]] inline std::vector<kitty::dynamic_truth_table> create_double_wire_tt() noexcept
->>>>>>> 1a55cd3c
 {
     static constexpr const char* truth_table_string1 = "1100";  // Output 1
     static constexpr const char* truth_table_string2 = "1010";  // Output 2
@@ -240,11 +228,7 @@
  *
  * @return Vector of truth tables, each representing an output of the crossing wire function.
  */
-<<<<<<< HEAD
-[[nodiscard]] inline kitty::dynamic_truth_table create_fan_out_tt() noexcept
-=======
 [[nodiscard]] inline std::vector<kitty::dynamic_truth_table> create_crossing_wire_tt() noexcept
->>>>>>> 1a55cd3c
 {
     static constexpr const char* truth_table_string1 = "1010";  // Output 1
     static constexpr const char* truth_table_string2 = "1100";  // Output 2
@@ -265,11 +249,7 @@
  *
  * @return Vector of truth tables, each representing an output of the identity function.
  */
-<<<<<<< HEAD
-[[nodiscard]] inline kitty::dynamic_truth_table create_half_adder_tt() noexcept
-=======
 [[nodiscard]] inline std::vector<kitty::dynamic_truth_table> create_fan_out_tt() noexcept
->>>>>>> 1a55cd3c
 {
     static constexpr const char* truth_table_string = "10";  // Output 1
 
@@ -288,11 +268,7 @@
  *
  * @return Vector of truth tables, each representing an output of the half adder function.
  */
-<<<<<<< HEAD
-[[nodiscard]] inline kitty::dynamic_truth_table create_maj_tt() noexcept
-=======
 [[nodiscard]] inline std::vector<kitty::dynamic_truth_table> create_half_adder_tt() noexcept
->>>>>>> 1a55cd3c
 {
     static constexpr const char* truth_table_string1 = "1000";  // Output 1
     static constexpr const char* truth_table_string2 = "0110";  // Output 2
