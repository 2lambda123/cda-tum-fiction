//
// Created by marcel on 14.07.21.
//

#ifndef FICTION_WRITE_SQD_LAYOUT_HPP
#define FICTION_WRITE_SQD_LAYOUT_HPP

#include "fiction/technology/cell_technologies.hpp"
#include "fiction/traits.hpp"
#include "utils/version_info.hpp"

#include <fmt/format.h>

#include <chrono>
#include <ctime>
#include <fstream>
#include <map>
#include <ostream>
#include <sstream>
#include <string>
#include <vector>

namespace fiction
{

namespace detail
{

namespace siqad
{

inline constexpr const char* XML_HEADER    = "<?xml version=\"1.0\" encoding=\"UTF-8\"?>\n";
inline constexpr const char* OPEN_SIQAD    = "<siqad>\n";
inline constexpr const char* CLOSE_SIQAD   = "</siqad>\n";
inline constexpr const char* PROGRAM_BLOCK = "    <program>\n"
                                             "        <file_purpose>{}</file_purpose>\n"
                                             "        <created_by>{}</created_by>\n"
                                             "        <available_at>{}</available_at>\n"
                                             "        <date>{}</date>\n"
                                             "    </program>\n";

inline constexpr const char* GUI_BLOCK = "    <gui>\n"
                                         "        <zoom>{}</zoom>\n"
                                         "        <displayed_region x1=\"{}\" y1=\"{}\" x2=\"{}\" y2=\"{}\"/>\n"
                                         "        <scroll x=\"{}\" y=\"{}\"/>\n"
                                         "    </gui>\n";

inline constexpr const char* LAYERS_BLOCK                = "    <layers>\n{}"
                                                           "    </layers>\n";
inline constexpr const char* LATTICE_LAYER_DEFINITION    = "        <layer_prop>\n"
                                                           "            <name>Lattice</name>\n"
                                                           "            <type>Lattice</type>\n"
                                                           "            <role>Design</role>\n"
                                                           "            <zoffset>0</zoffset>\n"
                                                           "            <zheight>0</zheight>\n"
                                                           "            <visible>1</visible>\n"
                                                           "            <active>0</active>\n"
                                                           "            <lat_vec>\n"
                                                           "                <a1 x=\"3.84\" y=\"0\"/>\n"
                                                           "                <a2 x=\"0\" y=\"7.68\"/>\n"
                                                           "                <N>2</N>\n"
                                                           "                <b1 x=\"0\" y=\"0\"/>\n"
                                                           "                <b2 x=\"0\" y=\"2.25\"/>\n"
                                                           "            </lat_vec>\n"
                                                           "        </layer_prop>\n";
inline constexpr const char* SCREENSHOT_LAYER_DEFINITION = "        <layer_prop>\n"
                                                           "            <name>Screenshot Overlay</name>\n"
                                                           "            <type>Misc</type>\n"
                                                           "            <role>Overlay</role>\n"
                                                           "            <zoffset>0</zoffset>\n"
                                                           "            <zheight>0</zheight>\n"
                                                           "            <visible>0</visible>\n"
                                                           "            <active>0</active>\n"
                                                           "        </layer_prop>\n";
inline constexpr const char* SURFACE_LAYER_DEFINITION    = "        <layer_prop>\n"
                                                           "            <name>Surface</name>\n"
                                                           "            <type>DB</type>\n"
                                                           "            <role>Design</role>\n"
                                                           "            <zoffset>0</zoffset>\n"
                                                           "            <zheight>0</zheight>\n"
                                                           "            <visible>1</visible>\n"
                                                           "            <active>0</active>\n"
                                                           "        </layer_prop>\n";
inline constexpr const char* ELECTRODE_LAYER_DEFINITION  = "        <layer_prop>\n"
                                                           "            <name>Metal</name>\n"
                                                           "            <type>Electrode</type>\n"
                                                           "            <role>Design</role>\n"
                                                           "            <zoffset>1000</zoffset>\n"
                                                           "            <zheight>100</zheight>\n"
                                                           "            <visible>1</visible>\n"
                                                           "            <active>0</active>\n"
                                                           "        </layer_prop>\n";
inline constexpr const char* DEFECT_LAYER_DEFINITION     = "        <layer_prop>\n"
                                                           "            <name>Defects</name>\n"
                                                           "            <type>Defects</type>\n"
                                                           "            <zoffset>0</zoffset>\n"
                                                           "            <zheight>0</zheight>\n"
                                                           "            <visible>1</visible>\n"
                                                           "            <active>0</active>\n"
                                                           "        </layer_prop>\n";

inline constexpr const char* OPEN_DESIGN         = "    <design>\n";
inline constexpr const char* LATTICE_LAYER       = "        <layer type=\"Lattice\"/>\n";
inline constexpr const char* MISC_LAYER          = "        <layer type=\"Misc\"/>\n";
inline constexpr const char* OPEN_DB_LAYER       = "        <layer type=\"DB\">\n";
inline constexpr const char* CLOSE_DB_LAYER      = "        </layer>\n";
inline constexpr const char* ELECTRODE_LAYER     = "        <layer type=\"Electrode\"/>\n";
inline constexpr const char* OPEN_DEFECTS_LAYER  = "        <layer type=\"Defects\">\n";
inline constexpr const char* CLOSE_DEFECTS_LAYER = "        </layer>\n";
inline constexpr const char* CLOSE_DESIGN        = "    </design>\n";

inline constexpr const char* LATTICE_COORDINATE = R"(<latcoord n="{}" m="{}" l="{}"/>)";

inline constexpr const char* DBDOT_BLOCK = "            <dbdot>\n"
                                           "                <layer_id>2</layer_id>\n"
                                           "                {}\n"
                                           "                <color>{}</color>\n"
                                           "            </dbdot>\n";

inline constexpr const char* DEFECT_BLOCK = "            <defect>\n"
                                            "                <layer_id>5</layer_id>\n"
                                            "                <incl_coords>\n"
                                            "                    {}\n"
                                            "                </incl_coords>\n{}"
                                            "                <property_map>\n"
                                            "                    <type_label>\n"
                                            "                        <val>{}</val>\n"
                                            "                    </type_label>\n"
                                            "                </property_map>\n"
                                            "            </defect>\n";

inline constexpr const char* COULOMB = "                <coulomb charge=\"{}\" eps_r=\"{}\" lambda_tf=\"{}\"/>\n";

// color format is Alpha RBG
inline constexpr const char* NORMAL_COLOR = "#ffc8c8c8";
inline constexpr const char* INPUT_COLOR  = "#ff008dc8";
inline constexpr const char* OUTPUT_COLOR = "#ffe28686";
inline constexpr const char* CONST_COLOR  = "#ff000000";

// maps defect types to their respective string representation
static const std::map<sidb_defect_type, const char*> defect_type_to_name{
    {{sidb_defect_type::NONE, "H-Si"},
     {sidb_defect_type::DB, "DB"},
     {sidb_defect_type::SI_VACANCY, "Vacancy"},
     {sidb_defect_type::SINGLE_DIHYDRIDE, "Single_Dihydride"},
     {sidb_defect_type::DIHYDRIDE_PAIR, "Dihydride"},
     {sidb_defect_type::ONE_BY_ONE, "1By1"},
     {sidb_defect_type::THREE_BY_ONE, "3By1"},
     {sidb_defect_type::SILOXANE, "Siloxane"},
     {sidb_defect_type::RAISED_SI, "Raised_Silicon"},
     {sidb_defect_type::MISSING_DIMER, "Missing_Dimer"},
     {sidb_defect_type::ETCH_PIT, "Etch_Pit"},
     {sidb_defect_type::STEP_EDGE, "Step_Edge"},
     {sidb_defect_type::GUNK, "Gunk"},
     {sidb_defect_type::UNKNOWN, "Unknown"}}};

}  // namespace siqad

template <typename Lyt>
class write_sqd_layout_impl
{
  public:
    write_sqd_layout_impl(const Lyt& src, std::ostream& s) : lyt{src}, os{s} {}

    void run()
    {
        std::stringstream header{}, gui{}, design{};

        header << siqad::XML_HEADER << siqad::OPEN_SIQAD;

        const auto now      = std::chrono::system_clock::to_time_t(std::chrono::system_clock::now());
        auto       time_str = std::string{std::ctime(&now)};  // NOLINT(concurrency-mt-unsafe): concurrency not needed

        time_str.pop_back();  // remove trailing new line

        header << fmt::format(siqad::PROGRAM_BLOCK, "layout simulation", FICTION_VERSION, FICTION_REPO, time_str);

        std::vector<const char*> active_layers{siqad::LATTICE_LAYER_DEFINITION, siqad::SCREENSHOT_LAYER_DEFINITION,
                                               siqad::SURFACE_LAYER_DEFINITION, siqad::ELECTRODE_LAYER_DEFINITION};

        // add the defect layer if Lyt implements the defect interface
        if constexpr (has_get_sidb_defect_v<Lyt>)
        {
            active_layers.push_back(siqad::DEFECT_LAYER_DEFINITION);
        }

        design << fmt::format(siqad::LAYERS_BLOCK, fmt::join(active_layers, "")) << siqad::OPEN_DESIGN
               << siqad::LATTICE_LAYER << siqad::MISC_LAYER;

        design << siqad::OPEN_DB_LAYER;
        generate_db_blocks(design);
        design << siqad::CLOSE_DB_LAYER;

        if constexpr (has_get_sidb_defect_v<Lyt>)
        {
            design << siqad::OPEN_DEFECTS_LAYER;
            generate_defect_blocks(design);
            design << siqad::CLOSE_DEFECTS_LAYER;
        }

        design << siqad::ELECTRODE_LAYER;

<<<<<<< HEAD
        design << siqad::CLOSE_DESIGN;
=======
        if (!file.is_open())
        {
            throw std::ofstream::failure("could not open file");
        }
>>>>>>> 44c13019

        os << header.str();
        os << gui.str();
        os << design.str();

        os << siqad::CLOSE_SIQAD;
    }

  private:
    Lyt lyt;

    std::ostream& os;

    void generate_db_blocks(std::stringstream& design) noexcept
    {
        lyt.foreach_cell(
            [this, &design](const auto& c)
            {
                // generate SiDB cells
                if constexpr (has_sidb_technology_v<Lyt>)
                {
                    design << fmt::format(siqad::DBDOT_BLOCK,
                                          fmt::format(siqad::LATTICE_COORDINATE, c.x, c.y / 2, c.y % 2),
                                          siqad::NORMAL_COLOR);
                }
                // generate QCA cell blocks
                else if constexpr (has_qca_technology_v<Lyt>)
                {
                    const auto type = this->lyt.get_cell_type(c);

                    const auto color = qca_technology::is_input_cell(type)    ? siqad::INPUT_COLOR :
                                       qca_technology::is_output_cell(type)   ? siqad::OUTPUT_COLOR :
                                       qca_technology::is_constant_cell(type) ? siqad::CONST_COLOR :
                                                                                siqad::NORMAL_COLOR;

                    if (!qca_technology::is_const_1_cell(type))
                    {
                        // top left
                        design << fmt::format(siqad::DBDOT_BLOCK,
                                              fmt::format(siqad::LATTICE_COORDINATE, c.x * 14, c.y * 7, 0), color);
                        // bottom right
                        design << fmt::format(siqad::DBDOT_BLOCK,
                                              fmt::format(siqad::LATTICE_COORDINATE, (c.x * 14) + 6, (c.y * 7) + 3, 0),
                                              color);
                    }
                    if (!qca_technology::is_const_0_cell(type))
                    {
                        // top right
                        design << fmt::format(siqad::DBDOT_BLOCK,
                                              fmt::format(siqad::LATTICE_COORDINATE, (c.x * 14) + 6, c.y * 7, 0),
                                              color);
                        // bottom left
                        design << fmt::format(siqad::DBDOT_BLOCK,
                                              fmt::format(siqad::LATTICE_COORDINATE, c.x * 14, (c.y * 7) + 3, 0),
                                              color);
                    }
                }
            });
    }

    [[nodiscard]] static const char* get_defect_type_name(const sidb_defect_type& type) noexcept
    {
        const auto it = siqad::defect_type_to_name.find(type);
        return it == siqad::defect_type_to_name.cend() ? "Unknown" : it->second;
    }

    void generate_defect_blocks(std::stringstream& design) noexcept
    {
        if constexpr (has_foreach_sidb_defect_v<Lyt>)
        {
            lyt.foreach_sidb_defect(
                [&design](const auto& cd)
                {
                    const auto& cell   = cd.first;
                    const auto& defect = cd.second;

                    design << fmt::format(siqad::DEFECT_BLOCK,
                                          fmt::format(siqad::LATTICE_COORDINATE, cell.x, cell.y / 2, cell.y % 2),
                                          is_charged_defect(defect) ? fmt::format(siqad::COULOMB, defect.charge,
                                                                                  defect.epsilon_r, defect.lambda_tf) :
                                                                      "",
                                          get_defect_type_name(defect.type));
                });
        }
    }
};

}  // namespace detail

/**
 * Writes a cell-level SiDB or QCA layout to a sqd file that is used by SiQAD (https://github.com/siqad/siqad),
 * a physical simulator for the SiDB technology platform.
 *
 * This overload uses an output stream to write into.
 *
 * @tparam Lyt Cell-level SiDB or QCA layout type.
 * @param lyt The layout to be written.
 * @param os The output stream to write into.
 */
template <typename Lyt>
void write_sqd_layout(const Lyt& lyt, std::ostream& os)
{
    static_assert(is_cell_level_layout_v<Lyt>, "Lyt is not a cell-level layout");
    static_assert(has_qca_technology_v<Lyt> || has_sidb_technology_v<Lyt>, "Lyt must be a QCA or SiDB layout");

    detail::write_sqd_layout_impl p{lyt, os};

    p.run();
}
/**
 * Writes a cell-level SiDB or QCA layout to a sqd file that is used by SiQAD (https://github.com/siqad/siqad),
 * a physical simulator for the SiDB technology platform.
 *
 * This overload uses file name to create and write into..
 *
 * @tparam Lyt Cell-level SiDB or QCA layout type.
 * @param lyt The layout to be written.
 * @param filename The file name to create and write into. Should preferably use the ".sqd" extension.
 */
template <typename Lyt>
void write_sqd_layout(const Lyt& lyt, const std::string& filename)
{
    std::ofstream os{filename.c_str(), std::ofstream::out};

    if (!os.is_open())
        throw std::ofstream::failure("could not open file");

    write_sqd_layout(lyt, os);
    os.close();
}

}  // namespace fiction

#endif  // FICTION_WRITE_SQD_LAYOUT_HPP<|MERGE_RESOLUTION|>--- conflicted
+++ resolved
@@ -200,14 +200,7 @@
 
         design << siqad::ELECTRODE_LAYER;
 
-<<<<<<< HEAD
         design << siqad::CLOSE_DESIGN;
-=======
-        if (!file.is_open())
-        {
-            throw std::ofstream::failure("could not open file");
-        }
->>>>>>> 44c13019
 
         os << header.str();
         os << gui.str();
@@ -333,7 +326,9 @@
     std::ofstream os{filename.c_str(), std::ofstream::out};
 
     if (!os.is_open())
+    {
         throw std::ofstream::failure("could not open file");
+    }
 
     write_sqd_layout(lyt, os);
     os.close();
