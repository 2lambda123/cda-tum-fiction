//
// Created by marcel on 06.01.20.
//

#ifndef FICTION_EXACT_HPP
#define FICTION_EXACT_HPP

#if (FICTION_Z3_SOLVER)

#include "fiction/algorithms/iter/aspect_ratio_iterator.hpp"
#include "fiction/algorithms/network_transformation/fanout_substitution.hpp"
#include "fiction/io/print_layout.hpp"
#include "fiction/layouts/clocking_scheme.hpp"
#include "fiction/technology/cell_ports.hpp"
#include "fiction/technology/sidb_surface_analysis.hpp"
#include "fiction/traits.hpp"
#include "fiction/utils/layout_utils.hpp"
#include "fiction/utils/name_utils.hpp"
#include "fiction/utils/network_utils.hpp"
#include "fiction/utils/placement_utils.hpp"
#include "fiction/utils/truth_table_utils.hpp"

#include <fmt/format.h>
#include <kitty/dynamic_truth_table.hpp>
#include <kitty/operations.hpp>
#include <mockturtle/traits.hpp>
#include <mockturtle/utils/node_map.hpp>
#include <mockturtle/utils/stopwatch.hpp>
#include <mockturtle/views/color_view.hpp>
#include <mockturtle/views/depth_view.hpp>
#include <mockturtle/views/fanout_view.hpp>
#include <mockturtle/views/topo_view.hpp>
#if (PROGRESS_BARS)
#include <mockturtle/utils/progress_bar.hpp>
#endif

#include <z3++.h>

#include <algorithm>
#include <atomic>
#include <cassert>
#include <chrono>
#include <cstdint>
#include <functional>
#include <future>
#include <memory>
#include <mutex>
#include <optional>
#include <string>
#include <thread>
#include <unordered_map>
#include <unordered_set>
#include <vector>

namespace fiction
{

/**
 * Target technologies.
 */
enum class technology_constraints
{
    NONE,
    TOPOLINANO
};
/**
 * Parameters for the exact physical design algorithm.
 */
struct exact_physical_design_params
{
    /**
     * Clocking scheme to be used.
     */
    std::string scheme = "2DDWave";
    /**
     * Number of tiles to use as an upper bound in x direction.
     */
    uint16_t upper_bound_x = std::numeric_limits<uint16_t>::max();
    /**
     * Number of tiles to use as an upper bound in y direction.
     */
    uint16_t upper_bound_y = std::numeric_limits<uint16_t>::max();
    /**
     * Investigate only aspect ratios with the number of tiles given as upper bound.
     */
    bool fixed_size = false;
    /**
     * Number of threads to use for exploring the possible aspect ratios.
     *
     * @note This is an unstable beta feature.
     */
    std::size_t num_threads = 1ul;
    /**
     * Flag to indicate that crossings may be used.
     */
    bool crossings = false;
    /**
     * Flag to indicate that I/Os should be realized by designated wire segments (preferred).
     */
    bool io_pins = true;  // TODO right now, this has to be true
    /**
     * Flag to indicate that I/Os should be placed at the layout's border.
     */
    bool border_io = false;
    /**
     * Flag to indicate that artificial clock latch delays should be used to balance paths (runtime expensive!).
     */
    bool synchronization_elements = false;
    /**
     * Flag to indicate that straight inverters should be used over bend ones.
     */
    bool straight_inverters = false;
    /**
     * Flag to indicate that a discrepancy in fan-in path lengths is allowed (reduces runtime!).
     */
    bool desynchronize = false;
    /**
     * Flag to indicate that the number of used crossing tiles should be minimized.
     */
    bool minimize_wires = false;
    /**
     * Flag to indicate that the number of used crossing tiles should be minimized.
     */
    bool minimize_crossings = false;
    /**
     * Sets a timeout in ms for the solving process. Standard is 4294967 seconds as defined by Z3.
     */
    unsigned timeout = 4294967u;
    /**
     * Technology-specific constraints that are only to be added for a certain target technology.
     */
    technology_constraints technology_specifics = technology_constraints::NONE;
};
/**
 * Statistics.
 */
struct exact_physical_design_stats
{
    mockturtle::stopwatch<>::duration time_total{0};

    uint64_t x_size{0ull}, y_size{0ull};
    uint64_t num_gates{0ull}, num_wires{0ull};

    uint32_t num_aspect_ratios{0ul};

    void report(std::ostream& out = std::cout) const
    {
        out << fmt::format("[i] total time  = {:.2f} secs\n", mockturtle::to_seconds(time_total));
        out << fmt::format("[i] layout size = {} × {}\n", x_size, y_size);
        out << fmt::format("[i] num. gates  = {}\n", num_gates);
        out << fmt::format("[i] num. wires  = {}\n", num_wires);
    }
};

namespace detail
{

template <typename Lyt, typename Ntk>
class exact_impl
{
  public:
    exact_impl(const Ntk& src, const exact_physical_design_params& p, exact_physical_design_stats& st,
               const surface_black_list<Lyt, port_direction>& sbl = {}) :
            ps{p},
            pst{st},
            scheme{*get_clocking_scheme<Lyt>(ps.scheme)},
            black_list{sbl}
    {
        mockturtle::names_view<technology_network> intermediate_ntk{
            fanout_substitution<mockturtle::names_view<technology_network>>(
                src, {fanout_substitution_params::substitution_strategy::BREADTH, scheme.max_out_degree, 1ul})};

        // create PO nodes in the network
        intermediate_ntk.substitute_po_signals();

        ntk = std::make_shared<topology_ntk_t>(mockturtle::fanout_view{intermediate_ntk});

        lower_bound = static_cast<decltype(lower_bound)>(ntk->num_gates() + ntk->num_pis());

        // NOLINTNEXTLINE(*-prefer-member-initializer)
        ari = aspect_ratio_iterator<typename Lyt::aspect_ratio>{
            ps.fixed_size ? static_cast<uint64_t>(ps.upper_bound_x * ps.upper_bound_y) :
                            static_cast<uint64_t>(lower_bound)};
    }

    std::optional<Lyt> run()
    {
        if (ps.num_threads > 1)
        {
            return run_asynchronously();
        }

        return run_synchronously();
    }

  private:
    /**
     * Network type for internal handling. Converting the input network to this type ensures the availability of all
     * necessary member functions.
     */
    using topology_ntk_t = mockturtle::topo_view<mockturtle::fanout_view<mockturtle::names_view<technology_network>>>;
    /**
     * Specification network.
     */
    std::shared_ptr<topology_ntk_t> ntk;
    /**
     * Parameters.
     */
    exact_physical_design_params ps;
    /**
     * Statistics.
     */
    exact_physical_design_stats& pst;
    /**
     * The utilized clocking scheme.
     */
    clocking_scheme<tile<Lyt>> scheme;
    /**
     * Maps tiles to blacklisted gate types via their truth tables and port information.
     */
    const surface_black_list<Lyt, port_direction> black_list;
    /**
     * Lower bound for the number of layout tiles.
     */
    uint16_t lower_bound{0u};
    /**
     * Iterator for the factorization of possible aspect ratios.
     */
    aspect_ratio_iterator<typename Lyt::aspect_ratio> ari{0};
    /**
     * Aspect ratio of found result. Only needed for the asynchronous case.
     */
    std::optional<typename Lyt::aspect_ratio> result_aspect_ratio;
    /**
     * Restricts access to the aspect_ratio_iterator and the result_aspect_ratio.
     */
    std::mutex ari_mutex{}, rar_mutex{};

    using ctx_ptr      = std::shared_ptr<z3::context>;
    using solver_ptr   = std::shared_ptr<z3::solver>;
    using optimize_ptr = std::shared_ptr<z3::optimize>;

    /**
     * Sub-class to exact to handle construction of SMT instances as well as house-keeping like storing solver
     * states across incremental calls etc. Multiple handlers can be created in order to explore possible aspect ratios
     * in parallel.
     */
    class smt_handler
    {
      public:
        /**
         * Standard constructor.
         *
         * @param ctxp The context that is used in all solvers.
         * @param lyt The empty gate-level layout that is going to contain the created layout.
         * @param ps The parameters to respect in the SMT instance generation process.
         */
        smt_handler(ctx_ptr ctxp, Lyt& lyt, const topology_ntk_t& ntk, const exact_physical_design_params& ps,
                    const surface_black_list<Lyt, port_direction>& sbl) noexcept :
                ctx{std::move(ctxp)},
                layout{lyt},
                network{ntk},
                params{ps},
                black_list{sbl},
                node2pos{ntk},
                depth_ntk{ntk},
                inv_levels{inverse_levels(ntk)}
        {}
        /**
         * Evaluates a given aspect ratio regarding the stored configurations whether it can be skipped, i.e., does not
         * need to be explored by the SMT solver. The better this function is at predicting unsatisfying inputs, the
         * more UNSAT instances can be skipped without losing the optimality guarantee. This function should never be
         * overly restrictive!
         *
         * @param ar Aspect ratio to evaluate.
         * @return `true` if ar can safely be skipped because it is UNSAT anyway.
         */
        [[nodiscard]] bool skippable(const typename Lyt::aspect_ratio& ar) const noexcept
        {
            // skip aspect ratios that extend beyond the specified upper bounds
            if (ar.x >= params.upper_bound_x || ar.y >= params.upper_bound_y)
            {
                return true;
            }
            // OPEN clocking optimization
            if (!layout.is_regularly_clocked())
            {
                // rotated aspect ratios don't need to be explored
                if (ar.x != ar.y && ar.x == layout.y() && ar.y == layout.x())
                {
                    return true;
                }
            }
            // Columnar clocking optimization
            else if (layout.is_clocking_scheme(clock_name::COLUMNAR))
            {
                // skip all aspect ratios that are too shallow for the network's depth
                if (ar.x < depth_ntk.depth())
                {
                    return true;
                }
                // if border I/Os are enforced, skip all aspect ratios that are too narrow for hosting all I/Os
                if (params.border_io && ar.y < std::max(network.num_pis(), network.num_pos()) - 1)
                {
                    return true;
                }
            }
            // Row clocking optimization
            else if (layout.is_clocking_scheme(clock_name::ROW))
            {
                // skip all aspect ratios that are too shallow for the network's depth
                if (ar.y < depth_ntk.depth())
                {
                    return true;
                }
                // if border I/Os are enforced, skip all aspect ratios that are too narrow for hosting all I/Os
                if (params.border_io && ar.x < std::max(network.num_pis(), network.num_pos()) - 1)
                {
                    return true;
                }
            }

            return false;
        }
        /**
         * Resizes the layout and creates a new solver checkpoint from where on the next incremental instance can be
         * generated.
         *
         * @param ar Current aspect ratio to work on.
         */
        void update(const typename Lyt::aspect_ratio& ar) noexcept
        {
            layout.resize({ar.x, ar.y, params.crossings ? 1 : 0});
            check_point = std::make_shared<solver_check_point>(fetch_solver(ar));
            ++lc;
            solver = check_point->state->solver;
        }
        /**
         * Sets the given timeout for the current solver.
         *
         * @param t Timeout in ms.
         */
        void set_timeout(const unsigned t)
        {
            z3::params p{*ctx};
            p.set("timeout", t);
            solver->set(p);
        }
        /**
         * Generates the SMT instance for the current solver check point and runs the solver check. In case the instance
         * was satisfiable, all constraints are moved to an z3::optimize if optimization criteria were specified. This
         * way, no unnecessary optimization constraints need to be generated over and over for UNSAT instances.
         *
         * If the instance was found SAT on both levels, a layout is extract from the model and stored. The function
         * returns then true.
         *
         * @return `true` iff the instance generated for the current configuration is SAT.
         */
        [[nodiscard]] bool is_satisfiable()
        {
            generate_smt_instance();

            if (const auto z3_result = solver->check(check_point->assumptions); z3_result == z3::sat)
            {
                // optimize the generated result
                if (auto opt = optimize(); opt != nullptr)
                {
                    opt->check();
                    assign_layout(opt->get_model());
                }
                else
                {
                    assign_layout(solver->get_model());
                }

                return true;
            }

            return false;
        }
        /**
         * Stores the current solver state in the solver tree with aspect ratio ar as key.
         *
         * @param ar Key to storing the current solver state.
         */
        void store_solver_state(const typename Lyt::aspect_ratio& ar) noexcept
        {
            solver_tree[ar] = check_point->state;
        }
        /**
         * Returns a statistics object from the current solver state.
         *
         * @return Statistics.
         */
        [[nodiscard]] z3::stats get_solver_statistics() const
        {
            return solver->statistics();
        }

      private:
        /**
         * During incremental SMT calls, several created assertions need to be reformulated. To still be able to reuse
         * information like learned clauses and lemmas, the push/pop strategy is not employed. Instead, assumption
         * literals are used that track, i.e., imply, certain assertions and can be negated in order to deactivate them.
         * Over incremental calls, the layout size grows either in eastern or southern direction. Assertions to
         * deactivate affect tiles sitting at the growing borders as they certainly get new neighbors. To not deactivate
         * both at once if not needed, there is one assertion literal tracking eastern growth and one tracking southern
         * growth. The corner tile is implied by their conjunction.
         */
        struct assumption_literals
        {
            /**
             * Watched literals for eastern and southern constraints which are used to reformulate them.
             */
            z3::expr e, s;
        };
        /**
         * Incremental solver calls require some kind of continuous solver state that can be extended. This state
         * involves a pointer to the solver alongside its assumption literals.
         */
        struct solver_state
        {
            /**
             * The actual stored solver.
             */
            solver_ptr solver;
            /**
             * Watched literals for eastern and southern constraints which are used to reformulate them.
             */
            assumption_literals lit;
        };
        /**
         * Alias for a pointer to a solver state.
         */
        using state_ptr = std::shared_ptr<solver_state>;
        /**
         * To reuse solver states, more information is necessary in the SMT instance generation process. Namely, which
         * tiles have been added in contrast to the last generation and which tiles got new neighbors, i.e., have been
         * updated. Additionally, a container for assumptions, i.e., assertions that are only valid in this and only
         * this run, is needed. All of that is packaged in a solver check point.
         */
        struct solver_check_point  // NOLINT: assumptions cannot be default-initialized
        {
            /**
             * Solver and watched literals.
             */
            state_ptr state;
            /**
             * added_tiles contains only the newly added tiles in eastern or southern direction. updated_tiles instead
             * contains the column (eastern) or row (southern) of tiles that used to be at the border but is not anymore
             * now. In these tiles, certain assertions change so that their previous assertions need to be reformulated.
             */
            std::unordered_set<typename Lyt::tile> added_tiles, updated_tiles;
            /**
             * Assumptions that are true for only one solver run. Always includes the assumption literal that did not
             * change.
             */
            z3::expr_vector assumptions;
        };
        /**
         * Alias for a pointer to a solver check point.
         */
        using solver_check_point_ptr = std::shared_ptr<solver_check_point>;
        /**
         * The context used for all solvers.
         */
        const ctx_ptr ctx;
        /**
         * The sketch that later contains the layout generated from a model.
         */
        Lyt& layout;
        /**
         * Logical specification for the layout.
         */
        const topology_ntk_t& network;
        /**
         * Configurations specifying layout restrictions. Used in instance generation among other places.
         */
        const exact_physical_design_params params;
        /**
         * Maps tiles to blacklisted gate types via their truth tables and port information.
         */
        const surface_black_list<Lyt, port_direction>& black_list;
        /**
         * Maps nodes to tile positions when creating the layout from the SMT model.
         */
        mockturtle::node_map<
            branching_signal_container<
                Lyt, topology_ntk_t, Lyt::max_fanin_size>  // this currently assumes that max_fanin_size is equal to the
                                                           // maximum fanout size of a layout type. Should the maximum
                                                           // fanout size exceed max_fanin_size, this will break
            ,
            topology_ntk_t>
            node2pos;
        /**
         * Mapping of levels to nodes used for symmetry breaking.
         */
        const mockturtle::depth_view<topology_ntk_t> depth_ntk;
        /**
         * Mapping of inverse levels to nodes used for symmetry breaking.
         */
        const std::vector<uint32_t> inv_levels;
        /**
         * Assumption literal counter.
         */
        std::size_t lc = 0ul;
        /**
         * Tree-like structure mapping already examined aspect ratios to respective solver states for later reuse.
         * Due to the rather suboptimal exploration strategy of factorizing tile counts, multiple solver states need to
         * be kept. It would always be easiest to simply add an entire row or column to the layout but that way, several
         * tile counts are skipped. E.g. by exploring 4 x 5 after 4 x 4, one would go directly from 16 tiles to 20
         * tiles. If the optimal layout can be found at 18 tiles, it would be missed. Therefore, the exploration
         * strategy using factorizations is kept and several solvers are employed that can be reused at a later point.
         * In the example, the 4 x 4 solver would be stored and revisited when 4 x 5 is to be explored.
         */
        std::unordered_map<typename Lyt::aspect_ratio, state_ptr> solver_tree{};
        /**
         * Current solver checkpoint extracted from the solver tree.
         */
        solver_check_point_ptr check_point;
        /**
         * Shortcut to the solver stored in check_point.
         */
        solver_ptr solver;
        /**
         * Returns the lc-th eastern assumption literal from the stored context.
         *
         * @return Eastern literal.
         */
        [[nodiscard]] z3::expr get_lit_e()
        {
            return ctx->bool_const(fmt::format("lit_e_{}", lc).c_str());
        }
        /**
         * Returns the lc-th southern assumption literal from the stored context.
         *
         * @return Southern literal.
         */
        [[nodiscard]] z3::expr get_lit_s()
        {
            return ctx->bool_const(fmt::format("lit_s_{}", lc).c_str());
        }
        /**
         * Accesses the solver tree and looks for a solver state that is associated with an aspect ratio smaller by 1
         * row or column than given aspect ratio. The found one is returned together with the tiles that are new to this
         * solver.
         *
         * If no such solver could be found, a new solver is created from the context given.
         *
         * @param ar aspect ratio of size x * y.
         * @return Solver state associated with an aspect ratio of size x - 1 * y or x * y - 1 and, additionally, the
         * tiles new to the solver. If no such solver is available, a new one is created.
         */
        [[nodiscard]] solver_check_point fetch_solver(const typename Lyt::aspect_ratio& ar)
        {
            const auto create_assumptions = [this](const solver_state& state) -> z3::expr_vector
            {
                z3::expr_vector assumptions{*ctx};
                assumptions.push_back(state.lit.s);
                assumptions.push_back(state.lit.e);

                return assumptions;
            };

            // does a solver state for a layout of aspect ratio of size x - 1 * y exist?
            if (const auto it_x = solver_tree.find({ar.x - 1, ar.y}); it_x != solver_tree.end())
            {
                // gather additional y-tiles and updated tiles
                std::unordered_set<typename Lyt::tile> added_tiles{}, updated_tiles{};
                for (decltype(ar.y) y = 0; y <= ar.y; ++y)
                {
                    added_tiles.emplace(ar.x, y);
                    updated_tiles.emplace(ar.x - 1, y);
                }

                // deep-copy solver state
                const auto   state     = it_x->second;
                solver_state new_state = {state->solver, {get_lit_e(), state->lit.s}};

                // reset eastern constraints
                new_state.solver->add(!(state->lit.e));

                // remove solver
                solver_tree.erase(it_x);

                return {std::make_shared<solver_state>(new_state), added_tiles, updated_tiles,
                        create_assumptions(new_state)};
            }
            // does a solver state for a layout of aspect ratio of size x * y - 1 exist?
            if (const auto it_y = solver_tree.find({ar.x, ar.y - 1}); it_y != solver_tree.end())
            {
                // gather additional x-tiles
                std::unordered_set<typename Lyt::tile> added_tiles{}, updated_tiles{};
                for (decltype(ar.x) x = 0; x <= ar.x; ++x)
                {
                    added_tiles.emplace(x, ar.y);
                    updated_tiles.emplace(x, ar.y - 1);
                }

                // deep-copy solver state
                const auto   state     = it_y->second;
                solver_state new_state = {state->solver, {state->lit.e, get_lit_s()}};

                // reset southern constraints
                new_state.solver->add(!(state->lit.s));

                // remove solver
                solver_tree.erase(it_y);

                return {std::make_shared<solver_state>(new_state), added_tiles, updated_tiles,
                        create_assumptions(new_state)};
            }
            // no existing solver state; create a new one
            // all tiles are additional ones
            std::unordered_set<typename Lyt::tile> added_tiles{};
            for (decltype(ar.y) y = 0; y <= ar.y; ++y)
            {
                for (decltype(ar.x) x = 0; x <= ar.x; ++x)
                {
                    added_tiles.emplace(x, y);
                }
            }

            // create new state
            solver_state new_state{std::make_shared<z3::solver>(*ctx), {get_lit_e(), get_lit_s()}};

            return {std::make_shared<solver_state>(new_state), added_tiles, {}, create_assumptions(new_state)};
        }
        /**
         * Checks whether a given tile belongs to the added tiles of the current solver check point.
         *
         * @param t Tile to check.
         * @return `true` iff t is contained in check_point->added_tiles.
         */
        [[nodiscard]] bool is_added_tile(const typename Lyt::tile& t) const noexcept
        {
            return check_point->added_tiles.count(t) != 0;
        }
        /**
         * Checks whether a given tile belongs to the updated tiles of the current solver check point.
         *
         * @param t Tile to check.
         * @return `true` iff t is contained in check_point->updated_tiles.
         */
        [[nodiscard]] bool is_updated_tile(const typename Lyt::tile& t) const noexcept
        {
            return check_point->updated_tiles.count(t) != 0;
        }
        /**
         * Returns true, iff params.io_ports is set to false and n is either a constant or PI or PO node in network.
         *
         * @param n Node in network.
         * @return `true` iff n is to be skipped in a loop due to it being a constant or an I/O and params.io_ports ==
         * false.
         */
        [[nodiscard]] bool skip_const_or_io_node(const mockturtle::node<topology_ntk_t>& n) const noexcept
        {
            return network.is_constant(n) || ((network.is_pi(n) || network.is_po(n)) && !params.io_pins);
        }
        /**
         * Returns true, iff skip_const_or_io_node returns true for either source or target of the given edge..
         *
         * @param e Edge in network.
         * @return `true` iff e is to be skipped in a loop due to it having constant or I/O nodes while params.io_ports
         * == false.
         */
        [[nodiscard]] bool skip_const_or_io_edge(const mockturtle::edge<topology_ntk_t>& e) const noexcept
        {
            return skip_const_or_io_node(e.source) || skip_const_or_io_node(e.target);
        }
        /**
         * Applies a given function to all added tiles in the current solver check point.
         *
         * @tparam Fn Functor type.
         * @param fn Unary function to apply to all added tiles. Must receive a tile as parameter.
         */
        template <typename Fn>
        void apply_to_added_tiles(Fn&& fn)
        {
            std::for_each(check_point->added_tiles.cbegin(), check_point->added_tiles.cend(), fn);
        }
        /**
         * Applies a given function to all updated tiles in the current solver check point.
         *
         * @tparam Fn Functor type.
         * @param fn Unary function to apply to all updated tiles. Must receive a tile as parameter.
         */
        template <typename Fn>
        void apply_to_updated_tiles(Fn&& fn)
        {
            std::for_each(check_point->updated_tiles.cbegin(), check_point->updated_tiles.cend(), fn);
        }
        /**
         * Applies a given function to all added and updated tiles in the current solver check point.
         *
         * @tparam Fn Functor type.
         * @param fn Unary function to apply to all added and updated tiles. Must receive a tile as parameter.
         */
        template <typename Fn>
        void apply_to_added_and_updated_tiles(Fn&& fn)
        {
            apply_to_added_tiles(fn);
            apply_to_updated_tiles(fn);
        }
        /**
         * Determines the number of child nodes to some given node n in the stored logic network, not counting constants
         * and not counting primary inputs if params.io_pins is not set.
         *
         * @param n Node in the stored network.
         * @return Number of incoming nodes to n.
         */
        [[nodiscard]] uint32_t network_in_degree(const mockturtle::node<topology_ntk_t>& n) const noexcept
        {
            uint32_t degree{0};
            network.foreach_fanin(n,
                                  [this, &degree](const auto& fi)
                                  {
                                      if (const auto fn = network.get_node(fi); !skip_const_or_io_node(fn))
                                      {
                                          ++degree;
                                      }
                                  });
            return degree;
        }
        /**
         * Determines the number of parent nodes to some given node n in the stored logic network, not counting
         * constants and not counting primary outputs if params.io_pins is not set.
         *
         * @param n Node in the stored network.
         * @return Number of outgoing nodes of n.
         */
        [[nodiscard]] uint32_t network_out_degree(const mockturtle::node<topology_ntk_t>& n) const noexcept
        {
            uint32_t degree{0};
            network.foreach_fanout(n,
                                   [this, &degree](const auto& fn)
                                   {
                                       if (!skip_const_or_io_node(fn))
                                       {
                                           ++degree;
                                       }
                                   });
            return degree;
        }
        /**
         * Shortcut to the assumption literals.
         *
         * @return Reference to check_point->state->lit.
         */
        [[nodiscard]] assumption_literals& lit() const noexcept
        {
            return check_point->state->lit;
        }
        /**
         * Returns a tn variable from the stored context representing that tile t has node n assigned.
         *
         * @param t Tile to be considered.
         * @param n Node to be considered.
         * @return tn variable from ctx.
         */
        [[nodiscard]] z3::expr get_tn(const typename Lyt::tile& t, const mockturtle::node<topology_ntk_t>& n)
        {
            return ctx->bool_const(fmt::format("tn_({},{})_{}", t.x, t.y, n).c_str());
        }
        /**
         * Returns a te variable from the stored context representing that tile t has edge e assigned.
         *
         * @param t Tile to be considered.
         * @param e Edge to be considered.
         * @return te variable from ctx.
         */
        [[nodiscard]] z3::expr get_te(const typename Lyt::tile& t, const mockturtle::edge<topology_ntk_t>& e)
        {
            return ctx->bool_const(fmt::format("te_({},{})_({},{})", t.x, t.y, e.source, e.target).c_str());
        }
        /**
         * Returns a tc variable from the stored context representing that information flows from tile t1 to tile t2.
         *
         * @param t1 Tile 1 to be considered.
         * @param t2 Tile 2 to be considered that is adjacent to t1.
         * @return tc variable from ctx.
         */
        [[nodiscard]] z3::expr get_tc(const typename Lyt::tile& t1, const typename Lyt::tile& t2)
        {
            return ctx->bool_const(fmt::format("tc_({},{})_({},{})", t1.x, t1.y, t2.x, t2.y).c_str());
        }
        /**
         * Returns a tp variable from the stored context representing that a path from tile t1 to tile t2 exists.
         *
         * @param t1 Tile 1 to be considered.
         * @param t2 Tile 2 to be considered.
         * @return tp variable from ctx.
         */
        [[nodiscard]] z3::expr get_tp(const typename Lyt::tile& t1, const typename Lyt::tile& t2)
        {
            return ctx->bool_const(fmt::format("tp_({},{})_({},{})", t1.x, t1.y, t2.x, t2.y).c_str());
        }
        /**
         * Returns an ncl variable from the stored context representing node n's (pi) clock number.
         *
         * @param n Node to be considered.
         * @return ncl variable from ctx.
         */
        [[nodiscard]] z3::expr get_ncl(const mockturtle::node<topology_ntk_t>& n, const unsigned clk)
        {
            return ctx->bool_const(fmt::format("ncl_{}_{}", n, clk).c_str());
        }
        /**
         * Returns a tcl variable from the stored context representing tile t's clock number.
         *
         * @param t Tile to be considered.
         * @return tcl variable from ctx.
         */
        [[nodiscard]] z3::expr get_tcl(const typename Lyt::tile& t, const unsigned clk)
        {
            return ctx->bool_const(fmt::format("tcl_({},{})_{}", t.x, t.y, clk).c_str());
        }
        /**
         * Returns a tse variable from the stored context representing tile t's synchronization element delay in cycles.
         *
         * @param t Tile to be considered.
         * @return tse variable from ctx.
         */
        [[nodiscard]] z3::expr get_tse(const typename Lyt::tile& t)
        {
            return ctx->int_const(fmt::format("tse_({},{})", t.x, t.y).c_str());
        }
        /**
         * Helper function for generating an equality of an arbitrary number of expressions.
         *
         * @param v Vector of expressions to equalize.
         * @return Expression that represents the equality of all elements in v.
         */
        [[nodiscard]] z3::expr mk_eq(const z3::expr_vector& v) const
        {
            z3::expr_vector eq{*ctx};
            for (int i = 1; static_cast<decltype(v.size())>(i) < v.size(); ++i)
            {
                eq.push_back(v[static_cast<unsigned int>(i - 1)] == v[static_cast<unsigned int>(i)]);
            }

            return z3::mk_and(eq);
        }
        /**
         * Helper function for generating an implication lit -> constraint where lit is the given assumption literal.
         *
         * @param constraint Constraint to be implied.
         * @param lit Assumption literal.
         * @return lit -> constraint.
         */
        [[nodiscard]] z3::expr mk_as(const z3::expr& constraint, const z3::expr& lit) const
        {
            return z3::implies(lit, constraint);
        }
        /**
         * Helper function for generating an implication lit -> constraint where lit is the assumption literal
         * responsible for t, i.e., e if t is at eastern border, s if t is at southern border, and (e and s) if t is
         * the corner tile.
         *
         * @param constraint Constraint to be implied.
         * @param t Tile to consider for literal picking.
         * @return lit -> constraint.
         */
        [[nodiscard]] z3::expr mk_as_if_se(const z3::expr& constraint, const typename Lyt::tile& t) const
        {
            const auto east = layout.is_at_eastern_border(t), south = layout.is_at_southern_border(t);

            if (east && south)
            {
                return mk_as(constraint, lit().e && lit().s);
            }
            if (east)
            {
                return mk_as(constraint, lit().e);
            }
            if (south)
            {
                return mk_as(constraint, lit().s);
            }

            return constraint;
        }
        /**
         * Helper function to create an expression that assigns a matching clocking to a tile given its outgoing tile.
         * This function is only needed for irregular clocking schemes.
         *
         * @param t1 Tile.
         * @param t2 Tile outgoing to t1 given its dataflow.
         * @return An expression of the form tcl(t1, 0) --> tcl(t2, 1) and tcl(t1, 1) --> tcl(t2, 2) and ... up to the
         * number of clock phases in the layout.
         */
        [[nodiscard]] z3::expr mk_clk_mod(const typename Lyt::tile& t1, const typename Lyt::tile& t2)
        {
            z3::expr_vector clk_mod{*ctx};

            for (auto i = 0u; i < layout.num_clocks(); ++i)
            {
                clk_mod.push_back(z3::implies(get_tcl(t1, i), get_tcl(t2, (i + 1) % layout.num_clocks())));
            }

            return z3::mk_and(clk_mod);
        }
        /**
         * Helper function to create an expression that maps from an ncl variable to a real value during a solver call.
         *
         * @param n Network node.
         * @return An expression of the form ite(ncl == 0, 0, ite(ncl == 1, 1, ...)) up to the number of clock phases in
         * the layout.
         */
        [[nodiscard]] z3::expr ncl_to_real(const mockturtle::node<topology_ntk_t>& n)
        {
            const std::function<z3::expr(const unsigned i)> ncl_ite_chain = [&, this](const auto i) -> z3::expr
            {
                if (i == layout.num_clocks())
                {
                    return ctx->real_val(i);
                }

                return z3::ite(get_ncl(n, i), ctx->real_val(i), ncl_ite_chain(i + 1));
            };

            return ncl_ite_chain(0u);
        }
        /**
         * Constructs a series of expressions to evaluate how many tiles were occupied by a given edge. Therefore, all
         * te variables are translated to expressions of the form ite(te, 1, 0) which allows for applying z3::sum to
         * them. This is a work around because no such api function for pseudo boolean exists.
         *
         * @param e Edge to consider.
         * @param ve Vector of expressions to extend.
         */
        void tile_ite_counters(const mockturtle::edge<topology_ntk_t>& e, z3::expr_vector& ve)
        {
            const z3::expr zero = ctx->real_val(0u);
            const z3::expr one  = ctx->real_val(1u);

            const z3::expr num_phases = ctx->real_val(static_cast<unsigned>(layout.num_clocks()));

            layout.foreach_ground_tile(
                [this, &e, &ve, &one, &zero, &num_phases](const auto& t)
                {
                    // an artificial latch variable counts as an extra 1 clock cycle (n clock phases)
                    if (has_synchronization_elements_v<Lyt> && params.synchronization_elements && !params.desynchronize)
                    {
                        ve.push_back(z3::ite(get_te(t, e), get_tse(t) * num_phases + one, zero));
                    }
                    else
                    {
                        ve.push_back(z3::ite(get_te(t, e), one, zero));
                    }
                });
        }
        /**
         * Adds constraints to the solver to limit the number of elements that are going to be assigned to a tile to one
         * (node or edge) if no crossings are allowed. Otherwise, one node per tile or two edges per tile can be
         * placed.
         */
        void restrict_tile_elements()
        {
            apply_to_added_tiles(
                [this](const auto& t)
                {
                    if (params.crossings)
                    {
                        z3::expr_vector tn{*ctx};
                        network.foreach_node(
                            [this, &t, &tn](const auto& n)
                            {
                                if (!skip_const_or_io_node(n))
                                {
                                    tn.push_back(get_tn(t, n));
                                }
                            });

                        if (!tn.empty())
                        {
                            // at most 1 node
                            solver->add(z3::atmost(tn, 1u));
                        }

                        z3::expr_vector te{*ctx};

                        foreach_edge(network,
                                     [this, &t, &te](const auto& e)
                                     {
                                         if (!skip_const_or_io_edge(e))
                                         {
                                             te.push_back(get_te(t, e));
                                         }
                                     });

                        if (!te.empty())
                        {
                            // at most 2 edges
                            solver->add(z3::atmost(te, 2u));
                        }

                        if (!tn.empty() && !te.empty())
                        {
                            // prevent the assignment of both vertices and edges to the same tile
                            solver->add(z3::implies(z3::atleast(tn, 1u), z3::atmost(te, 0)));
                            solver->add(z3::implies(z3::atleast(te, 1u), z3::atmost(tn, 0)));
                        }
                    }
                    else
                    {
                        z3::expr_vector tn{*ctx};
                        network.foreach_node(
                            [this, &t, &tn](const auto& n)
                            {
                                if (!skip_const_or_io_node(n))
                                {
                                    tn.push_back(get_tn(t, n));
                                }
                            });

                        foreach_edge(network,
                                     [this, &t, &tn](const auto& e)
                                     {
                                         if (!skip_const_or_io_edge(e))
                                         {
                                             tn.push_back(get_te(t, e));
                                         }
                                     });

                        if (!tn.empty())
                        {
                            // at most 1 node or edge
                            solver->add(z3::atmost(tn, 1u));
                        }
                    }
                });
        }
        /**
         * Adds constraints to the solver to enforce that each node is placed exactly once on exactly one tile.
         */
        void restrict_vertices()
        {
            network.foreach_node(
                [this](const auto& n)
                {
                    if (!skip_const_or_io_node(n))
                    {
                        z3::expr_vector tn{*ctx};
                        layout.foreach_ground_tile([this, &n, &tn](const auto& t) { tn.push_back(get_tn(t, n)); });

                        // use a tracking literal to disable constraints in case of UNSAT
                        solver->add(mk_as(z3::atleast(tn, 1u), lit().e && lit().s));
                        solver->add(z3::atmost(tn, 1u));
                    }
                });
        }
        /**
         * Adds constraints to the solver to enforce that each clock zone variable has valid bounds of 0 <= cl <= C,
         * where C is the maximum clock number. Uses a one-hot encoding.
         */
        void restrict_clocks()
        {
            apply_to_added_tiles(
                [this](const auto& t)
                {
                    // an evaluation has shown that it is in fact one magnitude slower to use bounded int_consts for tcl
                    // variables and even slower to use disjoint real_consts. Most likely, the performance benefit of
                    // ints over reals is due to Z3's quantifier-free finite domain (QF_FD) solver.
                    // TL;DR one-hot encoding rules!
                    z3::expr_vector tcl{*ctx};
                    for (auto i = 0u; i < layout.num_clocks(); ++i)
                    {
                        tcl.push_back(get_tcl(t, i));
                    }
                    solver->add(z3::atleast(tcl, 1) && z3::atmost(tcl, 1));
                });
        }
        /**
         * Adds constraints to the solver to enforce that a tile which was assigned with some node n has a successor
         * that is assigned to the adjacent node of n or an outgoing edge of n.
         */
        void define_gate_fanout_tiles()
        {
            apply_to_added_and_updated_tiles(
                [this](const auto& t)
                {
                    network.foreach_node(
                        [this, &t](const auto& n)
                        {
                            if (!skip_const_or_io_node(n))
                            {
                                const auto tn = get_tn(t, n);

                                z3::expr_vector conj{*ctx};
                                foreach_outgoing_edge(
                                    network, n,
                                    [this, &t, &conj](const auto& ae)
                                    {
                                        if (!skip_const_or_io_edge(ae))
                                        {
                                            z3::expr_vector disj{*ctx};

                                            if (const auto tgt = ae.target; layout.is_regularly_clocked())
                                            {
                                                layout.foreach_outgoing_clocked_zone(
                                                    t,
                                                    [this, &t, &disj, &tgt, &ae](const auto& at) {
                                                        disj.push_back((get_tn(at, tgt) || get_te(at, ae)) &&
                                                                       get_tc(t, at));
                                                    });
                                            }
                                            else  // irregular clocking
                                            {
                                                layout.foreach_adjacent_tile(
                                                    t,
                                                    [this, &t, &disj, &tgt, &ae](const auto& at)
                                                    {
                                                        // clocks must differ by 1
                                                        const auto mod = mk_clk_mod(t, at);

                                                        disj.push_back(((get_tn(at, tgt) || get_te(at, ae)) && mod) &&
                                                                       get_tc(t, at));
                                                    });
                                            }

                                            if (!disj.empty())
                                            {
                                                conj.push_back(z3::mk_or(disj));
                                            }
                                        }
                                    });

                                if (!conj.empty())
                                {
                                    solver->add(mk_as_if_se(z3::implies(tn, z3::mk_and(conj)), t));
                                }
                            }
                        });
                });
        }
        /**
         * Adds constraints to the solver to enforce that a tile which was assigned with some node n has a predecessor
         * that is assigned to the inversely adjacent node of n or an incoming edge of n.
         */
        void define_gate_fanin_tiles()
        {
            apply_to_added_and_updated_tiles(
                [this](const auto& t)
                {
                    network.foreach_node(
                        [this, &t](const auto& n)
                        {
                            if (!skip_const_or_io_node(n))
                            {
                                const auto tn = get_tn(t, n);

                                z3::expr_vector conj{*ctx};

                                foreach_incoming_edge(
                                    network, n,
                                    [this, &t, &conj](const auto& iae)
                                    {
                                        if (!skip_const_or_io_edge(iae))
                                        {
                                            z3::expr_vector disj{*ctx};

                                            if (const auto src = iae.source; layout.is_regularly_clocked())
                                            {
                                                layout.foreach_incoming_clocked_zone(
                                                    t,
                                                    [this, &t, &disj, &src, &iae](const auto& iat) {
                                                        disj.push_back((get_tn(iat, src) || get_te(iat, iae)) &&
                                                                       get_tc(iat, t));
                                                    });
                                            }
                                            else  // irregular clocking
                                            {
                                                layout.foreach_adjacent_tile(
                                                    t,
                                                    [this, &t, &disj, &src, &iae](const auto& iat)
                                                    {
                                                        // clocks must differ by 1
                                                        const auto mod = mk_clk_mod(iat, t);

                                                        disj.push_back(
                                                            ((get_tn(iat, src) || get_te(iat, iae)) && mod) &&
                                                            get_tc(iat, t));
                                                    });
                                            }

                                            if (!disj.empty())
                                            {
                                                conj.push_back(z3::mk_or(disj));
                                            }
                                        }
                                    });

                                if (!conj.empty())
                                {
                                    solver->add(mk_as_if_se(z3::implies(tn, z3::mk_and(conj)), t));
                                }
                            }
                        });
                });
        }
        /**
         * Adds constraints to the solver to enforce that a tile that was assigned with some edge has a successor which
         * is assigned to the adjacent node or another edge.
         */
        void define_wire_fanout_tiles()
        {
            apply_to_added_and_updated_tiles(
                [this](const auto& t)
                {
                    foreach_edge(
                        network,
                        [this, &t](const auto& e)
                        {
                            if (!skip_const_or_io_edge(e))
                            {
                                const auto te = e.target;

                                z3::expr_vector disj{*ctx};

                                if (layout.is_regularly_clocked())
                                {
                                    layout.foreach_outgoing_clocked_zone(
                                        t, [this, &t, &e, &te, &disj](const auto& at)
                                        { disj.push_back((get_tn(at, te) || get_te(at, e)) && get_tc(t, at)); });
                                }
                                else  // irregular clocking
                                {
                                    layout.foreach_adjacent_tile(
                                        t,
                                        [this, &t, &e, &te, &disj](const auto& at)
                                        {
                                            // clocks must differ by 1
                                            const auto mod = mk_clk_mod(t, at);

                                            disj.push_back(((get_tn(at, te) || get_te(at, e)) && mod) && get_tc(t, at));
                                        });
                                }

                                if (!disj.empty())
                                {
                                    solver->add(mk_as_if_se(z3::implies(get_te(t, e), z3::mk_or(disj)), t));
                                }
                            }
                        });
                });
        }
        /**
         * Adds constraints to the solver to enforce that a tile that was assigned with some edge has a predecessor
         * which is assigned to the inversely adjacent node or another edge.
         */
        void define_wire_fanin_tiles()
        {
            apply_to_added_and_updated_tiles(
                [this](const auto& t)
                {
                    foreach_edge(
                        network,
                        [this, &t](const auto& e)
                        {
                            if (!skip_const_or_io_edge(e))
                            {
                                const auto se = e.source;

                                z3::expr_vector disj{*ctx};

                                if (layout.is_regularly_clocked())
                                {
                                    layout.foreach_incoming_clocked_zone(
                                        t, [this, &t, &e, &se, &disj](const auto& iat)
                                        { disj.push_back((get_tn(iat, se) || get_te(iat, e)) && get_tc(iat, t)); });
                                }
                                else  // irregular clocking
                                {
                                    layout.foreach_adjacent_tile(t,
                                                                 [this, &t, &e, &se, &disj](const auto& iat)
                                                                 {
                                                                     // clocks must differ by 1
                                                                     const auto mod = mk_clk_mod(iat, t);

                                                                     disj.push_back(
                                                                         ((get_tn(iat, se) || get_te(iat, e)) && mod) &&
                                                                         get_tc(iat, t));
                                                                 });
                                }

                                if (!disj.empty())
                                {
                                    solver->add(mk_as_if_se(z3::implies(get_te(t, e), z3::mk_or(disj)), t));
                                }
                            }
                        });
                });
        }

        /**
         * Adds constraints to the solver to map established connections between single tiles to sub-paths. They are
         * spanned transitively by the next set of constraints.
         */
        void establish_sub_paths()
        {
            layout.foreach_ground_tile(
                [this](const auto& t)
                {
                    if (layout.is_regularly_clocked())
                    {
                        layout.foreach_outgoing_clocked_zone(t,
                                                             [this, &t](const auto& at)
                                                             {
                                                                 // if neither t nor at are in added_tiles, the
                                                                 // constraint exists already
                                                                 if (is_added_tile(t) || is_added_tile(at))
                                                                 {
                                                                     solver->add(
                                                                         z3::implies(get_tc(t, at), get_tp(t, at)));
                                                                 }
                                                             });
                    }
                    else  // irregular clocking
                    {
                        layout.foreach_adjacent_tile(t,
                                                     [this, &t](const auto& at)
                                                     {
                                                         // if neither t nor at are in added_tiles, the constraint
                                                         // exists already
                                                         if (is_added_tile(t) || is_added_tile(at))
                                                         {
                                                             solver->add(z3::implies(get_tc(t, at), get_tp(t, at)));
                                                         }
                                                     });
                    }
                });
        }
        /**
         * Adds constraints to the solver to expand the formerly created sub-paths transitively.
         */
        void establish_transitive_paths()
        {
            layout.foreach_ground_tile(
                [this](const auto& t1)
                {
                    layout.foreach_ground_tile(
                        [this, &t1](const auto& t2)
                        {
                            // skip instances where t1 == t2
                            if (t1 != t2)
                            {
                                layout.foreach_ground_tile(
                                    [this, &t1, &t2](const auto& t3)
                                    {
                                        // skip instances where t2 == t3
                                        if (t2 != t3)
                                        {
                                            // if neither t1 nor t2 nor t3 are in added_tiles, the constraint exists
                                            // already in the solver and does not need to be added
                                            if (is_added_tile(t1) || is_added_tile(t2) || is_added_tile(t3))
                                            {
                                                solver->add(
                                                    z3::implies(get_tp(t1, t2) && get_tp(t2, t3), get_tp(t1, t3)));
                                            }
                                        }
                                    });
                            }
                        });
                });
        }
        /**
         * Adds constraints to the solver to prohibit cycles that loop back information. To this end, the formerly
         * established paths are used. Without this constraint, useless wire loops appear.
         */
        void eliminate_cycles()
        {
            apply_to_added_tiles([this](const auto& t) { solver->add(!(get_tp(t, t))); });
        }
        /**
         * Adds constraints to the solver to ensure that the cl variable of primary input pi is set to the clock zone
         * value of the tile pi is assigned to. Necessary to be taken into account for path lengths.
         */
        void assign_pi_clockings()
        {
            const auto assign = [this](const auto n) -> void
            {
                apply_to_added_tiles(
                    [this, &n](const auto& t)
                    {
                        if (layout.is_regularly_clocked())
                        {
                            solver->add(z3::implies(get_tn(t, n),
                                                    get_ncl(n, static_cast<unsigned>(layout.get_clock_number(t)))));
                        }
                        else  // irregular clocking
                        {
                            for (auto i = 0u; i < layout.num_clocks(); ++i)
                            {
                                solver->add(z3::implies(get_tn(t, n), get_ncl(n, i) == get_tcl(t, i)));
                            }
                        }
                    });
            };

            if (!(params.border_io && is_linear_scheme<Lyt>(layout.get_clocking_scheme())))
            {
                // ensure that exactly one ncl variable is set for each node
                network.foreach_node(
                    [this](const auto& n)
                    {
                        z3::expr_vector ncl{*ctx};
                        for (auto i = 0u; i < layout.num_clocks(); ++i)
                        {
                            ncl.push_back(get_ncl(n, i));
                        }
                        solver->add(z3::atleast(ncl, 1) && z3::atmost(ncl, 1));
                    });

                if (params.io_pins)
                {
                    network.foreach_pi(assign);
                }
                else
                {
                    network.foreach_pi(
                        [this, &assign](const auto& pi)
                        {
                            network.foreach_fanout(pi,
                                                   [this, &assign](const auto& fn)
                                                   {
                                                       if (!skip_const_or_io_node(fn))
                                                       {
                                                           assign(fn);
                                                       }
                                                   });
                        });
                }
            }
        }
        /**
         * Adds constraints to the solver to ensure that fan-in paths to the same tile need to have the same length
         * in the layout modulo timing, i.e., plus the clock zone assigned to their PIs.
         */
        void global_synchronization()
        {
            // restrict PIs to the first c x c tiles of the layout
            const auto restrict_2ddwave_entry_tiles = [this](const auto& pi)
            {
                apply_to_added_tiles(
                    [this, &pi](const auto& t)
                    {
                        if (t.x > layout.num_clocks() - 1u || t.y > layout.num_clocks() - 1u)
                        {
                            solver->add(!(get_tn(t, pi)));
                        }
                    });
            };

            const auto define_length = [this](const mockturtle::node<topology_ntk_t>& n)
            {
                const auto paths = all_incoming_edge_paths(network, n);

                const auto longest_path = std::max_element(
                    paths.cbegin(), paths.cend(), [](const auto& p1, const auto& p2) { return p1.size() < p2.size(); });

                if (longest_path == paths.cend())
                {
                    return;
                }

                z3::expr_vector all_path_lengths{*ctx};
                for (const auto& p : paths)
                {
                    z3::expr_vector path_length{*ctx};

                    // respect number of vertices as an offset to path length
                    // this works because every node must be placed
                    if (const auto offset = static_cast<int>(p.size() - longest_path->size()); offset)
                    {
                        path_length.push_back(ctx->real_val(offset));
                    }

                    for (const auto& e : p)
                    {
                        // respect clock zone of PI if one is involved
                        if (const auto src = e.source; params.io_pins && network.is_pi(src))
                        {
                            path_length.push_back(ncl_to_real(src));
                        }
                        else if (!params.io_pins)
                        {
                            if (has_incoming_primary_input(network, src))
                            {
                                path_length.push_back(ncl_to_real(src));
                            }
                        }

                        tile_ite_counters(e, path_length);
                    }
                    all_path_lengths.push_back(z3::sum(path_length));
                }

                // use a tracking literal to disable constraints in case of UNSAT
                solver->add(mk_as(mk_eq(all_path_lengths), lit().e && lit().s));
            };

            // much simpler but equisatisfiable version of the constraint for 2DDWave clocking with border I/Os
            if (params.border_io && (layout.is_clocking_scheme(clock_name::TWODDWAVE) ||
                                     layout.is_clocking_scheme(clock_name::TWODDWAVE_HEX)))
            {
                if (params.io_pins)
                {
                    network.foreach_pi([&restrict_2ddwave_entry_tiles](const auto& pi)
                                       { restrict_2ddwave_entry_tiles(pi); });
                }
                else
                {
                    network.foreach_pi(
                        [this, &restrict_2ddwave_entry_tiles](const auto& pi) {
                            network.foreach_fanout(pi, [&restrict_2ddwave_entry_tiles](const auto& fn)
                                                   { restrict_2ddwave_entry_tiles(fn); });
                        });
                }
            }
            else if (params.border_io &&
                     (layout.is_clocking_scheme(clock_name::COLUMNAR) || layout.is_clocking_scheme(clock_name::ROW)))
            {
                // Columnar and row clocking scheme don't need the path length constraints when border pins are enabled
            }
            // all other configurations get expensive path length constraints
            else
            {
                if (params.io_pins)
                {
                    network.foreach_po([&define_length](const auto& po) { define_length(po); });
                }
                else
                {
                    network.foreach_po(
                        [this, &define_length](const auto& po) {
                            network.foreach_fanin(po, [this, &define_length](const auto& fi)
                                                  { define_length(network.get_node(fi)); });
                        });
                }
            }
        }
        /**
         * Adds constraints to the solver to prevent edges or vertices to be assigned to tiles with an insufficient
         * number of predecessors/successors. Symmetry breaking constraints.
         */
        void prevent_insufficiencies()
        {
            layout.foreach_ground_tile(
                [this](const auto& t)
                {
                    if (layout.is_at_eastern_border(t) || layout.is_at_southern_border(t) || is_updated_tile(t))
                    {
                        if (layout.is_regularly_clocked())
                        {
                            network.foreach_node(
                                [this, &t](const auto& n)
                                {
                                    if (!skip_const_or_io_node(n))
                                    {
                                        // if node n has more adjacent or inversely adjacent elements than tile t
                                        if (layout.out_degree(t) < network_out_degree(n) ||
                                            layout.in_degree(t) < network_in_degree(n))
                                        {
                                            // if t is at eastern/southern border, its adjacencies might change
                                            if (layout.is_at_eastern_border(t) || layout.is_at_southern_border(t))
                                            {
                                                // add restriction as assumption only
                                                check_point->assumptions.push_back(!(get_tn(t, n)));
                                            }
                                            else  // t is an updated tile
                                            {
                                                // add hard constraint
                                                solver->add(!(get_tn(t, n)));
                                            }
                                        }
                                    }
                                });

                            foreach_edge(network,
                                         [this, &t](const auto& e)
                                         {
                                             if (!skip_const_or_io_edge(e))
                                             {
                                                 // if tile t has no adjacent or inversely adjacent tiles
                                                 if (layout.out_degree(t) == 0 || layout.in_degree(t) == 0)
                                                 {
                                                     // if t is at eastern/southern border, its adjacencies might change
                                                     if (layout.is_at_eastern_border(t) ||
                                                         layout.is_at_southern_border(t))
                                                     {
                                                         // add restriction as assumption only
                                                         check_point->assumptions.push_back(!(get_te(t, e)));
                                                     }
                                                     else if (is_updated_tile(t))  // nothing's about to change here
                                                     {
                                                         // add hard constraint
                                                         solver->add(!(get_te(t, e)));
                                                     }
                                                 }
                                             }
                                         });
                        }
                        else  // irregular clocking
                        {
                            const auto tile_degree = num_adjacent_coordinates(layout, t);

                            network.foreach_node(
                                [this, &t, &tile_degree](const auto& n)
                                {
                                    if (!skip_const_or_io_node(n))
                                    {
                                        // in an irregular clocking scheme, not so strict restrictions can be made
                                        if (tile_degree < network_out_degree(n) + network_in_degree(n))
                                        {
                                            // if t is at eastern/southern border, its adjacencies might change
                                            if (layout.is_at_eastern_border(t) || layout.is_at_southern_border(t))
                                            {
                                                // add restriction as assumption only
                                                check_point->assumptions.push_back(!(get_tn(t, n)));
                                            }
                                            else  // nothing's about to change here
                                            {
                                                // add hard constraint
                                                solver->add(!(get_tn(t, n)));
                                            }
                                        }
                                    }
                                });
                            // cannot restrict wires because each tile has degree >= 2 in an irregular clocking
                        }
                    }
                });
        }
        /**
         * Adds constraints to the solver to define the number of connection variables to be set for each tile, i.e.
         * empty tiles are not allowed to have connections at all, edges need to have one ingoing and one outgoing
         * connection and so on. Symmetry breaking constraints.
         */
        void define_number_of_connections()
        {
            apply_to_added_and_updated_tiles(
                [this](const auto& t)
                {
                    z3::expr_vector tcc{*ctx};

                    // collect (inverse) connection variables
                    z3::expr_vector acc{*ctx};
                    z3::expr_vector iacc{*ctx};
                    if (layout.is_regularly_clocked())
                    {
                        layout.foreach_outgoing_clocked_zone(t,
                                                             [this, &t, &tcc, &acc](const auto& at)
                                                             {
                                                                 const auto tc = get_tc(t, at);
                                                                 acc.push_back(tc);
                                                                 tcc.push_back(tc);
                                                             });

                        layout.foreach_incoming_clocked_zone(t,
                                                             [this, &t, &tcc, &iacc](const auto& iat)
                                                             {
                                                                 const auto itc = get_tc(iat, t);
                                                                 iacc.push_back(itc);
                                                                 tcc.push_back(itc);
                                                             });
                    }
                    else  // irregular clocking
                    {
                        layout.foreach_adjacent_tile(t,
                                                     [this, &t, &tcc, &acc, &iacc](const auto& at)
                                                     {
                                                         const auto tc = get_tc(t, at);
                                                         acc.push_back(tc);
                                                         tcc.push_back(tc);

                                                         const auto itc = get_tc(at, t);
                                                         iacc.push_back(itc);
                                                         tcc.push_back(itc);
                                                     });
                    }

                    z3::expr_vector ow{*ctx};

                    network.foreach_node(
                        [this, &t, &acc, &iacc, &ow](const auto& n)
                        {
                            if (!skip_const_or_io_node(n))
                            {
                                const auto tn   = get_tn(t, n);
                                const auto aon  = network_out_degree(n);
                                const auto iaon = network_in_degree(n);

                                ow.push_back(tn);

                                // if node n is assigned to a tile, the number of connections need to correspond
                                if (!acc.empty())
                                {
                                    solver->add(
                                        mk_as_if_se(z3::implies(tn, z3::atleast(acc, aon) && z3::atmost(acc, aon)), t));
                                }
                                if (!iacc.empty())
                                {
                                    solver->add(mk_as_if_se(
                                        z3::implies(tn, z3::atleast(iacc, iaon) && z3::atmost(iacc, iaon)), t));
                                }
                            }
                        });

                    z3::expr_vector wg{*ctx};
                    foreach_edge(network,
                                 [this, &t, &ow, &wg](const auto& e)
                                 {
                                     if (!skip_const_or_io_edge(e))
                                     {
                                         const auto te = get_te(t, e);
                                         ow.push_back(te);
                                         wg.push_back(te);
                                     }
                                 });

                    // if there is any edge assigned to a tile, the number of connections need to correspond
                    if (!wg.empty())
                    {
                        if (!acc.empty())
                        {
                            solver->add(mk_as_if_se(z3::implies(z3::atleast(wg, 1u) && z3::atmost(wg, 1u),
                                                                z3::atleast(acc, 1u) && z3::atmost(acc, 1u)),
                                                    t));
                        }
                        if (!iacc.empty())
                        {
                            solver->add(mk_as_if_se(z3::implies(z3::atleast(wg, 1u) && z3::atmost(wg, 1u),
                                                                z3::atleast(iacc, 1u) && z3::atmost(iacc, 1u)),
                                                    t));
                        }

                        // if crossings are allowed, there must be exactly four connections (one in each direction) for
                        // two assigned edges
                        if (params.crossings)
                        {
                            // don't assign two edges to a tile that lacks connectivity
                            if (acc.size() < 2 || iacc.size() < 2)
                            {
                                solver->add(mk_as_if_se(z3::atmost(wg, 1u), t));
                            }
                            else if (wg.size() >= 2)  // it is pointless to check an expression vector of size < 2 for
                                                      // at least 2 set variables
                            {
                                if (!acc.empty())
                                {
                                    solver->add(mk_as_if_se(z3::implies(z3::atleast(wg, 2u) && z3::atmost(wg, 2u),
                                                                        z3::atleast(acc, 2u) && z3::atmost(acc, 2u)),
                                                            t));
                                }
                                if (!iacc.empty())
                                {
                                    solver->add(mk_as_if_se(z3::implies(z3::atleast(wg, 2u) && z3::atmost(wg, 2u),
                                                                        z3::atleast(iacc, 2u) && z3::atmost(iacc, 2u)),
                                                            t));
                                }
                            }
                        }
                    }

                    // if tile t is empty, there must not be any connection from or to tile t established
                    if (ow.size() > 1 &&
                        !tcc.empty())  // test for > 1 to exclude single-node networks from this constraint
                    {
                        solver->add(mk_as_if_se(z3::atmost(ow, 0u) == z3::atmost(tcc, 0u), t));
                    }
                });  // function call to added and updated tiles done

            // lacking connections for irregular clocking
            if (!layout.is_regularly_clocked())
            {
                z3::expr_vector ccp{*ctx};

                // iterate over added_tiles only here to not duplicate constraints
                apply_to_added_tiles(
                    [this](const auto& t)
                    {
                        z3::expr_vector ow{*ctx};
                        network.foreach_node(
                            [this, &t, &ow](const auto& n)
                            {
                                if (!skip_const_or_io_node(n))
                                {
                                    ow.push_back(get_tn(t, n));
                                }
                            });
                        foreach_edge(network,
                                     [this, &t, &ow](const auto& e)
                                     {
                                         if (!skip_const_or_io_edge(e))
                                         {
                                             ow.push_back(get_te(t, e));
                                         }
                                     });

                        // if tile t is empty, the clock number does not matter and can be fixed to 0
                        if (!ow.empty())
                        {
                            solver->add(z3::implies(z3::atmost(ow, 0u), get_tcl(t, 0)));
                        }
                    });
            }
        }
        /**
         * Adds constraints to the solver to prohibit certain node placements based on the network hierarchy if the
         * clocking scheme is feed-back-free. Symmetry breaking constraints.
         */
        void utilize_hierarchical_information()
        {
            // symmetry breaking for columnar clocking
            if (layout.is_clocking_scheme(clock_name::COLUMNAR))
            {
                // restrict node placement according to the hierarchy level
                if (params.io_pins && params.border_io)
                {
                    network.foreach_node(
                        [this](const auto& n)
                        {
                            if (!skip_const_or_io_node(n))
                            {
                                const auto l  = depth_ntk.level(n);
                                const auto il = inv_levels[network.node_to_index(n)];

                                // cannot be placed with too little distance to western border
                                for (auto column = 0u;
                                     column < std::min(static_cast<decltype(layout.y())>(l), layout.x()); ++column)
                                {
                                    for (auto row = 0u; row <= layout.y(); ++row)
                                    {
                                        if (const auto t = typename Lyt::tile{column, row}; is_added_tile(t))
                                        {
                                            solver->add(!(get_tn(t, n)));

                                            // same for the outgoing edges
                                            foreach_outgoing_edge(network, n,
                                                                  [this, &t](const auto& e)
                                                                  {
                                                                      if (!skip_const_or_io_edge(e))
                                                                      {
                                                                          solver->add(!(get_te(t, e)));
                                                                      }
                                                                  });
                                        }
                                    }
                                }

                                // cannot be placed with too little distance to eastern border
                                for (auto column = layout.x() - il + 1; column < layout.x(); ++column)
                                {
                                    for (auto row = 0u; row <= layout.y(); ++row)
                                    {
                                        const auto t = typename Lyt::tile{column, row};

                                        // use assumptions here because the south-east corner moves away in the
                                        // following iterations
                                        check_point->assumptions.push_back(!(get_tn(t, n)));

                                        // same for the incoming edges
                                        foreach_incoming_edge(network, n,
                                                              [this, &t](const auto& e)
                                                              {
                                                                  if (!skip_const_or_io_edge(e))
                                                                  {
                                                                      check_point->assumptions.push_back(
                                                                          !(get_te(t, e)));
                                                                  }
                                                              });
                                    }
                                }
                            }
                        });
                }
            }
            // symmetry breaking for row clocking
            if (layout.is_clocking_scheme(clock_name::ROW))
            {
                // restrict node placement according to the hierarchy level
                if (params.io_pins && params.border_io)
                {
                    network.foreach_node(
                        [this](const auto& n)
                        {
                            if (!skip_const_or_io_node(n))
                            {
                                const auto l  = depth_ntk.level(n);
                                const auto il = inv_levels[network.node_to_index(n)];

                                // cannot be placed with too little distance to northern border
                                for (auto row = 0u; row < std::min(static_cast<decltype(layout.y())>(l), layout.y());
                                     ++row)
                                {
                                    for (auto column = 0u; column <= layout.x(); ++column)
                                    {
                                        if (const auto t = typename Lyt::tile{column, row}; is_added_tile(t))
                                        {
                                            solver->add(!(get_tn(t, n)));

                                            // same for the outgoing edges
                                            foreach_outgoing_edge(network, n,
                                                                  [this, &t](const auto& e)
                                                                  {
                                                                      if (!skip_const_or_io_edge(e))
                                                                      {
                                                                          solver->add(!(get_te(t, e)));
                                                                      }
                                                                  });
                                        }
                                    }
                                }

                                // cannot be placed with too little distance to southern border
                                for (auto row = layout.y() - il + 1; row < layout.y(); ++row)
                                {
                                    for (auto column = 0u; column <= layout.x(); ++column)
                                    {
                                        const auto t = typename Lyt::tile{column, row};

                                        // use assumptions here because the south-east corner moves away in the
                                        // following iterations
                                        check_point->assumptions.push_back(!(get_tn(t, n)));

                                        // same for the incoming edges
                                        foreach_incoming_edge(network, n,
                                                              [this, &t](const auto& e)
                                                              {
                                                                  if (!skip_const_or_io_edge(e))
                                                                  {
                                                                      check_point->assumptions.push_back(
                                                                          !(get_te(t, e)));
                                                                  }
                                                              });
                                    }
                                }
                            }
                        });
                }
            }
            // symmetry breaking for 2DDWave clocking
            else if (layout.is_clocking_scheme(clock_name::TWODDWAVE))
            {
                // restrict node placement according to its hierarchy level
                if (params.io_pins && params.border_io)
                {
                    network.foreach_node(
                        [this](const auto& n)
                        {
                            if (!skip_const_or_io_node(n))
                            {
                                const auto l  = depth_ntk.level(n);
                                const auto il = inv_levels[network.node_to_index(n)];

                                // cannot be placed with too little distance to north-west corner
                                apply_to_added_tiles(
                                    [this, &n, &l, &il](const auto& t)
                                    {
                                        if (t.x + t.y < static_cast<decltype(t.x + t.y)>(l))
                                        {
                                            solver->add(!(get_tn(t, n)));

                                            // same for the outgoing edges
                                            foreach_outgoing_edge(network, n,
                                                                  [this, &t](const auto& e)
                                                                  { solver->add(!(get_te(t, e))); });
                                        }
                                        // cannot be placed with too little distance to south-east corner
                                        if (layout.x() - t.x + layout.y() - t.y < il)
                                        {
                                            // use assumptions here because the south-east corner moves away in the
                                            // following iterations
                                            check_point->assumptions.push_back(!(get_tn(t, n)));

                                            // same for the incoming edges
                                            foreach_incoming_edge(
                                                network, n,
                                                [this, &t](const auto& e)
                                                { check_point->assumptions.push_back(!(get_te(t, e))); });
                                        }
                                    });
                            }
                        });
                }
            }
        }
        /**
         * Adds constraints to the solver to position the primary inputs and primary outputs at the layout's borders.
         */
        void enforce_border_io()
        {
            const auto assign_border = [this](const auto& n)
            {
                apply_to_added_and_updated_tiles(
                    [this, &n](const auto& t)
                    {
                        if (!layout.is_at_any_border(t))
                        {
                            solver->add(!(get_tn(t, n)));
                        }
                    });
            };

            const auto assign_north = [this](const auto& n)
            {
                // no need to iterate over updated_tiles, because nothing changes there
                apply_to_added_tiles(
                    [this, &n](const auto& t)
                    {
                        if (!layout.is_at_northern_border(t))
                        {
                            solver->add(!(get_tn(t, n)));
                        }
                    });
            };

            const auto assign_west = [this](const auto& n)
            {
                // no need to iterate over updated_tiles, because nothing changes there
                apply_to_added_tiles(
                    [this, &n](const auto& t)
                    {
                        if (!layout.is_at_western_border(t))
                        {
                            solver->add(!(get_tn(t, n)));
                        }
                    });
            };

            const auto assign_east = [this](const auto& n)
            {
                apply_to_added_and_updated_tiles(
                    [this, &n](const auto& t)
                    {
                        if (!layout.is_at_eastern_border(t))
                        {
                            solver->add(!(get_tn(t, n)));
                        }
                    });
            };

            const auto assign_south = [this](const auto& n)
            {
                apply_to_added_and_updated_tiles(
                    [this, &n](const auto& t)
                    {
                        if (!layout.is_at_southern_border(t))
                        {
                            solver->add(!(get_tn(t, n)));
                        }
                    });
            };

            if (params.io_pins)
            {
                network.foreach_pi(
                    [this, &assign_north, &assign_west, &assign_border](const auto& pi)
                    {
                        layout.is_clocking_scheme(clock_name::COLUMNAR) ? assign_west(pi) :
                        layout.is_clocking_scheme(clock_name::ROW)      ? assign_north(pi) :
                                                                          assign_border(pi);
                    });
                network.foreach_po(
                    [this, &assign_east, &assign_south, &assign_border](const auto& po)
                    {
                        layout.is_clocking_scheme(clock_name::COLUMNAR) ? assign_east(network.get_node(po)) :
                        layout.is_clocking_scheme(clock_name::ROW)      ? assign_south(network.get_node(po)) :
                                                                          assign_border(network.get_node(po));
                    });
            }
            else
            {
                network.foreach_pi(
                    [this, &assign_north, &assign_west, &assign_border](const auto& pi)
                    {
                        network.foreach_fanout(pi,
                                               [this, &assign_north, &assign_west, &assign_border](const auto& fon)
                                               {
                                                   if (!skip_const_or_io_node(fon))
                                                   {
                                                       layout.is_clocking_scheme(clock_name::COLUMNAR) ?
                                                           assign_west(fon) :
                                                       layout.is_clocking_scheme(clock_name::ROW) ? assign_north(fon) :
                                                                                                    assign_border(fon);
                                                   }
                                               });
                    });

                network.foreach_po(
                    [this, &assign_east, &assign_south, &assign_border](const auto& po)
                    {
                        network.foreach_fanin(
                            po,
                            [this, &assign_east, &assign_south, &assign_border](const auto& fi)
                            {
                                if (const auto fin = network.get_node(fi); !skip_const_or_io_node(fin))
                                {
                                    layout.is_clocking_scheme(clock_name::COLUMNAR) ? assign_east(fin) :
                                    layout.is_clocking_scheme(clock_name::ROW)      ? assign_south(fin) :
                                                                                      assign_border(fin);
                                }
                            });
                    });
            }
        }
        /**
         * Adds constraints to the solver to enforce that no bent inverters are used.
         */
        void enforce_straight_inverters()
        {
            if constexpr (has_foreach_adjacent_opposite_tiles_v<Lyt>)
            {
                apply_to_added_and_updated_tiles(
                    [this](const auto& t)
                    {
                        network.foreach_node(
                            [this, &t](const auto& inv)
                            {
                                // skip all operations except for inverters
                                if (network.is_inv(inv))
                                {
                                    // I/Os inverters are always straight, so they can be skipped as well
                                    if (!skip_const_or_io_node(inv))
                                    {
                                        // vector to store possible direction combinations
                                        z3::expr_vector ve{*ctx};

                                        layout.foreach_adjacent_opposite_tiles(
                                            t,
                                            [this, &t, &ve](const auto& cp)
                                            {
                                                const auto &t1 = cp.first, t2 = cp.second;

                                                if ((layout.is_incoming_clocked(t, t1) &&
                                                     layout.is_outgoing_clocked(t, t2)) ||
                                                    !layout.is_regularly_clocked())
                                                {
                                                    ve.push_back(get_tc(t1, t) && get_tc(t, t2));
                                                }
                                                if ((layout.is_incoming_clocked(t, t2) &&
                                                     layout.is_outgoing_clocked(t, t1)) ||
                                                    !layout.is_regularly_clocked())
                                                {
                                                    ve.push_back(get_tc(t2, t) && get_tc(t, t1));
                                                }
                                            });

                                        if (!ve.empty())
                                        {
                                            // inverter can be placed here; enforce any of the direction combinations
                                            // found possible above
                                            solver->add(mk_as_if_se(z3::implies(get_tn(t, inv), z3::mk_or(ve)), t));
                                        }
                                        else
                                        {
                                            // inverter cannot be placed here, add constraint to avoid this case and
                                            // speed up solving
                                            solver->add(mk_as_if_se(!(get_tn(t, inv)), t));
                                        }
                                    }
                                }
                            });
                    });
            }
        }
        /**
         * Adds constraints to the solver to prevent negative valued synchronization elements and that gate tiles cannot
         * be assigned synchronization elements.
         */
        void restrict_synchronization_elements()
        {
            if constexpr (has_synchronization_elements_v<Lyt>)
            {
                const auto zero = ctx->int_val(0u);

                apply_to_added_tiles(
                    [this, &zero](const auto& t)
                    {
                        // synchronization elements must be positive
                        const auto l = get_tse(t);
                        solver->add(l >= zero);

                        // tiles without wires cannot be synchronization elements
                        z3::expr_vector te{*ctx};

                        foreach_edge(network,
                                     [this, &t, &te](const auto& e)
                                     {
                                         if (!skip_const_or_io_edge(e))
                                         {
                                             te.push_back(get_te(t, e));
                                         }
                                     });

                        solver->add(z3::implies(z3::atmost(te, 0u), l == zero));
                    });
            }
        }
        /**
         * Adds constraints to the solver to enforce technology-specific restrictions.
         */
        void technology_specific_constraints()
        {
            if (params.technology_specifics == technology_constraints::TOPOLINANO)
            {
                // fan-outs (couplers) cannot be followed by fan-outs and can only have inputs from their north-western
                // tiles
                network.foreach_gate(
                    [this](const auto& fon)
                    {
                        if (network.is_fanout(fon))
                        {
                            // prohibit succeeding fan-outs
                            network.foreach_fanout(
                                fon,
                                [this, &fon](const auto& afon)
                                {
                                    if (network.is_fanout(afon))
                                    {
                                        layout.foreach_ground_tile(
                                            [this, &fon, &afon](const auto& t)
                                            {
                                                layout.foreach_outgoing_clocked_zone(
                                                    t,
                                                    [this, &fon, &afon, &t](const auto& at)
                                                    {
                                                        if (is_added_tile(at))
                                                        {
                                                            solver->add(
                                                                z3::implies(get_tn(t, fon), !(get_tn(at, afon))));
                                                        }
                                                    });
                                            });
                                    }
                                });

                            // do not argue about fan-outs without predecessors in the following
                            if (network_in_degree(fon) != 0)
                            {
                                // enforce north-western input
                                apply_to_added_tiles(
                                    [this, &fon](const auto& t)
                                    {
                                        // if fo gets placed here, its predecessor must be on the north-western tile
                                        if (const auto nw = layout.north_west(t); nw != t)
                                        {
                                            solver->add(z3::implies(get_tn(t, fon), get_tc(nw, t)));

                                            // additionally, no crossing can precede a fan-out
                                            z3::expr_vector wv{*ctx};
                                            foreach_edge(network,
                                                         [this, &nw, &wv](const auto& e)
                                                         {
                                                             if (!skip_const_or_io_edge(e))
                                                             {
                                                                 wv.push_back(get_te(nw, e));
                                                             }
                                                         });

                                            solver->add(z3::implies(get_tn(t, fon), z3::atmost(wv, 1u)));
                                        }
                                        // if tile t doesn't have a north-western adjacent tile, fon cannot be placed
                                        // here
                                        else
                                        {
                                            solver->add(!(get_tn(t, fon)));
                                        }
                                    });
                            }
                        }
                    });

                network.foreach_gate(
                    [this](const auto& n1)
                    {
                        // AND/OR/MAJ gates cannot be followed directly by an AND/OR/MAJ gate or a fan-out (coupler)
                        // additionally, if straight inverters are enforced, AND/OR/MAJ cannot be followed by NOT either
                        if (network.is_and(n1) || network.is_or(n1) || network.is_maj(n1))
                        {
                            network.foreach_fanout(
                                n1,
                                [this, &n1](const auto& n2)
                                {
                                    // only argue about AND/OR/MAJ/fan-out and, additionally, about NOT if straight
                                    // inverters are enforced
                                    if (network.is_and(n2) || network.is_or(n2) || network.is_maj(n2) ||
                                        network.is_fanout(n2) || (network.is_inv(n2) && params.straight_inverters))
                                    {
                                        layout.foreach_ground_tile(
                                            [this, &n1, &n2](const auto& t)
                                            {
                                                layout.foreach_outgoing_clocked_zone(
                                                    t,
                                                    [this, &n1, &n2, &t](const auto& at)
                                                    {
                                                        if (is_added_tile(at))
                                                        {
                                                            solver->add(z3::implies(get_tn(t, n1), !(get_tn(at, n2))));
                                                        }
                                                    });
                                            });
                                    }
                                });

                            // AND/OR/MAJ gates cannot be followed by a south-eastern connection
                            // and cannot be followed by a crossing directly
                            layout.foreach_ground_tile(
                                [this, &n1](const auto& t)
                                {
                                    if (auto ne = layout.north_east(t); ne == t)
                                    {
                                        // no north-eastern tile, do not place v1 here
                                        check_point->assumptions.push_back(!(get_tn(t, n1)));
                                    }
                                    else
                                    {
                                        // north-eastern tile exists, do not create a crossing here
                                        z3::expr_vector wv{*ctx};
                                        foreach_edge(network,
                                                     [this, &ne, &wv](const auto& e)
                                                     {
                                                         if (!skip_const_or_io_edge(e))
                                                         {
                                                             wv.push_back(get_te(ne, e));
                                                         }
                                                     });

                                        solver->add(z3::implies(get_tn(t, n1), z3::atmost(wv, 1u)));
                                    }
                                    if (auto se = layout.south_east(t); se != t)
                                    {
                                        // south-eastern tile exists, do not route a connection here
                                        if (is_added_tile(se))
                                        {
                                            solver->add(z3::implies(get_tn(t, n1), !(get_tc(t, se))));
                                        }
                                    }
                                });
                        }
                    });
            }
            // more target technology constraints go here
        }
        /**
         * Adds constraints to the solver to enforce blacklisting of certain gates.
         */
        void black_list_gates()  // TODO take advantage of incremental solving
        {
            const auto gather_black_list_expr = [this](const auto& port, const auto& t) noexcept
            {
                z3::expr_vector iop{*ctx};

                for (const auto& i : port.inp)
                {
                    iop.push_back(!(get_tc(port_direction_to_coordinate(layout, t, i), t)));
                }
                for (const auto& o : port.out)
                {
                    iop.push_back(!(get_tc(t, port_direction_to_coordinate(layout, t, o))));
                }

                return iop;
            };

            // the identity function as a truth table
            const auto identity = create_id_tt();

            // for each tile-functions pair
            for (const auto& [tile, exclusions] : black_list)
            {
                for (const auto& [gate, port_list] : exclusions)
                {
                    network.foreach_node(
                        [this, &gather_black_list_expr, &t = tile, &tt = gate, &ports = port_list](const auto& n)
                        {
                            if (!skip_const_or_io_node(n))
                            {
                                if (kitty::equal(tt, network.node_function(n)))
                                {
                                    if (ports.empty())
                                    {
                                        solver->add(!(get_tn(t, n)));
                                    }
                                    else
                                    {
                                        for (const auto& p : ports)
                                        {
                                            solver->add(
                                                z3::implies(get_tn(t, n), z3::mk_and(gather_black_list_expr(p, t))));
                                        }
                                    }
                                }
                            }
                        });

                    // truth table represents the identity; wires need to be additionally excluded
                    if (kitty::equal(gate, identity))
                    {
                        foreach_edge(network,
                                     [this, &gather_black_list_expr, &t = tile, &ports = port_list](const auto& e)
                                     {
                                         if (!skip_const_or_io_edge(e))
                                         {
                                             if (ports.empty())
                                             {
                                                 solver->add(!(get_te(t, e)));
                                             }
                                             for (const auto& p : ports)
                                             {
                                                 solver->add(z3::implies(get_te(t, e),
                                                                         z3::mk_and(gather_black_list_expr(p, t))));
                                             }
                                         }
                                     });
                    }
                }
            }
        }
        /**
         * Adds constraints to the given optimize to minimize the number of crossing tiles to use.
         *
         * @param optimize Pointer to an z3::optimize to add constraints to.
         */
        void minimize_wires(const optimize_ptr& optimize)
        {
            z3::expr_vector wire_counter{*ctx};
            layout.foreach_ground_tile(
                [this, &wire_counter](const auto& t)
                {
                    foreach_edge(network,
                                 [this, &wire_counter, &t](const auto& e)
                                 {
                                     if (!skip_const_or_io_edge(e))
                                     {
                                         wire_counter.push_back(
                                             z3::ite(get_te(t, e), ctx->real_val(1u), ctx->real_val(0u)));
                                     }
                                 });
                });

            optimize->minimize(z3::sum(wire_counter));
        }
        /**
         * Adds constraints to the given optimize to minimize the number of crossing tiles to use.
         *
         * @param optimize Pointer to an z3::optimize to add constraints to.
         */
        void minimize_crossings(const optimize_ptr& optimize)
        {
            z3::expr_vector crossings_counter{*ctx};
            layout.foreach_ground_tile(
                [this, &crossings_counter](const auto& t)
                {
                    z3::expr_vector wv{*ctx};
                    foreach_edge(network,
                                 [this, &t, &wv](const auto& e)
                                 {
                                     if (!skip_const_or_io_edge(e))
                                     {
                                         wv.push_back(get_te(t, e));
                                     }
                                 });

                    crossings_counter.push_back(z3::ite(z3::atleast(wv, 2u), ctx->real_val(1u), ctx->real_val(0u)));
                });

            optimize->minimize(z3::sum(crossings_counter));
        }
        /**
         * Adds constraints to the given optimize to enforce that the overall sum of synchronization element values
         * should be minimized.
         *
         * @param optimize Pointer to an z3::optimize to add constraints to.
         */
        void minimize_synchronization_elements(const optimize_ptr& optimize)
        {
            if constexpr (has_synchronization_elements_v<Lyt>)
            {
                z3::expr_vector se_counter{*ctx};
                layout.foreach_ground_tile([this, &se_counter](const auto& t) { se_counter.push_back(get_tse(t)); });

                optimize->minimize(z3::sum(se_counter));
            }
        }
        /**
         * Generates the SMT instance by calling the constraint generating functions.
         */
        void generate_smt_instance()
        {
            // placement constraints
            restrict_tile_elements();
            restrict_vertices();

            // local synchronization constraints
            define_gate_fanout_tiles();
            define_gate_fanin_tiles();
            define_wire_fanout_tiles();
            define_wire_fanin_tiles();

            // global synchronization constraints
            if (!params.desynchronize)
            {
                assign_pi_clockings();
                global_synchronization();
            }

            // open clocking scheme constraints
            if (!layout.is_regularly_clocked())
            {
                restrict_clocks();
            }

            // path/cycle constraints
            if (!is_linear_scheme<Lyt>(layout.get_clocking_scheme()))  // linear schemes; no cycles by definition
            {
                establish_sub_paths();
                establish_transitive_paths();
                eliminate_cycles();
            }

            // I/O pin constraints
            if (params.border_io)
            {
                enforce_border_io();
            }

            // straight inverter constraints
            if (params.straight_inverters)
            {
                enforce_straight_inverters();
            }

            // synchronization element constraints
            if (params.synchronization_elements && !params.desynchronize)
            {
                restrict_synchronization_elements();
            }

            // technology-specific constraints
            technology_specific_constraints();
            // blacklisting constraints
            black_list_gates();

            // symmetry breaking constraints
            prevent_insufficiencies();
            define_number_of_connections();
            utilize_hierarchical_information();
        }
        /**
         * Creates and returns a z3::optimize if optimization criteria were set by the configuration. The optimize gets
         * passed all constraints from the current solver and the respective optimization constraints are added to it,
         * too.
         */
        [[nodiscard]] optimize_ptr optimize()
        {
            const auto wires = params.minimize_wires, cross = params.minimize_crossings,
                       se = params.synchronization_elements && !params.desynchronize;
            if (!wires && !cross && !se)
            {
                return nullptr;
            }

            // non-const to automatically move optimizer via RVO
            auto optimizer = std::make_shared<z3::optimize>(*ctx);

            // add all solver constraints
            for (const auto& e : solver->assertions())
            {
                optimizer->add(e);
            }

            // add assumptions as constraints, too, because optimize::check with assumptions is broken
            for (const auto& e : check_point->assumptions)
            {
                optimizer->add(e);
            }

            // wire minimization constraints
            if (wires)
            {
                minimize_wires(optimizer);
            }

            // crossing minimization constraints
            if (cross)
            {
                minimize_crossings(optimizer);
            }

            // clock latches minimization constraints
            if (se)
            {
                minimize_synchronization_elements(optimizer);
            }

            return optimizer;
        }
        /**
         * Places a primary output pin represented by node n of the stored network onto tile t in the stored layout.
         *
         * @param t Tile to place the PO pin.
         * @param n Node in the stored network representing a PO.
         */
        void place_output(const typename Lyt::tile& t, const mockturtle::node<topology_ntk_t>& n)
        {
            const auto output_signal = network.make_signal(fanins(network, n).fanin_nodes[0]);

            layout.create_po(node2pos[output_signal][n], "", t);
        }
        /**
         * If an open clocking scheme was provided, this function extracts the clocking information from the given model
         * and assigns the respective clock zones to the stored layout.
         *
         * @param model Satisfying model to the generated instance.
         */
        void assign_layout_clocking(const z3::model& model)
        {
            // assign clock zones to the stored layout when using an open clocking scheme
            if (!layout.is_regularly_clocked())
            {
                layout.foreach_ground_tile(
                    [this, &model](const auto& t)
                    {
                        for (auto i = 0u; i < layout.num_clocks(); ++i)
                        {
                            if (model.eval(get_tcl(t, i), true).bool_value() == Z3_L_TRUE)
                            {
                                // assign clock number to tile t
                                layout.assign_clock_number(t, static_cast<typename Lyt::clock_number_t>(i));
                                // and to the tile above
                                layout.assign_clock_number(layout.above(t),
                                                           static_cast<typename Lyt::clock_number_t>(i));
                                // NOTE if this algorithm is ever to be extended for stacked FCN, this function needs to
                                // assign the clock zone to all tiles in the z direction or the clocking lookup must
                                // only consider the ground tile
                            }
                        }
                    });
            }
        }
        /**
         * Starting from t, all outgoing clocked tiles are recursively considered and checked against the given model.
         * Consequently, e is routed through all tiles with a match in model.
         *
         * @param t Initial tile to start recursion from (not included in model evaluations).
         * @param e Edge to check for.
         */
        void route(const typename Lyt::tile& t, const mockturtle::edge<topology_ntk_t>& e, const z3::model& model)
        {
            layout.foreach_outgoing_clocked_zone(
                t,
                [this, &t, &e, &model](const auto& at)
                {
                    // if e got assigned to at according to the model together with a
                    // set connection variable between t and at
                    if (model.eval(get_te(at, e)).bool_value() == Z3_L_TRUE &&
                        model.eval(get_tc(t, at)).bool_value() == Z3_L_TRUE)
                    {
                        // assign wire segment to at and save its position as the
                        // signal lookup for e's source node
                        node2pos[e.source].update_branch(
                            e.target, layout.create_buf(node2pos[e.source][e.target],
                                                        layout.is_empty_tile(at) ? at : layout.above(at)));

                        // recursion call
                        route(at, e, model);

                        // quit loop since the wire should not split
                        return false;
                    }

                    // no wire path was found yet; continue looping
                    return true;
                });
        }
        /**
         * Assigns vertices, edges and directions to the stored layout sketch with respect to the given model.
         *
         * @param model A satisfying assignment to the created variables under all created constraints that can be
         *              used to extract a layout description.
         */
        void assign_layout(const z3::model& model)
        {
            assign_layout_clocking(model);
            // from now on, a clocking scheme is assigned and no distinction between regular and irregular clocking
            // must be made

            const auto pis = reserve_input_nodes(layout, network);

            // network is topologically sorted, therefore, foreach_node ensures conflict-free traversal
            network.foreach_node(
                [this, &model, &pis](const auto& n)
                {
                    if (!skip_const_or_io_node(n))
                    {
                        // find the tile where n is placed
                        layout.foreach_ground_tile(
                            [this, &model, &pis, &n](const auto& t)
                            {
                                // was node n placed on tile t according to the model?
                                if (model.eval(get_tn(t, n)).bool_value() == Z3_L_TRUE)
                                {
                                    mockturtle::signal<Lyt> lyt_signal;

                                    if (network.is_pi(n))
                                    {
                                        lyt_signal = layout.move_node(pis[n], t);
                                    }
                                    else if (network.is_po(n))
                                    {
                                        // skip POs since they are created in a second loop to preserve their order
                                        return false;
                                    }
                                    else
                                    {
                                        // assign n to t in layout and save the resulting signal
                                        lyt_signal = place(layout, t, network, n, node2pos);
                                    }

                                    // check n's outgoing edges
                                    network.foreach_fanout(n,
                                                           [this, &model, &n, &t, &lyt_signal](const auto& fon)
                                                           {
                                                               if (!skip_const_or_io_node(fon))
                                                               {
                                                                   // store the signal as branch towards fn
                                                                   node2pos[n].update_branch(fon, lyt_signal);

                                                                   mockturtle::edge<topology_ntk_t> e{n, fon};

                                                                   // check t's outgoing clocked tiles since those
                                                                   // are the only ones where e could potentially
                                                                   // have been placed
                                                                   route(t, e, model);
                                                               }
                                                           });

                                    // node placed; stop looping
                                    return false;
                                }

                                // node not placed yet; keep looping
                                return true;
                            });
                    }
                });

            // place outputs
            network.foreach_po(
                [this, &model](const auto& po)
                {
                    if (const auto pon = network.get_node(po); !skip_const_or_io_node(pon))
                    {  // find the tile where n is placed
                        layout.foreach_ground_tile(
                            [this, &model, &pon](const auto& t)
                            {
                                // was node n placed on tile t according to the model?
                                if (model.eval(get_tn(t, pon)).bool_value() == Z3_L_TRUE)
                                {
                                    place_output(t, pon);
                                }
                            });
                    }
                });

            // assign synchronization elements if there were any in use
            if constexpr (has_synchronization_elements_v<Lyt>)
            {
                if (params.synchronization_elements)
                {
                    layout.foreach_ground_tile(
                        [this, &model](const auto& t)
                        {
                            layout.assign_synchronization_element(
                                t,
                                static_cast<typename Lyt::sync_elem_t>(model.eval(get_tse(t), true).get_numeral_int()));
                        });
                }
            }

            // restore possibly set signal names
            restore_names(network, layout, node2pos);
        }
    };

    /**
     * Calculates the time left for solving by subtracting the time passed from the configured timeout and updates
     * Z3's timeout accordingly.
     *
     * @param handler Handler whose timeout is to be updated.
     * @param time Time passed since beginning of the solving process.
     */
    void update_timeout(smt_handler& handler, const mockturtle::stopwatch<>::duration& time) const
    {
        const auto time_elapsed = std::chrono::duration_cast<std::chrono::milliseconds>(time).count();
        const auto time_left = (ps.timeout - time_elapsed > 0 ? static_cast<unsigned>(ps.timeout - time_elapsed) : 0u);

        if (!time_left)
        {
            throw z3::exception("timeout");
        }

        handler.set_timeout(time_left);
    }
    /**
     * Contains a context pointer and a currently worked on aspect ratio and can be shared between multiple worker
     * threads so that they can notify each other via context interrupts based on their individual results, i.e., a
     * thread that found a result at aspect ratio x * y can interrupt all other threads that are working on larger
     * layout sizes.
     */
    struct thread_info
    {
        /**
         * Pointer to a context.
         */
        ctx_ptr ctx;
        /**
         * Currently examined layout aspect ratio.
         */
        typename Lyt::aspect_ratio worker_aspect_ratio;
    };
    /**
     * Thread function for the asynchronous solving strategy. It registers its own context in the given list of
     * thread_info objects and starts exploring the search space. It fetches the next aspect ratio to work on from the
     * global aspect ratio iterator which is protected by a mutex. When a result is found, other threads that are
     * currently working on larger layout aspect ratios are interrupted while smaller ones may finish running.
     *
     * @param t_num Thread's identifier.
     * @param ti_list Pointer to a list of shared thread info that the threads use for communication.
     * @return A found layout or nullptr if being interrupted.
     */
    [[nodiscard]] std::optional<Lyt> explore_asynchronously(const unsigned                                   t_num,
                                                            const std::shared_ptr<std::vector<thread_info>>& ti_list)
    {
        const auto ctx = std::make_shared<z3::context>();

        Lyt layout{{}, scheme};

        smt_handler handler{ctx, layout, *ntk, ps, black_list};
        (*ti_list)[t_num].ctx = ctx;

        while (true)
        {
            typename Lyt::aspect_ratio ar;

            // mutually exclusive access to the aspect ratio iterator
            {
                std::lock_guard<std::mutex> guard(ari_mutex);

                ++ari;
                ar = *ari;  // operations ++ and * are split to prevent a vector copy construction

                // log the examination of a new aspect ratio
                pst.num_aspect_ratios++;
            }

            if (ar.x >= ps.upper_bound_x && ar.y >= ps.upper_bound_y)
            {
                return std::nullopt;
            }

            if (handler.skippable(ar))
            {
                continue;
            }

            // mutually exclusive access to the result aspect ratio
            {
                std::lock_guard<std::mutex> guard(rar_mutex);

                // a result is available already
                if (result_aspect_ratio)
                {
                    // stop working if its area is smaller or equal to the one currently at hand
                    if (area(*result_aspect_ratio) <= area(ar))
                    {
                        return std::nullopt;
                    }
                }
            }

            // update aspect ratio in the thread_info list and the handler
            (*ti_list)[t_num].worker_aspect_ratio = ar;
            handler.update(ar);

            try
            {
                mockturtle::stopwatch stop{pst.time_total};

                if (handler.is_satisfiable())  // found a layout
                {
                    // mutually exclusive access to the result_aspect_ratio
                    {
                        std::lock_guard<std::mutex> guard(rar_mutex);

                        // update the result_aspect_ratio if there is none
                        if (!result_aspect_ratio)
                        {
                            result_aspect_ratio = ar;
                        }
                        else  // or if the own one is smaller
                        {
                            if (area(*result_aspect_ratio) > area(ar))
                            {
                                result_aspect_ratio = ar;
                            }
                            else
                            {
                                return std::nullopt;
                            }
                        }
                    }

                    // interrupt other threads that are working on higher aspect ratios
                    for (const auto& ti : *ti_list)
                    {
                        if (area(ar) <= area(ti.worker_aspect_ratio))
                        {
                            ti.ctx->interrupt();
                        }
                    }

                    return layout;
                }
                // no layout with this aspect ratio possible
                // One could assume that interrupting other threads that are working on real smaller (not bigger
                // in any dimension) layouts could be beneficial here. However, testing revealed that this code
                // was hardly ever triggered and if it was, it impacted performance negatively because no solver
                // state could be stored that could positively influence performance of later SMT calls

                handler.store_solver_state(ar);
            }
            catch (const z3::exception&)  // timed out or interrupted
            {
                return std::nullopt;
            }

            update_timeout(handler, pst.time_total);
        }

        // unreachable code, but compiler complains if it's not there
        return std::nullopt;
    }
    /**
     * Launches params.num_threads threads and evaluates their return statements.
     *
     * @return A placed and routed gate-level layout or std::nullopt in case a timeout or an upper bound was reached.
     */
    [[nodiscard]] std::optional<Lyt> run_asynchronously()
    {
        std::cout << "You have called an unstable beta feature that might crash." << std::endl;

        Lyt layout{{}, scheme};

        {
            mockturtle::stopwatch stop{pst.time_total};

            using fut_layout = std::future<std::optional<Lyt>>;
            std::vector<fut_layout> fut(ps.num_threads);

            const auto ti_list = std::make_shared<std::vector<thread_info>>(ps.num_threads);

#if (PROGRESS_BARS)
            mockturtle::progress_bar thread_bar("[i] examining layout aspect ratios using {} threads");
            thread_bar(ps.num_threads);

            auto post_toggle = false;

            mockturtle::progress_bar post_bar(
                "[i] some layout has been found; waiting for threads examining smaller aspect ratios to terminate");
#endif

            for (auto i = 0u; i < ps.num_threads; ++i)
            {
                fut[i] = std::async(std::launch::async, &exact_impl::explore_asynchronously, this, i, ti_list);
            }

            // wait for all tasks to finish running (can be made much prettier in C++20...)
            for (auto still_running = true; still_running;)
            {
                still_running = false;
                for (auto i = 0u; i < ps.num_threads; ++i)
                {
                    using namespace std::chrono_literals;
                    if (fut[i].wait_for(10ms) == std::future_status::timeout)
                    {
                        still_running = true;
                    }
#if (PROGRESS_BARS)
                    else if (!post_toggle)
                    {
                        thread_bar.done();
                        post_bar(true);
                        post_toggle = true;
                    }
#endif
                }
            }

            if (result_aspect_ratio)
            {
                const auto result_ar_val = *result_aspect_ratio;
                // extract the layout from the futures
                for (auto& f : fut)
                {
                    if (auto l = f.get(); l.has_value())
                    {
                        // in case multiple returned, get the actual winner
                        if ((*l).x() == result_ar_val.x && (*l).y() == result_ar_val.y)
                        {
                            layout = *l;
                        }
                    }
                }
            }
        }

        if (result_aspect_ratio.has_value())
        {
            // statistical information
            pst.x_size    = layout.x() + 1;
            pst.y_size    = layout.y() + 1;
            pst.num_gates = layout.num_gates();
            pst.num_wires = layout.num_wires();

            return layout;
        }

        return std::nullopt;
    }
    /**
     * Does the same as explore_asynchronously but without thread synchronization overhead.
     *
     * @return A placed and routed gate-level layout or std::nullopt in case a timeout or an upper bound was reached.
     */
    [[nodiscard]] std::optional<Lyt> run_synchronously() noexcept
    {
        Lyt layout{{}, scheme};

        smt_handler handler{std::make_shared<z3::context>(), layout, *ntk, ps, black_list};

        for (; ari <= static_cast<uint64_t>(ps.upper_bound_x) * static_cast<uint64_t>(ps.upper_bound_y);
             ++ari)  // <= to prevent overflow
        {

#if (PROGRESS_BARS)
            mockturtle::progress_bar bar("[i] examining layout aspect ratios: {:>2} × {:<2}");
#endif

            auto ar = *ari;

            // log the examination of a new aspect ratio
            pst.num_aspect_ratios++;

            if (handler.skippable(ar))
            {
                continue;
            }

#if (PROGRESS_BARS)
            bar(ar.x + 1, ar.y + 1);
#endif

            handler.update(ar);

            try
            {
                const auto sat =
                    mockturtle::call_with_stopwatch(pst.time_total, [&handler] { return handler.is_satisfiable(); });

                if (sat)
                {
                    // statistical information
                    pst.x_size    = layout.x() + 1;
                    pst.y_size    = layout.y() + 1;
                    pst.num_gates = layout.num_gates();
                    pst.num_wires = layout.num_wires();

                    return layout;
                }

                handler.store_solver_state(ar);

                update_timeout(handler, pst.time_total);
            }
            catch (const z3::exception&)
            {
                return std::nullopt;
            }
        }

        return std::nullopt;
    }
};

}  // namespace detail

/**
 * An exact placement & routing approach using SMT solving as originally proposed in \"An Exact Method for Design
 * Exploration of Quantum-dot Cellular Automata\" by M. Walter, R. Wille, D. Große, F. Sill Torres, and R. Drechsler in
 * DATE 2018. A more extensive description can be found in \"Design Automation for Field-coupled Nanotechnologies\" by
 * M. Walter, R. Wille, F. Sill Torres, and R. Drechsler published by Springer Nature in 2022.
 *
 * Via incremental SMT calls, an optimal gate-level layout for a given logic network will be found under constraints.
 * Starting with \f$ n \f$ tiles, where \f$ n \f$ is the number of logic network nodes, each possible layout aspect
 * ratio will be examined by factorization and tested for routability with the SMT solver Z3. When no upper bound is
 * given, this approach will run until it finds a solution to the placement & routing problem instance.
 *
 * Note that there a combinations of constraints for which no valid solution under the given parameters exist for the
 * given logic network. Such combinations cannot be detected automatically. It is, thus, recommended to always set a
 * timeout. Recommended settings include the use of I/O pins located at the layout borders for better integration. Most
 * networks are not realizable without crossings enabled. Specifying a regular clocking scheme SIGNIFICANTLY speeds up
 * the process. 2DDWave allows for the strictest constraints and, thereby, finds a solution the quickest. However, for
 * high input degree networks, no valid solution exists when border I/Os are to be used unless global synchronization is
 * disabled. Generally, solutions are found the fastest with the following settings: Crossings enabled,
 * de-synchronization enabled, and 2DDWave clocking given. Multi-threading can sometimes speed up the process,
 * especially for large networks. Note that the more threads are being used, the less information can be shared across
 * the individual solver runs which destroys the benefits of incremental solving and thereby, comparatively, slows down
 * each run.
 *
 * The SMT instance works with a single layer of variables even though it is possible to allow crossings in the
 * solution. The reduced number of variables saves a considerable amount of runtime. That's why
 * `layout.foreach_ground_tile()` is used even though the model will be mapped to a 3-dimensional layout afterwards.
 * Generally, the algorithm incorporates quite a few encoding optimizations to be as performant as possible on various
 * layout topologies and clocking schemes.
 *
 * The approach applies to any data structures that implement the necessary functions to comply with `is_network_type`
 * and `is_gate_level_layout`, respectively. It is, thereby, mostly technology-independent but can make certain
 * assumptions if needed, for instance for ToPoliNano-compliant circuits.
 *
 * This approach requires the Z3 SMT solver to be installed on the system. Due to this circumstance, it is excluded from
 * (CLI) compilation by default. To enable it, pass `-DFICTION_Z3=ON` to the cmake call.
 *
 * May throw a high_degree_fanin_exception if `ntk` contains any node with a fan-in too large to be handled by the
 * specified clocking scheme.
 *
 * @tparam Lyt Desired gate-level layout type.
 * @tparam Ntk Network type that acts as specification.
 * @param ntk The network that is to place and route.
 * @param ps Parameters.
 * @param pst Statistics.
 * @return A gate-level layout of type `Lyt` that implements `ntk` as an FCN circuit if one is found under the given
 * parameters; `std::nullopt`, otherwise.
 */
template <typename Lyt, typename Ntk>
<<<<<<< HEAD
std::optional<Lyt> exact(const Ntk& ntk, exact_physical_design_params ps = {},
=======
std::optional<Lyt> exact(const Ntk& ntk, const exact_physical_design_params<Lyt>& ps = {},
>>>>>>> 68b19ae9
                         exact_physical_design_stats* pst = nullptr)
{
    static_assert(is_gate_level_layout_v<Lyt>, "Lyt is not a gate-level layout");
    static_assert(is_tile_based_layout_v<Lyt>, "Lyt is not a tile-based layout");
    static_assert(mockturtle::is_network_type_v<Ntk>,
                  "Ntk is not a network type");  // Ntk is being converted to a topology_network anyway, therefore,
                                                 // this is the only relevant check here

    if (const auto clocking_scheme = get_clocking_scheme<Lyt>(ps.scheme); !clocking_scheme.has_value())
    {
        throw unsupported_clocking_scheme_exception();
    }
    // check for input degree
    else if (has_high_degree_fanin_nodes(ntk, clocking_scheme->max_in_degree))
    {
        throw high_degree_fanin_exception();
    }

    if constexpr (!fiction::has_foreach_adjacent_opposite_tiles_v<Lyt>)
    {
        if (ps.straight_inverters)
        {
            std::cout << "[w] Lyt does not implement the foreach_adjacent_opposite_tiles function; straight inverters "
                         "cannot be guaranteed"
                      << std::endl;
        }
    }
    if constexpr (!fiction::has_synchronization_elements_v<Lyt>)
    {
        if (ps.synchronization_elements)
        {
            std::cout << "[w] Lyt does not support synchronization elements; not using them" << std::endl;
        }
    }

    exact_physical_design_stats  st{};
    detail::exact_impl<Lyt, Ntk> p{ntk, ps, st};

    auto result = p.run();

    if (pst)
    {
        *pst = st;
    }

    return result;
}
/**
 * The same as `exact` but with a black list of tiles that are not allowed to be used to a specified set of Boolean
 * functions and their orientations. For example, a black list could be used to exclude the use of a tile only for an
 * AND gate of a certain rotation, but not for other gates. This is useful if a tile is known to be faulty or if it is
 * known to be used for a different purpose.
 *
 * @tparam Lyt Desired gate-level layout type.
 * @tparam Ntk Network type that acts as specification.
 * @param ntk The network that is to place and route.
 * @param black_list The black list of tiles and their gate orientations.
 * @param ps Parameters.
 * @param pst Statistics.
 * @return A gate-level layout of type `Lyt` that implements `ntk` as an FCN circuit if one is found under the given
 * parameters; `std::nullopt`, otherwise.
 */
template <typename Lyt, typename Ntk>
std::optional<Lyt> exact_with_blacklist(const Ntk& ntk, const surface_black_list<Lyt, port_direction>& black_list,
                                        exact_physical_design_params ps  = {},
                                        exact_physical_design_stats* pst = nullptr)
{
    static_assert(is_gate_level_layout_v<Lyt>, "Lyt is not a gate-level layout");
    static_assert(is_tile_based_layout_v<Lyt>, "Lyt is not a tile-based layout");
    static_assert(mockturtle::is_network_type_v<Ntk>,
                  "Ntk is not a network type");  // Ntk is being converted to a topology_network anyway, therefore,
                                                 // this is the only relevant check here

    if (const auto clocking_scheme = get_clocking_scheme<Lyt>(ps.scheme); !clocking_scheme.has_value())
    {
        throw unsupported_clocking_scheme_exception();
    }
    // check for input degree
    else if (has_high_degree_fanin_nodes(ntk, clocking_scheme->max_in_degree))
    {
        throw high_degree_fanin_exception();
    }

    if constexpr (!fiction::has_foreach_adjacent_opposite_tiles_v<Lyt>)
    {
        if (ps.straight_inverters)
        {
            std::cout << "[w] Lyt does not implement the foreach_adjacent_opposite_tiles function; straight inverters "
                         "cannot be guaranteed"
                      << std::endl;
        }
    }
    if constexpr (!fiction::has_synchronization_elements_v<Lyt>)
    {
        if (ps.synchronization_elements)
        {
            std::cout << "[w] Lyt does not support synchronization elements; not using them" << std::endl;
        }
    }

    exact_physical_design_stats  st{};
    detail::exact_impl<Lyt, Ntk> p{ntk, ps, st, black_list};

    auto result = p.run();

    if (pst)
    {
        *pst = st;
    }

    return result;
}

}  // namespace fiction

#endif  // FICTION_Z3_SOLVER

#endif  // FICTION_EXACT_HPP<|MERGE_RESOLUTION|>--- conflicted
+++ resolved
@@ -3145,11 +3145,7 @@
  * parameters; `std::nullopt`, otherwise.
  */
 template <typename Lyt, typename Ntk>
-<<<<<<< HEAD
-std::optional<Lyt> exact(const Ntk& ntk, exact_physical_design_params ps = {},
-=======
 std::optional<Lyt> exact(const Ntk& ntk, const exact_physical_design_params<Lyt>& ps = {},
->>>>>>> 68b19ae9
                          exact_physical_design_stats* pst = nullptr)
 {
     static_assert(is_gate_level_layout_v<Lyt>, "Lyt is not a gate-level layout");
