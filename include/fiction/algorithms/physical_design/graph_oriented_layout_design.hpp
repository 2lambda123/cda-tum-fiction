--- conflicted
+++ resolved
@@ -670,15 +670,11 @@
      */
     uint64_t best_solution{std::numeric_limits<uint64_t>::max()};
     /**
-<<<<<<< HEAD
      * Current best solution w.r.t. area after relocating POs.
      */
     uint64_t best_optimized_solution{100000};
     /**
-     * Flag indicating if initial solution was already found and other search space graphs should be pruned.
-=======
      * Flag indicating if an initial solution was already found, and that other search space graphs should be pruned.
->>>>>>> 895ec015
      */
     bool improv_mode{false};
     /**
@@ -988,17 +984,10 @@
         }
         if (fc.fanin_nodes.size() == 1)
         {
-<<<<<<< HEAD
-            return get_possible_positions_single_fanin<Lyt, Ntk>(layout, node2pos, search_space_graph.num_expansions,
-                                                                 fc);
-        }
-        return get_possible_positions_double_fanin<Lyt, Ntk>(layout, node2pos, search_space_graph.num_expansions, fc);
-=======
             return get_possible_positions_single_fanin(layout, node2pos, ssg.num_expansions, fc);
         }
 
         return get_possible_positions_double_fanin(layout, node2pos, ssg.num_expansions, fc);
->>>>>>> 895ec015
     }
     /**
      * Validates the given layout based on the nodes in the network and their mappings in the node dictionary.
@@ -1272,18 +1261,12 @@
             uint64_t area = 0;
             if (improv_mode)
             {
-<<<<<<< HEAD
-                const auto bb = fiction::bounding_box_2d(layout);
+                const auto bb = bounding_box_2d(layout);
                 area          = (bb.get_max().x + 1) * (bb.get_max().y + 1);
-=======
-                const auto bb = bounding_box_2d(layout);
-                area          = (bb.get_x_size() + 1) * (bb.get_y_size() + 1);
->>>>>>> 895ec015
             }
 
             if (found_solution && (!improv_mode || (area <= best_solution)))
             {
-<<<<<<< HEAD
                 const auto bb = fiction::bounding_box_2d(layout);
                 layout.resize({bb.get_max().x, bb.get_max().y, layout.z()});
                 area          = (layout.x() + 1) * (layout.y() + 1);
@@ -1299,28 +1282,13 @@
                 if (area_after_plo < best_optimized_solution)
                 {
                     best_optimized_solution = area_after_plo;
-                    if (verbose)
+                    if (ps.verbose)
                     {
-                        print_placement_info<Lyt>(layout, area_after_plo);
+                        print_placement_info(layout, area_after_plo);
                     }
                     return {{}, layout};
                 }
                 return {{}, std::nullopt};
-=======
-                const auto bb = bounding_box_2d(layout);
-                layout.resize({bb.get_x_size(), bb.get_y_size(), layout.z()});
-                area = (layout.x() + 1) * (layout.y() + 1);
-
-                if (ps.verbose)
-                {
-                    print_placement_info(layout, area);
-                }
-
-                best_solution = area;
-                improv_mode   = true;
-
-                return {{}, layout};
->>>>>>> 895ec015
             }
 
             if (improv_mode && area >= best_solution)
@@ -1330,12 +1298,12 @@
 
             // Expand layout dimensions if needed
             if (position.x == layout.x() && layout.x() < (max_layout_width - 1) &&
-                !search_space_graph.network.is_po(search_space_graph.nodes_to_place[current_node - 1]))
+                !ssg.network.is_po(ssg.nodes_to_place[current_node - 1]))
             {
                 layout.resize({layout.x() + 1, layout.y(), layout.z()});
             }
             if (position.y == layout.y() && layout.y() < (max_layout_height - 1) &&
-                !search_space_graph.network.is_po(search_space_graph.nodes_to_place[current_node - 1]))
+                !ssg.network.is_po(ssg.nodes_to_place[current_node - 1]))
             {
                 layout.resize({layout.x(), layout.y() + 1, layout.z()});
             }
