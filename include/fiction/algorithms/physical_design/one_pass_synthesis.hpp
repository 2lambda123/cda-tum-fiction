//
// Created by marcel on 09.04.20.
//

#ifndef FICTION_ONE_PASS_SYNTHESIS_HPP
#define FICTION_ONE_PASS_SYNTHESIS_HPP

#if (MUGEN)

#include "fiction/algorithms/iter/aspect_ratio_iterator.hpp"
#include "fiction/layouts/clocking_scheme.hpp"
#include "fiction/layouts/coordinates.hpp"
#include "fiction/utils/name_utils.hpp"
#include "utils/mugen_info.hpp"

#include <kitty/dynamic_truth_table.hpp>
#include <kitty/print.hpp>
#include <mockturtle/algorithms/simulation.hpp>
#include <mockturtle/utils/stopwatch.hpp>

#include <algorithm>
#include <chrono>
#include <exception>
#include <functional>
#include <iostream>
#include <iterator>
#include <limits>
#include <map>
#include <memory>
#include <optional>
#include <unordered_set>
#include <vector>

// pybind11 has quite some warnings in its code; let's silence them a little
#pragma GCC diagnostic push  // GCC
#pragma GCC diagnostic ignored "-Wshadow"
#pragma GCC diagnostic ignored "-Wold-style-cast"
#pragma GCC diagnostic ignored "-Wuseless-cast"
#pragma GCC diagnostic ignored "-Wdeprecated-declarations"
#pragma GCC diagnostic ignored "-Wrange-loop-analysis"
#pragma warning(push, 0)  // MSVC
#include <pybind11/embed.h>
#pragma GCC diagnostic pop  // GCC
#pragma warning(pop)        // MSVC

#if (PROGRESS_BARS)
#include <mockturtle/utils/progress_bar.hpp>
#endif

namespace fiction
{

/**
 * Parameters for the one-pass synthesis algorithm.
 */
struct one_pass_synthesis_params
{
    /**
     * Clocking scheme to be used.
     */
    std::string scheme = "2DDWave";
    /**
     * Number of tiles to use as an upper bound in x direction.
     */
    uint16_t upper_bound_x = std::numeric_limits<uint16_t>::max();
    /**
     * Number of tiles to use as an upper bound in y direction.
     */
    uint16_t upper_bound_y = std::numeric_limits<uint16_t>::max();
    /**
     * Investigate only aspect ratios with the number of tiles given as upper bound.
     */
    bool fixed_size = false;
    /**
     * Enable the use of wire elements.
     */
    bool enable_wires = false;
    /**
     * Enable the use of NOT gates.
     */
    bool enable_not = false;
    /**
     * Enable the use of AND gates.
     */
    bool enable_and = false;
    /**
     * Enable the use of OR gates.
     */
    bool enable_or = false;
    /**
     * Enable the use of MAJ gates.
     */
    bool enable_maj = false;
    /**
     * Flag to indicate that crossings should be used.
     */
    bool crossings = false;
    /**
     * Flag to indicate that I/Os should be realized by designated wire segments (preferred).
     */
    bool io_pins = true;  // TODO thus far, io_ports have to be set to true
#if !defined(__APPLE__)
    /**
     * Number of threads to use for exploring the possible aspect ratios.
     *
     * @note This is an unstable beta feature.
     */
    std::size_t num_threads = 1ul;
#endif
    /**
     * Sets a timeout in seconds for the solving process, where 0 allows for unlimited time.
     */
    uint32_t timeout = 0u;
    /**
     * Name of the resulting network.
     */
    std::string name{};
};

struct one_pass_synthesis_stats
{
    mockturtle::stopwatch<>::duration time_total{0};

    uint64_t x_size{0ull}, y_size{0ull};
    uint64_t num_gates{0ull}, num_wires{0ull};

    void report(std::ostream& out = std::cout) const
    {
        out << fmt::format("[i] total time  = {:.2f} secs\n", mockturtle::to_seconds(time_total));
        out << fmt::format("[i] layout size = {} × {}\n", x_size, y_size);
        out << fmt::format("[i] num. gates  = {}\n", num_gates);
        out << fmt::format("[i] num. wires  = {}\n", num_wires);
    }
};

namespace detail
{
/**
 * A Python interpreter instance that is necessary to call Mugen, a library written in Python. This instance is
 * scoped and only need to exist. No operations are to be performed on this object. It handles creation and proper
 * destruction of all Python objects used during this session and deals with the CPython API.
 */
inline static const pybind11::scoped_interpreter INSTANCE{};

// suppress warning 'declared with greater visibility than the type of its field'
#pragma GCC visibility push(hidden)
/**
 * Sub-class to handle interaction with the Python code Mugen as well as some house-keeping.
 */
template <typename Lyt, typename TT>
class mugen_handler
{
  public:
    /**
     * Standard constructor.
     *
     * @param spec The Boolean functions to synthesize.
     * @param lyt Reference to an empty layout that serves as a floor plan for S&P&R by Mugen.
     * @param p The configurations to respect in the SAT instance generation process.
     */
    mugen_handler(const std::vector<TT>& spec, Lyt& sketch, one_pass_synthesis_params p) :
            tts{spec},
            num_pis{spec[0].num_vars()},  // since all tts have to have the same number of variables
            lyt{sketch},
            ps{std::move(p)},  // need a copy because timeout will be altered
            pi_list(num_pis),
            mugen{pybind11::module::import("mugen")}
    {}
    /**
     * Evaluates a given aspect ratio regarding the stored configurations whether it can be skipped, i.e., does not
     * need to be explored by Mugen. The better this function is, the more UNSAT instances can be skipped without
     * losing the optimality guarantee. This function should never be overly restrictive!
     *
     * @param ratio Aspect ratio to evaluate.
     * @return `true` iff ratio can safely be skipped because it is UNSAT anyways.
     */
    [[nodiscard]] bool skippable(const aspect_ratio<Lyt>& ratio) const noexcept
    {
        // skip aspect ratios that extend beyond the specified upper bounds
        if (ratio.x >= ps.upper_bound_x || ratio.y >= ps.upper_bound_y)
        {
            return true;
        }
        // OPEN clocking optimization: rotated aspect ratios don't need to be explored
        if (lyt.is_clocking_scheme(clock_name::OPEN))
        {
            if (ratio.x != ratio.y && ratio.x == lyt.y() && ratio.y == lyt.x())
            {
                return true;
            }
        }
        // more conditions go here

        return false;
    }
    /**
     * Resizes the layout.
     *
     * @param ratio Current aspect ratio to work on.
     */
    void update_aspect_ratio(const aspect_ratio<Lyt>& ratio) noexcept
    {
        lyt.resize(ratio);
    }
    /**
     * Sets the timeout to the given value.
     *
     * @param timeout New timeout value.
     */
    void update_timeout(const uint32_t timeout) noexcept
    {
        ps.timeout = timeout;
    }
    /**
     * Passes the current scheme_graph to Mugen and synthesizes it. If there is an implementation on this graph
     * realizing the specification, this function returns true.
     *
     * @return `true` iff the instance generated for the current configuration is SAT.
     */
    bool is_satisfiable()
    {
        namespace py = pybind11;
        using namespace py::literals;

        const auto scheme_graph = generate_scheme_graph();

        // Mugen modifies its parameters, therefore, a copy is kept
        const auto py_spec = as_py_lists(tts);

        const auto nets = scheme_graph.attr("synthesize")(scheme_graph, py_spec);
        for (auto net_it = nets.begin(); net_it != nets.end(); ++net_it)
        {
            if (net_it->is_none())
            {
                return false;
            }

            to_gate_layout(*net_it);

            return true;
        }

        return false;
    }

  private:
    /**
     * The Boolean functions to synthesize.
     */
    const std::vector<TT>& tts;
    /**
     * Number of primary inputs according to spec.
     */
    const uint64_t num_pis;
    /**
     * The sketch that later contains the layout generated from a model.
     */
    Lyt& lyt;
    /**
     * Configurations specifying layout restrictions. Used in instance generation among other places.
     */
    one_pass_synthesis_params ps;
    /**
     * Pre-allocate PIs to preserve their order.
     */
    std::vector<mockturtle::node<Lyt>> pi_list;
    /**
     * The Python module named Mugen.
     */
    pybind11::module mugen;
    /**
     * Mugen node --> Lyt signal
     */
    std::map<pybind11::handle, mockturtle::signal<Lyt>> py_n_map{};
    /**
     * (crossing node, outgoing node) --> incoming node
     */
    std::map<std::pair<pybind11::handle, pybind11::handle>, pybind11::handle> crossing_map{};
    /**
     * Converts a vector of truth tables into a list of lists, i.e., Python data types.
     *
     * @param spec Truth tables.
     * @return Python list of lists representing the truth tables.
     */
    [[nodiscard]] pybind11::list as_py_lists(const std::vector<TT>& spec) const
    {
        namespace py = pybind11;

        py::list spec_py_list{};

        for (const auto& tt : spec)
        {
            py::list tt_py_list{};

            const auto binary_tt_string = kitty::to_binary(tt);

            // reverse order according to Mugen's API
            for (auto it = std::crbegin(binary_tt_string); it != std::crend(binary_tt_string); ++it)
            {
                tt_py_list.append(py::int_(*it == '0' ? 0 : 1));
            }

            spec_py_list.append(tt_py_list);
        }

        return spec_py_list;
    }
    /**
     * Generates a scheme_graph object that serves as a blueprint for the synthesis task. It works as an imprint of
     * the layout that is to be created by modeling the data flow connections of the used clocking scheme.
     *
     * @return A scheme_graph object representing the clocking scheme in its aspect ratio and data flow.
     */
    pybind11::object generate_scheme_graph()
    {
        namespace py = pybind11;
        using namespace py::literals;

        const auto scheme_graph = mugen.attr("scheme_graph");
        scheme_graph.attr("__init__")(scheme_graph, "shape"_a = py::make_tuple(lyt.x() + 1, lyt.y() + 1),
                                      "enable_wire"_a = ps.enable_wires, "enable_not"_a = ps.enable_not,
                                      "enable_and"_a = ps.enable_and, "enable_or"_a = ps.enable_or,
                                      "enable_maj"_a = ps.enable_maj, "enable_crossings"_a = ps.crossings,
                                      "designated_pi"_a = ps.io_pins, "designated_po"_a = ps.io_pins,
#if !defined(__APPLE__)
                                      "nr_threads"_a = ps.num_threads,
#endif
                                      "timeout"_a = ps.timeout);

        lyt.foreach_ground_tile(
            [this, &scheme_graph](const auto& t)
            {
                lyt.foreach_outgoing_clocked_zone(t,
                                                  [&scheme_graph, &t](const auto& at) {
                                                      scheme_graph.attr("add_virtual_edge")(scheme_graph,
                                                                                            py::make_tuple(t.x, t.y),
                                                                                            py::make_tuple(at.x, at.y));
                                                  });
            });

        return scheme_graph;
    }

    void initialize_pis()
    {
        // a little hacky: place them all at position {0, 0} so that they can be fetched to be stored as nodes
        // instead of as signals to not lose them as soon as their tile is overridden
        for (auto i = 0ul; i < num_pis; ++i)
        {
            pi_list[i] = lyt.get_node(lyt.create_pi(fmt::format("pi{}", i), {0, 0}));
        }
        // finally, remove the latest created PI again (which has overridden all others) from the layout
        lyt.move_node(pi_list[num_pis - 1], {});
    }

    // returns an iterator that points to the first non-PI node of the given list of nodes
    auto get_node_begin_iterator(const pybind11::handle& nodes) const
    {
        // set up the iterator to skip the PIs
        auto pi_it_end = nodes.begin();
        // use std::advance because there is no 'operator+' overload
        std::advance(pi_it_end,
                     static_cast<typename std::iterator_traits<decltype(pi_it_end)>::difference_type>(num_pis + 1));

        return pi_it_end;
    }

    [[nodiscard]] bool is_empty(const pybind11::handle& node) const
    {
        return pybind11::str(node.attr("gate_type")).equal(pybind11::str("EMPTY"));
    }

    [[nodiscard]] bool is_wire(const pybind11::handle& node) const
    {
        return pybind11::str(node.attr("gate_type")).equal(pybind11::str("WIRE"));
    }

    [[nodiscard]] bool is_crossing(const pybind11::handle& node) const
    {
        return pybind11::str(node.attr("gate_type")).equal(pybind11::str("CROSS"));
    }

    [[nodiscard]] bool is_negation(const pybind11::handle& node) const
    {
        return pybind11::str(node.attr("gate_type")).equal(pybind11::str("NOT"));
    }

    [[nodiscard]] bool is_conjunction(const pybind11::handle& node) const
    {
        return pybind11::str(node.attr("gate_type")).equal(pybind11::str("AND"));
    }

    [[nodiscard]] bool is_disjunction(const pybind11::handle& node) const
    {
        return pybind11::str(node.attr("gate_type")).equal(pybind11::str("OR"));
    }

    [[nodiscard]] bool is_majority(const pybind11::handle& node) const
    {
        return pybind11::str(node.attr("gate_type")).equal(pybind11::str("MAJ"));
    }

    [[nodiscard]] bool is_pi(const pybind11::handle& node) const
    {
        return pybind11::bool_(node.attr("is_pi"));
    }

    [[nodiscard]] bool is_po(const pybind11::handle& node) const
    {
        return pybind11::bool_(node.attr("is_po"));
    }

    [[nodiscard]] uint64_t get_pi_id(const pybind11::handle& node) const
    {
        return static_cast<uint64_t>(pybind11::int_(node.attr("coords")));
    }

    std::optional<mockturtle::node<Lyt>> has_pi_fanin(const pybind11::handle& node)
    {
        const auto fanin = node.attr("fanin");
        for (auto fanin_it = fanin.begin(); fanin_it != fanin.end(); ++fanin_it)
        {
            const auto fanin_n = fanin[*fanin_it];
            if (is_pi(fanin_n))
            {
                return pi_list[get_pi_id(fanin_n)];
            }
        }

        return std::nullopt;
    }

    // extract a Python tuple representing coordinates from a node and converts it to a tile
    [[nodiscard]] tile<Lyt> get_tile(const pybind11::handle& node) const
    {
        const auto coords = pybind11::tuple(node.attr("coords"));
        return {pybind11::int_(coords[0]), pybind11::int_(coords[1])};
    }

    // stores a (crossing, fanout) --> fanin relation for all fanins of the given crossing node
    void set_up_crossing(const pybind11::handle& net, const pybind11::handle& cross_node)
    {
        // Mugen's function to determine cardinal directions of two coordinates
        const auto get_direction = mugen.attr("get_direction");
        // Mugen's function to access a coordinate in a certain direction
        const auto get_coords_in_direction = mugen.attr("get_coords_in_direction");
        // map from coordinates to nodes
        const auto node_map = net.attr("node_map");
        // position of the crossing node
        const auto cross_coords = cross_node.attr("coords");
        // cross_node's direction map which maps fanin to fanout directions
        const auto dir_map = cross_node.attr("dir_map");
        // handle to the list of cross_node's fanins
        const auto fanin = cross_node.attr("fanin");
        // for each of cross_node's fanins
        for (auto fanin_it = fanin.begin(); fanin_it != fanin.end(); ++fanin_it)
        {
            // the fanin
            const auto fanin_n = fanin[*fanin_it];

            // fanin --> crossing direction
            const auto fanin_dir = get_direction(cross_node.attr("coords"), fanin_n.attr("coords"))[pybind11::int_(0)];
            // crossing --> fanout direction
            const auto fanout_dir = dir_map[fanin_dir];

            // the fanout node
            const auto fanout_n = node_map[get_coords_in_direction(cross_coords, fanout_dir)];

            // store (crossing, fanout) --> fanin
            crossing_map[std::make_pair(cross_node, fanout_n)] = fanin_n;
        }
    }

    std::vector<mockturtle::signal<Lyt>> get_fanins(const pybind11::handle& node)
    {
        std::vector<mockturtle::signal<Lyt>> fanins{};

        const auto fanin = node.attr("fanin");
        for (auto fanin_it = fanin.begin(); fanin_it != fanin.end(); ++fanin_it)
        {
            // the fanin node
            const auto fanin_n = fanin[*fanin_it];

            // skip PI nodes
            if (is_pi(fanin_n))
            {
                continue;
            }

            // if fanin is a crossing node, use the crossing map to trace paths
            if (is_crossing(fanin_n))
            {
                // access the crossing's fanin via the given node in the crossing map to reconstruct the path
                const auto c_fanin_n = crossing_map.at(std::make_pair(fanin_n, node));

                // get the tile where the crossing node is located
                auto fanin_n_t = get_tile(fanin_n);
                // switch to second layer if ground is already occupied
                if (!lyt.is_empty_tile(fanin_n_t))
                {
                    fanin_n_t = lyt.above(fanin_n_t);
                }

                mockturtle::signal<Lyt> fanin_signal{};

                // if the c_fanin_n is a crossing itself
                if (is_crossing(c_fanin_n))
                {
                    const auto c_fanin_n_t = get_tile(c_fanin_n);
                    // traverse the crossing path recursively
                    for (const auto& c_fanin_s : get_fanins(fanin_n))
                    {
                        // match the obtained fanins against c_fanin_n's position
                        if (const auto c_fanin_st = static_cast<tile<Lyt>>(c_fanin_s);
                            c_fanin_st == c_fanin_n_t || c_fanin_st == lyt.above(c_fanin_n_t))
                        {
                            fanin_signal = c_fanin_s;
                            break;
                        }
                    }
                }
                else
                {
                    // access py_n_map for the fanin signal
                    fanin_signal = py_n_map.at(c_fanin_n);
                }

                // create crossing wire and connect it to its fanin if it exists
                const auto cross_wire = lyt.create_buf(fanin_signal, fanin_n_t);

                fanins.push_back(cross_wire);
            }
            // otherwise, simply add the fanin signal to the list of fanins
            else
            {
                fanins.push_back(py_n_map.at(fanin_n));
            }
        }

        return fanins;
    }

    void place_nodes(const pybind11::handle& net)
    {
        // list of all nodes; first num_pi nodes are primary inputs
        const auto nodes = net.attr("nodes");
        // first iteration: iterate over all nodes to reserve their positions on the layout without assigning their
        // incoming signals yet
        for (auto node_it = get_node_begin_iterator(nodes); node_it != nodes.end(); ++node_it)
        {
            // the node
            const auto node = *node_it;

            // its position on the layout
            const auto node_pos = get_tile(node);

            // if node has no gate assigned
            if (is_empty(node))
            {
                continue;
            }
            // if node is a wire segment
            if (is_wire(node))
            {
                // if it is a primary input pin
                if (const auto pi = has_pi_fanin(node);
                    pi.has_value())  // PIs are nodes, i.e., potential fan-ins of the current node
                {
                    py_n_map[node] = lyt.move_node(*pi, node_pos);
                }
                // if it is a primary output pin
                else if (is_po(node))  // PO is simply a label of a node, i.e., not a successor node with that attribute
                {
                    continue;
                }
                // normal wire
                else
                {
                    py_n_map[node] = lyt.create_buf({}, node_pos);
                }
            }
            // if node represents a wire-crossing
            else if (is_crossing(node))
            {
                // corner case: since crossing nodes represent two wire segments each, their fanins are handled with a
                // dedicated map that unambiguously assigns the fanins for each fanout
                set_up_crossing(net, node);
            }
            // if node is a negation
            else if (is_negation(node))
            {
                py_n_map[node] = lyt.create_not({}, node_pos);
            }
            // if node is a conjunction
            else if (is_conjunction(node))
            {
                py_n_map[node] = lyt.create_and({}, {}, node_pos);
            }
            // if node is a disjunction
            else if (is_disjunction(node))
            {
                py_n_map[node] = lyt.create_or({}, {}, node_pos);
            }
            // if node is a majority
            else if (is_majority(node))
            {
                py_n_map[node] = lyt.create_maj({}, {}, {}, node_pos);
            }
        }
    }

    void establish_connections(const pybind11::handle& net)
    {
        // nodes can be present multiple times in the 'nodes' list, this set makes sure to visit them exactly once
        std::unordered_set<mockturtle::node<Lyt>> nodes_in_place{};

        // list of all nodes; first num_pi nodes are primary inputs
        const auto nodes = net.attr("nodes");
        // second iteration: draw connections between the placed gates
        for (auto node_it = get_node_begin_iterator(nodes); node_it != nodes.end(); ++node_it)
        {
            // the python node object
            const auto py_node = *node_it;

            // the layout node
            const auto lyt_node = lyt.get_node(py_n_map[py_node]);
            // crossings are a special case because they are handled on-the-fly in the get_fanins function
            if (is_crossing(py_node))
            {
                continue;
            }
            // POs are also skipped and only retrieved at the very end
            if (is_wire(py_node) && is_po(py_node))
            {
                continue;
            }

            // its position on the layout
            const auto node_pos = lyt.get_tile(lyt_node);

            // skip empty tiles
            if (lyt.is_empty_tile(node_pos))
            {
                continue;
            }
            // skip nodes already in place
            if (nodes_in_place.count(lyt_node) > 0)
            {
                continue;
            }

            // children (incoming signals) of the layout node
            const auto fanins = get_fanins(py_node);

            // the node is not moved, but its children are updated
            lyt.move_node(lyt_node, node_pos, fanins);

            nodes_in_place.insert(lyt_node);
        }
    }

    void initialize_pos(const pybind11::handle& net)
    {
        // primary output counter
        auto oc = 0u;
        // third iteration: retrieve primary outputs for PO order
        const auto po_map = net.attr("po_map");
        for (auto po_it = po_map.begin(); po_it != po_map.end(); ++po_it)
        {
            // the po node; for some reason, pybind11 seems to not like lists of tuples; it could not infer the type
            // of *po_it itself
            const auto po = pybind11::reinterpret_borrow<pybind11::tuple>(*po_it)[0];
            // the tile po is located on
            const auto po_pos = get_tile(po);
            // po's fanins
            const auto po_fanins = get_fanins(po);
            // a PO should have only a single fanin
            assert(po_fanins.size() == 1);
            // create the primary output on the layout
            lyt.create_po(po_fanins[0], fmt::format("po{}", oc++), po_pos);
        }
    }
    /**
     * Extracts a Lyt from the network synthesized by Mugen.
     *
     * @param net Synthesis result returned by Mugen.
     */
    void to_gate_layout(const pybind11::handle& net)
    {
        namespace py = pybind11;
        using namespace py::literals;

        initialize_pis();

        place_nodes(net);

        establish_connections(net);

        initialize_pos(net);
    }
};

template <typename Lyt, typename TT>
class one_pass_synthesis_impl
{
  public:
    one_pass_synthesis_impl(const std::vector<TT>& spec, const one_pass_synthesis_params& p,
                            one_pass_synthesis_stats& st) :
            tts{spec},
            ps{p},
            pst{st},
            ari{ps.fixed_size ? static_cast<uint64_t>(ps.upper_bound_x * ps.upper_bound_y) : 0u}
    {}

    std::optional<Lyt> run()
    {
        // test for proper installation of all required Python libraries
        if (!test_dependencies())
        {
            return std::nullopt;
        }

        // empty layout with an initial size of 1 x 1 tiles
        Lyt layout{{0, 0}, *get_clocking_scheme<Lyt>(ps.scheme)};

        // handler for the Python interaction
        mugen_handler handler{tts, layout, ps};

        for (; ari <= static_cast<uint64_t>(ps.upper_bound_x) * static_cast<uint64_t>(ps.upper_bound_y);
             ++ari)  // <= to prevent overflow
        {

#if (PROGRESS_BARS)
            mockturtle::progress_bar bar("[i] examining layout aspect ratios: {:>2} × {:<2}");
#endif

            const auto aspect_ratio = typename Lyt::aspect_ratio{(*ari).x, (*ari).y, ps.crossings ? 1 : 0};

            if (handler.skippable(aspect_ratio))
            {
                continue;
            }

#if (PROGRESS_BARS)
            bar(aspect_ratio.x + 1, aspect_ratio.y + 1);
#endif

            handler.update_aspect_ratio(aspect_ratio);

            try
            {
                const auto sat =
                    mockturtle::call_with_stopwatch(pst.time_total, [&handler] { return handler.is_satisfiable(); });

                if (sat)  // solution found
                {
                    // statistical information
                    pst.x_size    = layout.x() + 1;
                    pst.y_size    = layout.y() + 1;
                    pst.num_gates = layout.num_gates();
                    pst.num_wires = layout.num_wires();

                    // restore layout name
                    if constexpr (has_set_layout_name_v<Lyt>)
                    {
                        layout.set_layout_name(ps.name);
                    }

                    return layout;
                }
                // update timeout and retry
                if (ps.timeout)
                {
                    update_timeout(handler, pst.time_total);
                }
            }
            // timeout reached
            catch (...)
            {
                return std::nullopt;
            }
        }

        return std::nullopt;
    }

  private:
    const std::vector<TT> tts;

    one_pass_synthesis_params ps;
    one_pass_synthesis_stats& pst;

    /**
     * Factorizes a number of layout tiles into all possible aspect ratios for iteration.
     */
    aspect_ratio_iterator<aspect_ratio<Lyt>> ari{0};

    class pysat_version_mismatch_exception : public std::exception
    {
      public:
        explicit pysat_version_mismatch_exception(std::string v) : std::exception(), version{std::move(v)} {}

        [[nodiscard]] std::string detected() const
        {
            return version;
        }

      private:
        const std::string version;
    };

    /**
     * Tests whether all needed dependencies have been installed and can be accessed via Python.
     *
     * @return `true` iff all dependencies are met.
     */
    [[nodiscard]] bool test_dependencies() const
    {
        namespace py = pybind11;
        using namespace py::literals;

        // test for graphviz
        try
        {
            py::exec("import graphviz");
        }
        catch (...)
        {
            std::cout << "[e] Python module 'graphviz' could not be detected" << std::endl;
            return false;
        }

        // test for PySAT
        try
        {
            py::exec("from pysat.solvers import Glucose3");
            py::exec("from pysat.card import *");
        }
        catch (...)
        {
            std::cout << "[e] Python module 'PySAT' could not be detected" << std::endl;
            return false;
        }
        try
        {
            const auto installed_pysat_version = py::str(py::module::import("pysat").attr("__version__"));

            if (!installed_pysat_version.equal(py::str(REQUIRED_PYSAT_VERSION)))
            {
                throw pysat_version_mismatch_exception(installed_pysat_version);
            }
        }
        catch (const pysat_version_mismatch_exception& e)
        {
            std::cout << fmt::format("[e] 'PySAT' version '{}' was detected, but version '{}' is specifically needed",
                                     e.detected(), REQUIRED_PYSAT_VERSION)
                      << std::endl;
            return false;
        }

        // test for wrapt_timeout_decorator
        try
        {
            py::exec("from wrapt_timeout_decorator import *");
        }
        catch (...)
        {
            std::cout << "[e] Python module 'wrapt_timeout_decorator' could not be detected" << std::endl;
            return false;
        }

        // test for Mugen
        try
        {
            // add Mugen's path to Python's sys.path module scope
            pybind11::module::import("sys").attr("path").attr("append")(MUGEN_PATH);
            pybind11::module::import("mugen");
        }
        catch (...)
        {
            std::cout << "[e] The 'mugen' library could not be detected; it might have been moved" << std::endl;
        }

        return true;
    }
    /**
     * Calculates the time left for solving by subtracting the time passed from the configured timeout and updates
     * Mugen's timeout accordingly.
     *
     * @param handler Handler whose timeout is to be updated.
     * @param time Time passed since beginning of the solving process.
     */
    void update_timeout(mugen_handler<Lyt, TT>& handler, const mockturtle::stopwatch<>::duration time) const noexcept
    {
        const auto time_elapsed = std::chrono::duration_cast<std::chrono::seconds>(time).count();
        // remaining time must be 1 because 0 means unlimited time
        const auto time_left = (ps.timeout - time_elapsed > 0 ? static_cast<uint32_t>(ps.timeout - time_elapsed) : 1u);

        handler.update_timeout(time_left);
    }
};

#pragma GCC visibility pop

}  // namespace detail

/**
 * A physical design approach combining logic synthesis and physical design into a single run instead of considering
 * them independently. To this end, SAT solving is utilized, which makes this approach an exact one but one that is
 * independent of prior logic network synthesis. Nevertheless, it does only find solutions for small specifications
 * because it does not scale.
 *
 * The algorithm was originally proposed in \"One-pass Synthesis for Field-coupled Nanocomputing Technologies\" by M.
 * Walter, W. Haaswijk, R. Wille, F. Sill Torres, and Rolf Drechsler in ASP-DAC 2021.
 *
 * Using iterative SAT calls, an optimal synthesis & placement & routing for a given specification will be found.
 * Starting with \f$ n \f$, each possible layout aspect ratio in \f$ n \f$ tiles will be examined by factorization and
 * tested for realizability using the SAT solver glucose. When no upper bound is given, this approach will run until it
 * finds a solution to the synthesis & placement & routing problem instance under all given constraints. Note that there
 * are combinations of constraints for which no valid solution under the given parameters might exist. It is, thus,
 * prudent to always provide a timeout limit.
 *
 * This implementation relies on Mugen, a framework for one-pass synthesis of FCN circuit layouts developed by Winston
 * Haaswijk. It can be found on GitHub: https://github.com/whaaswijk/mugen
 *
 * Since Mugen is written in Python3, fiction uses pybind11 for interoperability. This can lead to performance and
 * integration issues. Mugen requires the following Python3 packages to be installed:
 * - `graphviz`
 * - `python-sat`
 * - `wrapt_timeout_decorator`
 *
 * Due to the integration hassle, possible performance issues, and its experimental status this approach is excluded
 * from (CLI) compilation by default. To enable it, pass `-DFICTION_ENABLE_MUGEN=ON` to the cmake call.
 *
 * @tparam Lyt Gate-level layout type to generate.
 * @tparam TT Truth table type used as specification.
 * @param tts A vector of truth tables where table at index `i` specifies the Boolean function for output `i`.
 * @param ps Parameters.
 * @param pst Statistics.
 * @return A gate-level layout of type `TT` implementing `tts` as an FCN circuit if one is found under the given
 * parameters; `std::nullopt`, otherwise.
 */
template <typename Lyt, typename TT>
<<<<<<< HEAD
std::optional<Lyt> one_pass_synthesis(const std::vector<TT>& tts, one_pass_synthesis_params ps = {},
=======
std::optional<Lyt> one_pass_synthesis(const std::vector<TT>& tts, const one_pass_synthesis_params<Lyt>& ps = {},
>>>>>>> 68b19ae9
                                      one_pass_synthesis_stats* pst = nullptr)
{
    static_assert(is_gate_level_layout_v<Lyt>, "Lyt is not a gate-level layout");

    if (ps.scheme == clock_name::OPEN || ps.scheme == clock_name::COLUMNAR || ps.scheme == clock_name::ROW)
    {
        throw unsupported_clocking_scheme_exception();
    }
    if (const auto clocking_scheme = get_clocking_scheme<Lyt>(ps.scheme); !clocking_scheme.has_value())
    {
        throw unsupported_clocking_scheme_exception();
    }
    else if (clocking_scheme->max_out_degree < 3 && ps.enable_maj)
    {
        ps.enable_maj = false;
        std::cout << fmt::format("[w] disabling MAJ gates as they are not supported by the {} clocking scheme",
                                 ps.scheme)
                  << std::endl;
    }

    // tts cannot be empty
    assert(!tts.empty());
    // all elements in tts must have the same number of variables
    assert(std::adjacent_find(tts.begin(), tts.end(),
                              [](const auto& a, const auto& b) { return a.num_vars() != b.num_vars(); }) == tts.end());

    one_pass_synthesis_stats                 st{};
    detail::one_pass_synthesis_impl<Lyt, TT> p{tts, ps, st};

    const auto result = p.run();

    if (pst)
    {
        *pst = st;
    }

    return result;
}
/**
 * An overload of one_pass_synthesis above that utilizes a logic network as specification instead of a vector of truth
 * tables. It first generates truth tables from the given network and then calls the function above.
 *
 * This function might throw an `std::bad_alloc` exception if the provided logic network has too many inputs.
 *
 * @tparam Lyt Gate-level layout type to generate.
 * @tparam Ntk Logic network type used as specification.
 * @param ntk The network whose function is to be realized as an FCN circuit.
 * @param ps Parameters.
 * @param pst Statistics.
 * @return A gate-level layout of type `TT` implementing `tts` as an FCN circuit if one is found under the given
 * parameters; `std::nullopt`, otherwise.
 */
template <typename Lyt, typename Ntk>
<<<<<<< HEAD
std::optional<Lyt> one_pass_synthesis(const Ntk& ntk, one_pass_synthesis_params ps = {},
=======
std::optional<Lyt> one_pass_synthesis(const Ntk& ntk, const one_pass_synthesis_params<Lyt>& ps = {},
>>>>>>> 68b19ae9
                                      one_pass_synthesis_stats* pst = nullptr)
{
    static_assert(
        mockturtle::is_network_type_v<Ntk>,
        "Ntk is not a network type");  // Ntk is simulated anyway, therefore, this is the only relevant check here

    // might throw an std::bad_alloc exception if ntk has too many inputs
    const auto tts = mockturtle::simulate<kitty::dynamic_truth_table>(
        ntk, mockturtle::default_simulator<kitty::dynamic_truth_table>{static_cast<unsigned>(ntk.num_pis())});

    auto lyt = one_pass_synthesis<Lyt>(tts, ps, pst);

    // if a layout was successfully generated, restore PI names
    if (lyt.has_value())
    {
        restore_network_name(ntk, *lyt);
        restore_input_names(ntk, *lyt);
        restore_output_names(ntk, *lyt);
    }

    return lyt;
}

}  // namespace fiction

#endif  // MUGEN

#endif  // FICTION_ONE_PASS_SYNTHESIS_HPP<|MERGE_RESOLUTION|>--- conflicted
+++ resolved
@@ -941,11 +941,7 @@
  * parameters; `std::nullopt`, otherwise.
  */
 template <typename Lyt, typename TT>
-<<<<<<< HEAD
-std::optional<Lyt> one_pass_synthesis(const std::vector<TT>& tts, one_pass_synthesis_params ps = {},
-=======
 std::optional<Lyt> one_pass_synthesis(const std::vector<TT>& tts, const one_pass_synthesis_params<Lyt>& ps = {},
->>>>>>> 68b19ae9
                                       one_pass_synthesis_stats* pst = nullptr)
 {
     static_assert(is_gate_level_layout_v<Lyt>, "Lyt is not a gate-level layout");
@@ -999,11 +995,7 @@
  * parameters; `std::nullopt`, otherwise.
  */
 template <typename Lyt, typename Ntk>
-<<<<<<< HEAD
-std::optional<Lyt> one_pass_synthesis(const Ntk& ntk, one_pass_synthesis_params ps = {},
-=======
 std::optional<Lyt> one_pass_synthesis(const Ntk& ntk, const one_pass_synthesis_params<Lyt>& ps = {},
->>>>>>> 68b19ae9
                                       one_pass_synthesis_stats* pst = nullptr)
 {
     static_assert(
