//
// Created by Jan Drewniok on 11.09.23.
//

#ifndef FICTION_DESIGN_SIDB_GATES_HPP
#define FICTION_DESIGN_SIDB_GATES_HPP

#include "fiction/algorithms/iter/bdl_input_iterator.hpp"
#include "fiction/algorithms/simulation/sidb/detect_bdl_wires.hpp"
#include "fiction/algorithms/simulation/sidb/is_operational.hpp"
#include "fiction/algorithms/simulation/sidb/random_sidb_layout_generator.hpp"
#include "fiction/algorithms/simulation/sidb/sidb_simulation_engine.hpp"
#include "fiction/technology/cell_technologies.hpp"
#include "fiction/technology/charge_distribution_surface.hpp"
#include "fiction/technology/physical_constants.hpp"
#include "fiction/technology/sidb_charge_state.hpp"
#include "fiction/technology/sidb_defects.hpp"
#include "fiction/traits.hpp"
#include "fiction/utils/layout_utils.hpp"
#include "fiction/utils/math_utils.hpp"

#include <fmt/format.h>
#include <kitty/dynamic_truth_table.hpp>
#include <kitty/traits.hpp>
#include <mockturtle/utils/stopwatch.hpp>

#include <algorithm>
#include <atomic>
#include <bitset>
#include <cassert>
#include <cmath>
#include <cstdint>
#include <cstdlib>
#include <iostream>
#include <limits>
#include <mutex>
#include <optional>
#include <random>
#include <thread>
#include <unordered_set>
#include <utility>
#include <vector>

namespace fiction
{

/**
 * This struct contains parameters and settings to design SiDB gates.
 *
 * @tparam CellType Cell type.
 *
 */
template <typename CellType>
struct design_sidb_gates_params
{
    /**
     * Selector for the different termination conditions for the SiDB gate design process.
     */
    enum class termination_condition : uint8_t
    {
        /**
         * The design process is terminated as soon as the first valid SiDB gate design is found.
         */
        AFTER_FIRST_SOLUTION,
        /**
         * The design process ends after all possible combinations of SiDBs within the canvas are enumerated.
         */
        ALL_COMBINATIONS_ENUMERATED
    };
    /**
     * Selector for the available design approaches.
     */
    enum class design_sidb_gates_mode : uint8_t
    {
        /**
         * Gates are designed by using *QuickCell*.
         */
        QUICKCELL,
        /**
         * Gates are designed by using the *AUTOMATIC_EXHAUSTIVE_GATE_DESIGNER*.
         */
        AUTOMATIC_EXHAUSTIVE_GATE_DESIGNER,
        /**
         * Gate layouts are designed randomly.
         */
        RANDOM
    };
    /**
<<<<<<< HEAD
     * Parameters to check if the designed gate is operational or non-operational.
=======
     * Parameters for the `is_operational` function.
>>>>>>> 18bafd25
     */
    is_operational_params operational_params{};
    /**
     * Gate design mode.
     */
    design_sidb_gates_mode design_mode = design_sidb_gates_mode::AUTOMATIC_EXHAUSTIVE_GATE_DESIGNER;
    /**
     * Canvas spanned by the northwest and southeast cell.
     */
    std::pair<CellType, CellType> canvas{};
    /**
     * Number of SiDBs placed in the canvas to create a working gate.
     */
    std::size_t number_of_sidbs = 1;
    /**
     * The design process is terminated after a valid SiDB gate design is found.
<<<<<<< HEAD
     *
     * @note This parameter has no effect unless the gate design is exhaustive.
     */
    termination_condition termination_cond = termination_condition::ALL_COMBINATIONS_ENUMERATED;
};

/**
 * Statistics for the design of SiDB gates.
 */
struct design_sidb_gates_stats
{
    /**
     * The total runtime of SiDB gate design process.
     */
    mockturtle::stopwatch<>::duration time_total{0};
    /**
     * The simulation engine to be used for the operational domain computation.
     */
    sidb_simulation_engine sim_engine{sidb_simulation_engine::QUICKEXACT};
    /**
     * This function outputs the total time taken for the SiDB gate design process to the provided output stream.
     * If no output stream is provided, it defaults to standard output (`std::cout`).
=======
>>>>>>> 18bafd25
     *
     * @param out The output stream to which the report will be written.
     */
    void report(std::ostream& out = std::cout) const
    {
        out << fmt::format("[i] total time  = {:.2f} secs\n", mockturtle::to_seconds(time_total));
    }
};

namespace detail
{

template <typename Lyt, typename TT>
class design_sidb_gates_impl
{
  public:
    /**
     * This constructor initializes an instance of the *SiDB Gate Designer*
     * implementation with the provided skeleton layout and configuration parameters.
     *
     * @param skeleton The skeleton layout used as a basis for gate design.
     * @param spec Expected Boolean function of the layout given as a multi-output truth table.
     * @param ps Parameters and settings for the gate designer.
     * @param st Statistics for the gate design process.
     */
    design_sidb_gates_impl(const Lyt& skeleton, const std::vector<TT>& spec,
                           const design_sidb_gates_params<cell<Lyt>>& ps, design_sidb_gates_stats& st) :
            skeleton_layout{skeleton},
            truth_table{spec},
            params{ps},
            all_sidbs_in_canvas{all_coordinates_in_spanned_area(params.canvas.first, params.canvas.second)},
            stats{st},
            input_bdl_wires{detect_bdl_wires(skeleton_layout,
                                             params.operational_params.input_bdl_iterator_params.bdl_wire_params,
                                             bdl_wire_selection::INPUT)},
            output_bdl_wires{detect_bdl_wires(skeleton_layout,
                                              params.operational_params.input_bdl_iterator_params.bdl_wire_params,
                                              bdl_wire_selection::OUTPUT)},
            number_of_input_wires{input_bdl_wires.size()},
            number_of_output_wires{output_bdl_wires.size()},
            all_canvas_layouts{determine_all_possible_canvas_layouts()}
    {}

    /**
     * Design gates by using the *Automatic Exhaustive Gate Desginer*. This algorithm was proposed in \"Minimal
     * Design of SiDB Gates: An Optimal Basis for Circuits Based on Silicon Dangling Bonds\" by J. Drewniok, M. Walter,
     * and R. Wille in NANOARCH 2023 (https://dl.acm.org/doi/10.1145/3611315.3633241).
     *
     * This function adds each cell combination to the given skeleton, and determines whether the layout is operational
     * based on the specified parameters. The design process is parallelized to improve performance.
     *
     * @return A vector of designed SiDB gate layouts.
     */
    [[nodiscard]] std::vector<Lyt> run_automatic_exhaustive_gate_designer() const noexcept
    {
<<<<<<< HEAD
        mockturtle::stopwatch stop{stats.time_total};

=======
>>>>>>> 18bafd25
        auto all_combinations = determine_all_combinations_of_distributing_k_entities_on_n_positions(
            params.number_of_sidbs, static_cast<std::size_t>(all_sidbs_in_canvas.size()));

        std::vector<Lyt> designed_gate_layouts = {};

        if (all_combinations.empty())
        {
            return designed_gate_layouts;
        }

        std::unordered_set<coordinate<Lyt>> sidbs_affected_by_defects = {};

        // used to collect all SiDBs that are affected due to neutrally charged defects.
        if constexpr (has_get_sidb_defect_v<Lyt>)
        {
            sidbs_affected_by_defects = skeleton_layout.all_affected_sidbs(std::make_pair(0, 0));
        }

        std::mutex mutex_to_protect_designed_gate_layouts{};

        std::atomic<bool> solution_found = false;

        // Shuffle the combinations before dividing them among threads
        std::shuffle(all_combinations.begin(), all_combinations.end(),
                     std::default_random_engine(std::random_device{}()));

        const auto add_combination_to_layout_and_check_operation = [this, &mutex_to_protect_designed_gate_layouts,
<<<<<<< HEAD
                                                                    &designed_gate_layouts,
=======
                                                                    &designed_gate_layouts, &sidbs_affected_by_defects,
>>>>>>> 18bafd25
                                                                    &solution_found](const auto& combination) noexcept
        {
            // canvas SiDBs are added to the skeleton
            const auto layout_with_added_cells = skeleton_layout_with_canvas_sidbs(combination);

            if (const auto [status, sim_calls] =
                    is_operational(layout_with_added_cells, truth_table, params.operational_params,
                                   std::optional{input_bdl_wires}, std::optional{output_bdl_wires});
                status == operational_status::OPERATIONAL)
            {
                {
<<<<<<< HEAD
                    const std::lock_guard lock_vector{mutex_to_protect_designed_gate_layouts};
                    designed_gate_layouts.push_back(layout_with_added_cells);
                }
=======
                    // canvas SiDBs are added to the skeleton
                    auto layout_with_added_cells = add_canvas_sidbs_to_skeleton_layout(comb);

                    if (const auto [status, sim_calls] =
                            is_operational(layout_with_added_cells, truth_table, params.operational_params);
                        status == operational_status::OPERATIONAL)
                    {
                        {
                            const std::lock_guard lock_vector{mutex_to_protect_designed_gate_layouts};
                            designed_gate_layouts.push_back(layout_with_added_cells);
                        }

                        solution_found = true;
                    }
>>>>>>> 18bafd25

                solution_found = true;
            }

            if (solution_found && (params.termination_cond ==
                                   design_sidb_gates_params<cell<Lyt>>::termination_condition::AFTER_FIRST_SOLUTION))
            {
                return;
            }
        };

        const std::size_t number_of_used_threads =
            std::min(static_cast<std::size_t>(num_threads), all_combinations.size());

        const std::size_t chunk_size =
            (all_combinations.size() + number_of_used_threads - 1) / number_of_used_threads;  // Ceiling division

        std::vector<std::thread> threads{};
        threads.reserve(number_of_used_threads);

        for (std::size_t i = 0; i < number_of_used_threads; ++i)
        {
            threads.emplace_back(
                [i, chunk_size, &all_combinations, &add_combination_to_layout_and_check_operation]()
                {
                    const std::size_t start_index = i * chunk_size;
                    const std::size_t end_index   = std::min(start_index + chunk_size, all_combinations.size());

                    for (std::size_t j = start_index; j < end_index; ++j)
                    {
                        add_combination_to_layout_and_check_operation(all_combinations[j]);
                    }
                });
        }

        for (auto& thread : threads)
        {
            if (thread.joinable())
            {
                thread.join();
            }
        }

        return designed_gate_layouts;
    }
    /**
     * Design gates randomly and in parallel.
     *
     * This function adds cells randomly to the given skeleton, and determines whether the layout is operational
     * based on the specified parameters. The design process is parallelized to improve performance.
     *
     * @return A vector of designed SiDB gate layouts.
     */
    [[nodiscard]] std::vector<Lyt> run_random_design() const noexcept
    {
        std::vector<Lyt> randomly_designed_gate_layouts = {};

<<<<<<< HEAD
        const generate_random_sidb_layout_params<cell<Lyt>> parameter{
=======
        const generate_random_sidb_layout_params<cell<Lyt>> parameter_random_layout{
>>>>>>> 18bafd25
            params.canvas, params.number_of_sidbs,
            generate_random_sidb_layout_params<cell<Lyt>>::positive_charges::FORBIDDEN};

        std::vector<std::thread> threads{};
        threads.reserve(num_threads);

        std::mutex mutex_to_protect_designed_gate_layouts{};  // used to control access to shared resources

        std::atomic<bool> gate_layout_is_found(false);

        for (uint64_t z = 0u; z < num_threads; z++)
        {
            threads.emplace_back(
<<<<<<< HEAD
                [this, &gate_layout_is_found, &mutex_to_protect_designed_gate_layouts, &parameter,
=======
                [this, &gate_layout_is_found, &mutex_to_protect_designed_gate_layouts, &parameter_random_layout,
>>>>>>> 18bafd25
                 &randomly_designed_gate_layouts]
                {
                    while (!gate_layout_is_found)
                    {
                        auto result_lyt = generate_random_sidb_layout<Lyt>(skeleton_layout, parameter);
                        if constexpr (has_get_sidb_defect_v<Lyt>)
                        {
                            result_lyt.foreach_sidb_defect(
                                [&result_lyt](const auto& cd)
                                {
                                    if (is_neutrally_charged_defect(cd.second))
                                    {
                                        result_lyt.assign_sidb_defect(cd.first, sidb_defect{sidb_defect_type::NONE});
                                    }
                                });
                        }
                        if (const auto [status, sim_calls] =
<<<<<<< HEAD
                                is_operational(result_lyt, truth_table, params.operational_params,
                                               std::optional{input_bdl_wires}, std::optional{output_bdl_wires});
=======
                                is_operational(result_lyt, truth_table, params.operational_params);
>>>>>>> 18bafd25
                            status == operational_status::OPERATIONAL)
                        {
                            const std::lock_guard lock{mutex_to_protect_designed_gate_layouts};
                            if constexpr (has_get_sidb_defect_v<Lyt>)
                            {
                                skeleton_layout.foreach_sidb_defect(
                                    [&result_lyt](const auto& cd)
                                    {
                                        if (is_neutrally_charged_defect(cd.second))
                                        {
                                            result_lyt.assign_sidb_defect(cd.first, cd.second);
                                        }
                                    });
                            }

                            randomly_designed_gate_layouts.push_back(result_lyt);
                            gate_layout_is_found = true;
                            break;
                        }
                    }
                });
        }

        for (auto& thread : threads)
        {
            if (thread.joinable())
            {
                thread.join();
            }
        }

        return randomly_designed_gate_layouts;
    }

    /**
     * Design Standard Cells/gates by using the *QuickCell* algorithm.
     *
     * @return A vector of designed SiDB gate layouts.
     */
    [[nodiscard]] std::vector<Lyt> run_quickcell() const noexcept
    {
        mockturtle::stopwatch stop{stats.time_total};
        const auto            gate_candidates = run_pruning();

        std::vector<Lyt> gate_layouts{};
        gate_layouts.reserve(gate_candidates.size());

        if (gate_candidates.empty())
        {
            return gate_layouts;
        }

        std::mutex mutex_to_protect_gate_designs{};

        gate_layouts.reserve(gate_candidates.size());

        const std::size_t number_of_threads =
            std::min(static_cast<std::size_t>(std::thread::hardware_concurrency()), gate_candidates.size());
        const std::size_t chunk_size = (gate_candidates.size() + num_threads - 1) / num_threads;  // Ceiling division

        std::vector<std::thread> threads;
        threads.reserve(number_of_threads);

        std::atomic<bool> gate_design_found = false;

        const auto check_operational_status =
            [this, &gate_layouts, &mutex_to_protect_gate_designs, &gate_design_found](const auto& candidate) noexcept
        {
            // Early exit if a solution is found and only the first solution is required
            if (gate_design_found && (params.termination_cond ==
                                      design_sidb_gates_params<cell<Lyt>>::termination_condition::AFTER_FIRST_SOLUTION))
            {
                return;
            }
            if (const auto [status, sim_calls] =
                    is_operational(candidate, truth_table, params.operational_params, std::optional{input_bdl_wires},
                                   std::optional{output_bdl_wires});
                status == operational_status::OPERATIONAL)
            {
                // Lock and update shared resources
                {
                    const std::lock_guard lock{mutex_to_protect_gate_designs};
                    gate_layouts.push_back(candidate);
                }
                gate_design_found = true;  // Notify all threads that a solution has been found
            }
        };

        for (std::size_t i = 0; i < number_of_threads; ++i)
        {
            threads.emplace_back(
                [this, i, chunk_size, &gate_candidates, &check_operational_status, &gate_design_found]()
                {
                    const std::size_t start_index = i * chunk_size;
                    const std::size_t end_index   = std::min(start_index + chunk_size, gate_candidates.size());

                    for (std::size_t j = start_index; j < end_index; ++j)
                    {
                        if (gate_design_found &&
                            (params.termination_cond ==
                             design_sidb_gates_params<cell<Lyt>>::termination_condition::AFTER_FIRST_SOLUTION))
                        {
                            return;
                        }

                        check_operational_status(gate_candidates[j]);
                    }
                });
        }

        for (auto& thread : threads)
        {
            if (thread.joinable())
            {
                thread.join();
            }
        }

        return gate_layouts;
    }

  private:
    /**
     * The skeleton layout serves as a starting layout to which SiDBs are added to create unique SiDB layouts and, if
     * possible, working gates. It defines input and output wires.
     */
    const Lyt skeleton_layout;
    /**
     * Truth table of the given gate.
     */
    const std::vector<TT> truth_table;
    /**
     * Parameters for the *SiDB Gate Designer*.
     */
    const design_sidb_gates_params<cell<Lyt>>& params;
    /**
     * All cells within the canvas.
     */
    std::vector<typename Lyt::cell> all_sidbs_in_canvas;
    /**
     * Number of threads to be used for parallel execution.
     */
    const std::size_t num_threads{std::thread::hardware_concurrency()};
    /**
     * The statistics of the gate design.
     */
    design_sidb_gates_stats& stats;
    /**
     * Input BDL wires.
     */
    const std::vector<bdl_wire<cell<Lyt>>> input_bdl_wires;
    /**
     * Output BDL wires.
     */
    const std::vector<bdl_wire<cell<Lyt>>> output_bdl_wires;
    /**
     * Number of input BDL wires.
     */
    const std::size_t number_of_input_wires;
    /**
     * Number of output BDL wires.
     */
    const std::size_t number_of_output_wires;
    /**
     * All Canvas SiDB layout (without I/O pins).
     */
    const std::vector<Lyt> all_canvas_layouts{};
    /**
     * This function assigns the charge states of the input wires in the layout according to the provided input pattern
     * index. It performs the following steps:
     * - For `NORTH-SOUTH` direction wires, if the corresponding bit in the input pattern is set, assigns `NEUTRAL`
     * charge to the upper part and `NEGATIVE` charge to the lower part of the BDLs of the wire.
     * - For `NORTH-SOUTH` direction wires, if the corresponding bit in the input pattern is not set, assigns `NEGATIVE`
     *   charge to the upper part and `NEUTRAL` charge to the lower part of the BDLs of the wire.
     * - For `SOUTH-NORTH` direction wires, if the corresponding bit in the input pattern is set, assigns `NEGATIVE`
     * charge to the upper part and `NEUTRAL` charge to the lower part of the BDLs of the wire.
     * - For `SOUTH-NORTH` direction wires, if the corresponding bit in the input pattern is not set, assigns `NEUTRAL`
     *   charge to the upper part and `NEGATIVE` charge to the lower part of the BDLs of the wire.
     *
     * @param layout The charge distribution surface layout to be modified.
     * @param current_input_index The index representing the current input pattern.
     */
    void
    set_charge_distribution_of_input_wires_based_on_input_pattern(charge_distribution_surface<Lyt>& layout,
                                                                  const uint64_t current_input_index) const noexcept
    {
        layout.assign_all_charge_states(sidb_charge_state::NEGATIVE, charge_index_mode::KEEP_CHARGE_INDEX);

        for (auto i = 0u; i < number_of_input_wires; i++)
        {
            if (input_bdl_wires[number_of_input_wires - 1 - i].direction == bdl_wire_direction::NORTH_SOUTH)
            {
                if ((current_input_index & (uint64_t{1ull} << i)) != 0ull)
                {
                    for (const auto& bdl : input_bdl_wires[number_of_input_wires - 1 - i].pairs)
                    {
                        if (bdl.type == sidb_technology::INPUT)
                        {
                            continue;
                        }
                        layout.assign_charge_state(bdl.upper, sidb_charge_state::NEUTRAL,
                                                   charge_index_mode::KEEP_CHARGE_INDEX);
                        layout.assign_charge_state(bdl.lower, sidb_charge_state::NEGATIVE,
                                                   charge_index_mode::KEEP_CHARGE_INDEX);
                    }
                }
                else
                {
                    for (const auto& bdl : input_bdl_wires[number_of_input_wires - 1 - i].pairs)
                    {
                        if (bdl.type == sidb_technology::INPUT)
                        {
                            continue;
                        }
                        layout.assign_charge_state(bdl.upper, sidb_charge_state::NEGATIVE,
                                                   charge_index_mode::KEEP_CHARGE_INDEX);
                        layout.assign_charge_state(bdl.lower, sidb_charge_state::NEUTRAL,
                                                   charge_index_mode::KEEP_CHARGE_INDEX);
                    }
                }
            }
            else if (input_bdl_wires[number_of_input_wires - 1 - i].direction == bdl_wire_direction::SOUTH_NORTH)
            {
                if ((current_input_index & (uint64_t{1ull} << i)) != 0ull)
                {
                    for (const auto& bdl : input_bdl_wires[number_of_input_wires - 1 - i].pairs)
                    {
                        if (bdl.type == sidb_technology::INPUT)
                        {
                            continue;
                        }
                        layout.assign_charge_state(bdl.upper, sidb_charge_state::NEGATIVE,
                                                   charge_index_mode::KEEP_CHARGE_INDEX);
                        layout.assign_charge_state(bdl.lower, sidb_charge_state::NEUTRAL,
                                                   charge_index_mode::KEEP_CHARGE_INDEX);
                    }
                }
                else
                {
                    for (const auto& bdl : input_bdl_wires[number_of_input_wires - 1 - i].pairs)
                    {
                        if (bdl.type == sidb_technology::INPUT)
                        {
                            continue;
                        }
                        layout.assign_charge_state(bdl.upper, sidb_charge_state::NEUTRAL,
                                                   charge_index_mode::KEEP_CHARGE_INDEX);
                        layout.assign_charge_state(bdl.lower, sidb_charge_state::NEGATIVE,
                                                   charge_index_mode::KEEP_CHARGE_INDEX);
                    }
                }
            }
        }
    }

    /**
     * This function assigns the charge states of the input wires in the layout according to the provided input pattern
     * index. It performs the following steps:
     *    - For `NORTH-SOUTH` direction wires, if the corresponding bit in the input pattern is set, assigns `NEUTRAL`
     * charge to the upper part and `NEGATIVE` charge to the lower part of the BDLs of the wire.
     *    - For `NORTH-SOUTH` direction wires, if the corresponding bit in the input pattern is not set, assigns
     * `NEGATIVE` charge to the upper part and `NEUTRAL` charge to the lower part of the BDLs of the wire.
     *    - For `SOUTH-NORTH` direction wires, if the corresponding bit in the input pattern is set, assigns `NEGATIVE`
     * charge to the upper part and `NEUTRAL` charge to the lower part of the BDLs of the wire.
     *    - For `SOUTH-NORTH` direction wires, if the corresponding bit in the input pattern is not set, assigns
     * `NEUTRAL` charge to the upper part and `NEGATIVE` charge to the lower part of the BDLs of the wire.
     *
     * @param layout The charge distribution surface layout to be modified.
     * @param current_input_index The index representing the current input pattern.
     * @return void
     */
    void set_charge_distribution_of_output_wires_based_on_output_index(charge_distribution_surface<Lyt>& layout,
                                                                       const uint64_t output_wire_index) const noexcept
    {
        for (auto i = 0u; i < number_of_output_wires; i++)
        {
            if (output_bdl_wires[i].direction == bdl_wire_direction::NORTH_SOUTH)
            {
                if ((output_wire_index & (uint64_t{1ull} << i)) != 0ull)
                {
                    for (const auto& bdl : output_bdl_wires[i].pairs)
                    {
                        layout.assign_charge_state(bdl.upper, sidb_charge_state::NEUTRAL,
                                                   charge_index_mode::KEEP_CHARGE_INDEX);
                        layout.assign_charge_state(bdl.lower, sidb_charge_state::NEGATIVE,
                                                   charge_index_mode::KEEP_CHARGE_INDEX);
                    }
                }
                else
                {
                    for (const auto& bdl : output_bdl_wires[i].pairs)
                    {
                        layout.assign_charge_state(bdl.upper, sidb_charge_state::NEGATIVE,
                                                   charge_index_mode::KEEP_CHARGE_INDEX);
                        layout.assign_charge_state(bdl.lower, sidb_charge_state::NEUTRAL,
                                                   charge_index_mode::KEEP_CHARGE_INDEX);
                    }
                }
            }
            else if (output_bdl_wires[i].direction == bdl_wire_direction::SOUTH_NORTH)
            {
                if ((output_wire_index & (uint64_t{1ull} << i)) != 0ull)
                {
                    for (const auto& bdl : output_bdl_wires[i].pairs)
                    {
                        if (bdl.type == sidb_technology::INPUT)
                        {
                            continue;
                        }
                        layout.assign_charge_state(bdl.upper, sidb_charge_state::NEGATIVE,
                                                   charge_index_mode::KEEP_CHARGE_INDEX);
                        layout.assign_charge_state(bdl.lower, sidb_charge_state::NEUTRAL,
                                                   charge_index_mode::KEEP_CHARGE_INDEX);
                    }
                }
                else
                {
                    for (const auto& bdl : output_bdl_wires[i].pairs)
                    {
                        layout.assign_charge_state(bdl.upper, sidb_charge_state::NEUTRAL,
                                                   charge_index_mode::KEEP_CHARGE_INDEX);
                        layout.assign_charge_state(bdl.lower, sidb_charge_state::NEGATIVE,
                                                   charge_index_mode::KEEP_CHARGE_INDEX);
                    }
                }
            }
        }
    }

    /**
     * This function calculates the output index for a given input index by evaluating the truth table.
     *
     * @param current_input_index The index representing the current input pattern.
     * @return The output index derived from the truth table for the given input index.
     */
    [[nodiscard]] uint64_t determine_output_index_of_output(const uint64_t current_input_index) const noexcept
    {
        std::bitset<64> bits{};
        for (auto i = 0u; i < number_of_output_wires; i++)
        {
            bits[i] = kitty::get_bit(truth_table[i], current_input_index);
        }
        return bits.to_ulong();
    }

    /**
     * This function assigns the charge states of the output wires in the layout according to the values in the truth
     * table for the provided input pattern index.
     *
     * @param layout The charge distribution surface layout to be modified.
     * @param input_index The index representing the current input pattern.
     */
    void set_charge_distribution_of_output_wires_based_on_truth_table(charge_distribution_surface<Lyt>& layout,
                                                                      const uint64_t input_index) const noexcept
    {
        for (auto i = 0u; i < number_of_output_wires; i++)
        {
            if (output_bdl_wires[i].direction == bdl_wire_direction::NORTH_SOUTH)
            {
                if (kitty::get_bit(truth_table[i], input_index))
                {
                    for (const auto& bdl : output_bdl_wires[i].pairs)
                    {
                        layout.assign_charge_state(bdl.upper, sidb_charge_state::NEUTRAL,
                                                   charge_index_mode::KEEP_CHARGE_INDEX);
                        layout.assign_charge_state(bdl.lower, sidb_charge_state::NEGATIVE,
                                                   charge_index_mode::KEEP_CHARGE_INDEX);
                    }
                }
                else
                {
                    for (const auto& bdl : output_bdl_wires[i].pairs)
                    {
                        layout.assign_charge_state(bdl.upper, sidb_charge_state::NEGATIVE,
                                                   charge_index_mode::KEEP_CHARGE_INDEX);
                        layout.assign_charge_state(bdl.lower, sidb_charge_state::NEUTRAL,
                                                   charge_index_mode::KEEP_CHARGE_INDEX);
                    }
                }
            }
            else if (output_bdl_wires[i].direction == bdl_wire_direction::SOUTH_NORTH)
            {
                if (kitty::get_bit(truth_table[i], input_index))
                {
                    for (const auto& bdl : output_bdl_wires[i].pairs)
                    {
                        layout.assign_charge_state(bdl.upper, sidb_charge_state::NEGATIVE,
                                                   charge_index_mode::KEEP_CHARGE_INDEX);
                        layout.assign_charge_state(bdl.lower, sidb_charge_state::NEUTRAL,
                                                   charge_index_mode::KEEP_CHARGE_INDEX);
                    }
                }
                else
                {
                    for (const auto& bdl : output_bdl_wires[i].pairs)
                    {
                        layout.assign_charge_state(bdl.upper, sidb_charge_state::NEUTRAL,
                                                   charge_index_mode::KEEP_CHARGE_INDEX);
                        layout.assign_charge_state(bdl.lower, sidb_charge_state::NEGATIVE,
                                                   charge_index_mode::KEEP_CHARGE_INDEX);
                    }
                }
            }
        }
    }

    /**
     * This function determines if there is a charge distribution of the canvas SiDBs for which the charge distribution
     * of the whole layout is physically valid.
     *
     * @param cds_layout The charge distribution surface layout to be evaluated.
     * @param cds_canvas The charge distribution surface of the canvas SiDBs. All possible configurations are enumerated
     * @return The minimum energy value if a physically valid configuration is found, `std::nullopt`
     * otherwise.
     */
    [[nodiscard]] std::optional<double>
    is_physical_validity_feasible(charge_distribution_surface<Lyt>& cds_layout,
                                  charge_distribution_surface<Lyt>& cds_canvas) const noexcept
    {
        auto min_energy = std::numeric_limits<double>::infinity();

        uint64_t canvas_charge_index = 0;
        cds_canvas.assign_charge_index(canvas_charge_index);

        while (cds_canvas.get_charge_index_and_base().first <= cds_canvas.get_max_charge_index())
        {
            cds_canvas.foreach_cell(
                [&](const auto& c) {
                    cds_layout.assign_charge_state(c, cds_canvas.get_charge_state(c),
                                                   charge_index_mode::KEEP_CHARGE_INDEX);
                });
            cds_layout.update_after_charge_change(dependent_cell_mode::VARIABLE,
                                                  energy_calculation::KEEP_OLD_ENERGY_VALUE);

            if (cds_layout.is_physically_valid())
            {
                cds_layout.recompute_system_energy();
                if (cds_layout.get_system_energy() + physical_constants::POP_STABILITY_ERR < min_energy)
                {
                    min_energy = cds_layout.get_system_energy();
                }
            }

            if (cds_canvas.get_charge_index_and_base().first == cds_canvas.get_max_charge_index())
            {
                break;
            }

            canvas_charge_index++;
            cds_canvas.assign_charge_index(canvas_charge_index);
        }

        if (min_energy < std::numeric_limits<double>::infinity())
        {
            return min_energy;
        }

        return std::nullopt;
    }

    /**
     * This function iterates through various input patterns and output wire indices to determine if any configuration
     * results in a physically valid layout with energy below the given energy value, indicating I/O signal instability.
     *
     * @param cds_layout The charge distribution surface layout to be modified and checked.
     * @param cds_canvas The charge distribution of the canvas SiDBs.
     * @param max_input_pattern_index The maximum index for input pattern
     * @param input_pattern The specific input pattern for which the stability check is conducted.
     * @param logical_correct_output_pattern The expected correct output pattern for the given input.
     * @param minimal_energy_of_physically_valid_layout The minimum energy threshold below which the layout is
     * considered unstable.
     * @return `true` if the I/O signal is unstable, `false` otherwise.
     */
    [[nodiscard]] bool is_io_signal_unstable(charge_distribution_surface<Lyt>& cds_layout,
                                             charge_distribution_surface<Lyt>& cds_canvas,
                                             const uint64_t max_input_pattern_index, const uint64_t input_pattern,
                                             const uint64_t logical_correct_output_pattern,
                                             const double   minimal_energy_of_physically_valid_layout) const noexcept
    {
        for (auto kink_states_input = 0u; kink_states_input < max_input_pattern_index; ++kink_states_input)
        {
            for (auto output_wire_index = 0u; output_wire_index < std::pow(2, number_of_output_wires);
                 output_wire_index++)
            {
                if (output_wire_index == logical_correct_output_pattern && kink_states_input == input_pattern)
                {
                    continue;
                }

                set_charge_distribution_of_input_wires_based_on_input_pattern(cds_layout, kink_states_input);
                set_charge_distribution_of_output_wires_based_on_output_index(cds_layout, output_wire_index);

                const auto physical_validity = is_physical_validity_feasible(cds_layout, cds_canvas);

                if (physical_validity.has_value())
                {
                    if (physical_validity.value() + physical_constants::POP_STABILITY_ERR <
                        minimal_energy_of_physically_valid_layout)
                    {
                        return true;
                    }
                }
            }
        }

        return false;
    }

    /**
     * This function evaluates whether the given layout can be discarded since it cannot implement the given Boolean
     * function. The pruning is subdivided into three single pruning steps: (1) discarding SiDB layouts with potentially
     * positively charged SiDBs, (2) utilizing an efficient method to identify and discard SiDB layouts that do not
     * satisfy physical model constraints under the I/O pin conditions required for the desired Boolean function, and
     * (3) detecting I/O signal instability.
     *
     * @param current_layout The layout being evaluated for pruning.
     * @param canvas_lyt The canvas layout comprising of the canvas SiDBs.
     * @param dependent_cell A dependent-cell of the canvas SiDBs.
     * @return `true` if the current layout can be pruned. `false` otherwise, which means that the layout is a candidate
     * to be a valid gate implementation. Physical simulation is required as a second step to conduct the final
     * validation.
     */
    [[nodiscard]] bool layout_can_be_pruned(const Lyt& current_layout, const Lyt& canvas_lyt,
                                            const cell<Lyt>& dependent_cell) const noexcept
    {
        charge_distribution_surface<Lyt> cds_canvas{canvas_lyt, params.operational_params.simulation_parameters,
                                                    sidb_charge_state::NEGATIVE,
                                                    cds_configuration::ONLY_CHARGE_LOCATION};

        cds_canvas.assign_dependent_cell(dependent_cell);

        auto bii = bdl_input_iterator<Lyt>{current_layout, params.operational_params.input_bdl_iterator_params,
                                           input_bdl_wires};

        for (auto i = 0u; i < truth_table.front().num_bits(); ++i, ++bii)
        {
            charge_distribution_surface cds_layout{*bii, params.operational_params.simulation_parameters};

            if (can_positive_charges_occur(cds_layout, params.operational_params.simulation_parameters))
            {
                return true;
            }

            cds_layout.assign_dependent_cell(dependent_cell);
            set_charge_distribution_of_input_wires_based_on_input_pattern(cds_layout, i);
            set_charge_distribution_of_output_wires_based_on_truth_table(cds_layout, i);

            const auto physical_validity = is_physical_validity_feasible(cds_layout, cds_canvas);

            if (physical_validity.has_value())
            {
                const auto output_index = determine_output_index_of_output(i);
                if (is_io_signal_unstable(cds_layout, cds_canvas, truth_table.front().num_bits(), i, output_index,
                                          physical_validity.value()))
                {
                    return true;
                };
            }
            else
            {
                return true;
            }
        }

        return false;
    }

    /**
     * This function processes each layout to determine if it represents a valid gate implementation or if it can be
     * pruned by using three distinct physically-informed pruning steps. It leverages multi-threading to accelerate the
     * evaluation and ensures thread-safe access to shared resources.
     *
     * @return A vector containing the valid gate candidates that were not pruned.
     */
    [[nodiscard]] std::vector<Lyt> run_pruning() const noexcept
    {
        std::vector<Lyt> gate_candidate = {};

        if (all_canvas_layouts.empty())
        {
            return gate_candidate;
        }

        std::mutex mutex_to_protect_gate_candidates{};  // used to control access to shared resources

        // Function to check validity and add layout to all_designs
        auto conduct_pruning_steps = [&](const Lyt& canvas_lyt)
        {
            auto current_layout = skeleton_layout.clone();

            cell<Lyt> dependent_cell{};
            canvas_lyt.foreach_cell(
                [&](const auto& c)
                {
                    current_layout.assign_cell_type(c, Lyt::technology::cell_type::LOGIC);
                    dependent_cell = c;
                });

            if (!layout_can_be_pruned(current_layout, canvas_lyt, dependent_cell))
            {
                const std::lock_guard lock{mutex_to_protect_gate_candidates};
                gate_candidate.push_back(current_layout);
            }
        };

        gate_candidate.reserve(all_canvas_layouts.size());

        const std::size_t number_of_threads =
            std::min(static_cast<std::size_t>(std::thread::hardware_concurrency()), all_canvas_layouts.size());
        const std::size_t chunk_size = (all_canvas_layouts.size() + number_of_threads - 1) / number_of_threads;

        std::vector<std::thread> threads{};
        threads.reserve(number_of_threads);

        for (std::size_t i = 0; i < number_of_threads; ++i)
        {
            threads.emplace_back(
                [i, chunk_size, this, &conduct_pruning_steps]()
                {
                    const std::size_t start_index = i * chunk_size;
                    const std::size_t end_index   = std::min(start_index + chunk_size, all_canvas_layouts.size());

                    for (std::size_t j = start_index; j < end_index; ++j)
                    {
                        conduct_pruning_steps(all_canvas_layouts[j]);
                    }
                });
        }

        for (auto& thread : threads)
        {
            if (thread.joinable())
            {
                thread.join();
            }
        }

        return gate_candidate;
    }

    /**
     * This function calculates all combinations of distributing a given number of SiDBs across a specified number of
     * positions in the canvas. Each combination is then used to create a gate layout candidate.
     *
     * @return A vector containing all possible gate layouts generated from the combinations.
     */
    [[nodiscard]] std::vector<Lyt> determine_all_possible_canvas_layouts() const noexcept
    {
        const auto all_combinations = determine_all_combinations_of_distributing_k_entities_on_n_positions(
            params.number_of_sidbs, static_cast<std::size_t>(all_sidbs_in_canvas.size()));

        std::vector<Lyt> designed_gate_layouts = {};
        designed_gate_layouts.reserve(all_combinations.size());

        const auto add_cell_combination_to_layout = [this, &designed_gate_layouts](const auto& combination) noexcept
        {
            const auto layout_with_added_cells = convert_canvas_cell_indices_to_layout(combination);
            designed_gate_layouts.push_back(layout_with_added_cells);
        };

        for (const auto& combination : all_combinations)
        {
            add_cell_combination_to_layout(combination);
        }

        return designed_gate_layouts;
    }

    /**
     * This function adds SiDBs (given by indices) to the skeleton layout that is returned afterwards.
     *
     * @param cell_indices A vector of indices of cells to be added to the skeleton layout.
     * @return A copy of the original layout (`skeleton_layout`) with SiDB cells added at specified indices.
     */
    [[nodiscard]] Lyt skeleton_layout_with_canvas_sidbs(const std::vector<std::size_t>& cell_indices) const noexcept
    {
        Lyt lyt_copy{skeleton_layout.clone()};

        for (const auto i : cell_indices)
        {
            assert(i < all_sidbs_in_canvas.size() && "cell indices are out-of-range");

            if (lyt_copy.get_cell_type(all_sidbs_in_canvas[i]) == sidb_technology::cell_type::EMPTY)
            {
                lyt_copy.assign_cell_type(all_sidbs_in_canvas[i], sidb_technology::cell_type::LOGIC);
            }
        }

        return lyt_copy;
    }

    /**
     * This function generates canvas SiDb layouts.
     *
     * @param cell_indices A vector of indices of cells to be added to the skeleton layout.
     * @return An SiDB cell-level layout consisting of canvas SidBs.
     */
    [[nodiscard]] Lyt convert_canvas_cell_indices_to_layout(const std::vector<std::size_t>& cell_indices) const noexcept
    {
        Lyt lyt{};

        for (const auto i : cell_indices)
        {
            assert(i < all_sidbs_in_canvas.size() && "cell indices are out-of-range");

            // SiDBs cannot be placed on positions which are already occupied by atomic defects.
            if constexpr (is_sidb_defect_surface_v<Lyt>)
            {
                if (skeleton_layout.get_sidb_defect(all_sidbs_in_canvas[i]).type != sidb_defect_type::NONE)
                {
                    continue;
                }
            }
            lyt.assign_cell_type(all_sidbs_in_canvas[i], sidb_technology::cell_type::LOGIC);
        }

        // the skeleton can already exhibit some canvas SiDBs (partially filled canvas)
        skeleton_layout.foreach_cell(
            [&](const auto& c)
            {
                if (skeleton_layout.get_cell_type(c) == sidb_technology::cell_type::LOGIC)
                {
                    lyt.assign_cell_type(c, Lyt::technology::cell_type::LOGIC);
                }
            });

        return lyt;
    }
};

}  // namespace detail

/**
 * The *SiDB Gate Designer* designs SiDB gate implementations based on a specified Boolean function, a
 * skeleton layout (can hold defects), canvas size, and a predetermined number of canvas SiDBs. Two different design
 * modes are implemented: `exhaustive` and `random design`.
 *
 * The `exhaustive design` is composed of three steps:
 * 1. In the initial step, all possible distributions of `number_of_sidbs` SiDBs within a given canvas are
 * exhaustively determined. This ensures exhaustive coverage of every potential arrangement of ``number_of_sidbs`` SiDBs
 * across the canvas.
 * 2. The calculated SiDB distributions are then incorporated into the skeleton, resulting in the generation of distinct
 * SiDB layouts.
 * 3. The generated SiDB layouts then undergo an extensive simulation process. All input combinations possible for the
 * given Boolean function are used to verify if the logic is fulfilled.
 *
 * The `random design` is composed of four steps:
 * 1. A specified number of canvas SiDBs (`number_of_sidbs`) are randomly added to the skeleton layout.
 * 2. The operation status of the layout is simulated based on a given Boolean function.
 * 3. If the layout is `operational`, it is returned as the result, and the process terminates successfully.
 * 4. If the layout is `non-operational`, the process is repeated from the first step until an operational layout is
 * found.
 *
 * @tparam Lyt SiDB cell-level layout type.
 * @tparam TT The type of the truth table specifying the gate behavior.
 * @param skeleton The skeleton layout used for gate design.
 * @param spec Expected Boolean function of the layout given as a multi-output truth table.
 * @param params Parameters for the *SiDB Gate Designer*.
 * @param stats Statistics.
 * @return A vector of designed SiDB gate layouts.
 */
template <typename Lyt, typename TT>
[[nodiscard]] std::vector<Lyt> design_sidb_gates(const Lyt& skeleton, const std::vector<TT>& spec,
                                                 const design_sidb_gates_params<cell<Lyt>>& params = {},
                                                 design_sidb_gates_stats*                   stats  = nullptr) noexcept
{
    static_assert(is_cell_level_layout_v<Lyt>, "Lyt is not a cell-level layout");
    static_assert(has_sidb_technology_v<Lyt>, "Lyt is not an SiDB layout");
    static_assert(kitty::is_truth_table<TT>::value, "TT is not a truth table");
    static_assert(!is_charge_distribution_surface_v<Lyt>, "Lyt cannot be a charge distribution surface");

    assert(skeleton.num_pis() > 0 && "skeleton needs input cells");
    assert(skeleton.num_pos() > 0 && "skeleton needs output cells");

    assert(!spec.empty());
    // all elements in tts must have the same number of variables
    assert(std::adjacent_find(spec.begin(), spec.end(),
                              [](const auto& a, const auto& b) { return a.num_vars() != b.num_vars(); }) == spec.end());

    design_sidb_gates_stats                 st{};
    detail::design_sidb_gates_impl<Lyt, TT> p{skeleton, spec, params, st};

    std::vector<Lyt> result{};

    if (params.design_mode ==
        design_sidb_gates_params<cell<Lyt>>::design_sidb_gates_mode::AUTOMATIC_EXHAUSTIVE_GATE_DESIGNER)
    {
        result = p.run_automatic_exhaustive_gate_designer();
    }

    else if (params.design_mode == design_sidb_gates_params<cell<Lyt>>::design_sidb_gates_mode::QUICKCELL)
    {
        result = p.run_quickcell();
    }

    else
    {
        result = p.run_random_design();
    }

    if (stats)
    {
        *stats = st;
    }

    return result;
}

}  // namespace fiction

#endif  // FICTION_DESIGN_SIDB_GATES_HPP<|MERGE_RESOLUTION|>--- conflicted
+++ resolved
@@ -86,11 +86,7 @@
         RANDOM
     };
     /**
-<<<<<<< HEAD
-     * Parameters to check if the designed gate is operational or non-operational.
-=======
      * Parameters for the `is_operational` function.
->>>>>>> 18bafd25
      */
     is_operational_params operational_params{};
     /**
@@ -107,7 +103,6 @@
     std::size_t number_of_sidbs = 1;
     /**
      * The design process is terminated after a valid SiDB gate design is found.
-<<<<<<< HEAD
      *
      * @note This parameter has no effect unless the gate design is exhaustive.
      */
@@ -130,8 +125,6 @@
     /**
      * This function outputs the total time taken for the SiDB gate design process to the provided output stream.
      * If no output stream is provided, it defaults to standard output (`std::cout`).
-=======
->>>>>>> 18bafd25
      *
      * @param out The output stream to which the report will be written.
      */
@@ -187,11 +180,8 @@
      */
     [[nodiscard]] std::vector<Lyt> run_automatic_exhaustive_gate_designer() const noexcept
     {
-<<<<<<< HEAD
         mockturtle::stopwatch stop{stats.time_total};
 
-=======
->>>>>>> 18bafd25
         auto all_combinations = determine_all_combinations_of_distributing_k_entities_on_n_positions(
             params.number_of_sidbs, static_cast<std::size_t>(all_sidbs_in_canvas.size()));
 
@@ -219,11 +209,7 @@
                      std::default_random_engine(std::random_device{}()));
 
         const auto add_combination_to_layout_and_check_operation = [this, &mutex_to_protect_designed_gate_layouts,
-<<<<<<< HEAD
                                                                     &designed_gate_layouts,
-=======
-                                                                    &designed_gate_layouts, &sidbs_affected_by_defects,
->>>>>>> 18bafd25
                                                                     &solution_found](const auto& combination) noexcept
         {
             // canvas SiDBs are added to the skeleton
@@ -235,26 +221,9 @@
                 status == operational_status::OPERATIONAL)
             {
                 {
-<<<<<<< HEAD
                     const std::lock_guard lock_vector{mutex_to_protect_designed_gate_layouts};
                     designed_gate_layouts.push_back(layout_with_added_cells);
                 }
-=======
-                    // canvas SiDBs are added to the skeleton
-                    auto layout_with_added_cells = add_canvas_sidbs_to_skeleton_layout(comb);
-
-                    if (const auto [status, sim_calls] =
-                            is_operational(layout_with_added_cells, truth_table, params.operational_params);
-                        status == operational_status::OPERATIONAL)
-                    {
-                        {
-                            const std::lock_guard lock_vector{mutex_to_protect_designed_gate_layouts};
-                            designed_gate_layouts.push_back(layout_with_added_cells);
-                        }
-
-                        solution_found = true;
-                    }
->>>>>>> 18bafd25
 
                 solution_found = true;
             }
@@ -312,11 +281,7 @@
     {
         std::vector<Lyt> randomly_designed_gate_layouts = {};
 
-<<<<<<< HEAD
         const generate_random_sidb_layout_params<cell<Lyt>> parameter{
-=======
-        const generate_random_sidb_layout_params<cell<Lyt>> parameter_random_layout{
->>>>>>> 18bafd25
             params.canvas, params.number_of_sidbs,
             generate_random_sidb_layout_params<cell<Lyt>>::positive_charges::FORBIDDEN};
 
@@ -330,11 +295,7 @@
         for (uint64_t z = 0u; z < num_threads; z++)
         {
             threads.emplace_back(
-<<<<<<< HEAD
                 [this, &gate_layout_is_found, &mutex_to_protect_designed_gate_layouts, &parameter,
-=======
-                [this, &gate_layout_is_found, &mutex_to_protect_designed_gate_layouts, &parameter_random_layout,
->>>>>>> 18bafd25
                  &randomly_designed_gate_layouts]
                 {
                     while (!gate_layout_is_found)
@@ -352,12 +313,8 @@
                                 });
                         }
                         if (const auto [status, sim_calls] =
-<<<<<<< HEAD
                                 is_operational(result_lyt, truth_table, params.operational_params,
                                                std::optional{input_bdl_wires}, std::optional{output_bdl_wires});
-=======
-                                is_operational(result_lyt, truth_table, params.operational_params);
->>>>>>> 18bafd25
                             status == operational_status::OPERATIONAL)
                         {
                             const std::lock_guard lock{mutex_to_protect_designed_gate_layouts};
