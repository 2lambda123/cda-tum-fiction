--- conflicted
+++ resolved
@@ -24,11 +24,7 @@
 #include <cassert>
 #include <cstdint>
 #include <cstdlib>
-<<<<<<< HEAD
-=======
-#include <future>
 #include <mutex>
->>>>>>> 8c2af568
 #include <numeric>
 #include <thread>
 #include <unordered_set>
@@ -136,14 +132,10 @@
     [[nodiscard]] std::vector<Lyt> run_exhaustive_design() noexcept
     {
         const is_operational_params params_is_operational{params.phys_params, params.sim_engine};
-        auto                        all_combinations = determine_all_combinations_of_given_sidbs_in_canvas();
-
-<<<<<<< HEAD
-        std::unordered_set<typename Lyt::coordinate> sidbs_affected_by_defects = {};
-=======
+
         const auto all_combinations = determine_all_combinations_of_distributing_k_entities_on_n_positions(
             params.number_of_sidbs, static_cast<std::size_t>(all_sidbs_in_canvas.size()));
->>>>>>> 8c2af568
+        std::unordered_set<typename Lyt::coordinate> sidbs_affected_by_defects = {};
 
         if constexpr (has_get_sidb_defect_v<Lyt>)
         {
@@ -307,47 +299,6 @@
      */
     std::vector<typename Lyt::cell> all_sidbs_in_canvas;
     /**
-<<<<<<< HEAD
-     * Calculates all possible combinations of distributing the given number of SiDBs within a canvas
-     * based on the provided parameters. It generates combinations of SiDB indices (representing the cell position in
-     * the canvas from top to bottom and left to right) and stores them in the `all_combinations` vector. The number of
-     * SiDBs in each combination is determined by `parameter.number_of_sidbs`.
-     *
-     * @return All possible combinations as a vector of vectors of indices.
-     */
-    [[nodiscard]] std::vector<std::vector<std::size_t>>
-    determine_all_combinations_of_given_sidbs_in_canvas() const noexcept
-    {
-        std::vector<std::vector<std::size_t>> all_combinations{};
-        all_combinations.reserve(binomial_coefficient(all_sidbs_in_canvas.size(), params.number_of_sidbs));
-
-        std::vector<std::size_t> numbers(all_sidbs_in_canvas.size());
-        std::iota(numbers.begin(), numbers.end(), 0);
-
-        combinations::for_each_combination(
-            numbers.begin(),
-            numbers.begin() + static_cast<std::vector<std::size_t>::difference_type>(params.number_of_sidbs),
-            numbers.end(),
-            [this, &all_combinations](const auto begin, const auto end)
-            {
-                std::vector<std::size_t> combination{};
-                combination.reserve(params.number_of_sidbs);
-
-                for (auto it = begin; it != end; ++it)
-                {
-                    combination.push_back(static_cast<std::size_t>(*it));
-                }
-
-                all_combinations.push_back(combination);
-
-                return false;  // keep looping
-            });
-
-        return all_combinations;
-    }
-    /**
-=======
->>>>>>> 8c2af568
      * Checks if any SiDBs within the specified cell indices are located too closely together, with a distance of less
      * than 0.5 nanometers.
      *
