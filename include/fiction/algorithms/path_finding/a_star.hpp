--- conflicted
+++ resolved
@@ -405,12 +405,8 @@
 }
 /**
  * A distance function that does not approximate but compute the actual minimum path length on the given layout via A*
-<<<<<<< HEAD
- * traversal. Naturally, this function cannot be evaluated in \f$O(1)\f$, but has the polynomial complexity of A*.
-=======
- * traversal. Naturally, this function cannot be evaluated in \f$ \mathcal{O}(1) \f$, but has the polynomial complexity
+ * traversal. Naturally, this function cannot be evaluated in \f$\mathcal{O}(1)\f$, but has the polynomial complexity
  * of A*.
->>>>>>> 5bc7ede6
  *
  * If no path between `source` and `target` exists in `layout`, the returned distance is
  * `std::numeric_limits<Dist>::infinity()` if that value is supported by `Dist`, or `std::numeric_limits<Dist>::max()`,
