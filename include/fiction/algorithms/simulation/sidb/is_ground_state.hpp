--- conflicted
+++ resolved
@@ -42,12 +42,8 @@
     const auto min_energy_exact  = minimum_energy(exhaustive_results.charge_distributions);
     const auto min_energy_new_ap = minimum_energy(quicksim_results.charge_distributions);
 
-<<<<<<< HEAD
-    return round_to_n_decimal_places(min_energy_exact - min_energy_new_ap, 6).value() < POP_STABILITY_ERR;
-=======
     return round_to_n_decimal_places(std::abs(min_energy_exact - min_energy_new_ap),
                                      physical_constants::POP_STABILITY_ERR) == 0;
->>>>>>> 435a62a6
 }
 
 }  // namespace fiction
