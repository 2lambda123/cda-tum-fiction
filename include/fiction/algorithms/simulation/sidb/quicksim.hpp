//
// Created by Jan Drewniok on 11.01.23.
//

#ifndef FICTION_QUICKSIM_HPP
#define FICTION_QUICKSIM_HPP

#include "fiction/algorithms/simulation/sidb/energy_distribution.hpp"
#include "fiction/algorithms/simulation/sidb/enum_class_exhaustive_algorithm.hpp"
#include "fiction/algorithms/simulation/sidb/minimum_energy.hpp"
#include "fiction/algorithms/simulation/sidb/sidb_simulation_result.hpp"
#include "fiction/technology/charge_distribution_surface.hpp"
#include "fiction/traits.hpp"

#include <fmt/format.h>
#include <mockturtle/utils/stopwatch.hpp>

#include <algorithm>
#include <cmath>
#include <cstdint>
#include <iostream>
#include <limits>
#include <mutex>
#include <thread>
#include <vector>

namespace fiction
{

/**
 * This struct stores the parameters for the *QuickSim* algorithm.
 */
struct quicksim_params
{
    /**
     * General parameters for the simulation of the physical SiDB system.
     */
    sidb_simulation_parameters phys_params{};
    /**
     * Number of iterations to run the simulation for.
     */
    uint64_t interation_steps{80};
    /**
     * `alpha` parameter for the *QuickSim* algorithm (should be reduced if no result is found).
     */
    double alpha{0.7};
    /**
     * Number of threads to spawn. By default the number of threads is set to the number of available hardware threads.
     */
    uint64_t number_threads{std::thread::hardware_concurrency()};
};

/**
 * The *QuickSim* algorithm which was proposed in \"QuickSim: Efficient and Accurate Physical Simulation of Silicon
 * Dangling Bond Logic\" by J. Drewniok, M. Walter, S. S. H. Ng, K. Walus, and R. Wille in IEEE NANO 2023 is an
 * electrostatic ground state simulation algorithm for SiDB layouts. It determines physically valid charge
 * configurations (with minimal energy) of a given (already initialized) charge distribution layout. Depending on the
 * simulation parameters, the ground state is found with a certain probability after one run.
 *
 * @tparam Lyt Cell-level layout type.
 * @param lyt The layout to simulate.
 * @param ps Physical parameters. They are material-specific and may vary from experiment to experiment.
 * @return sidb_simulation_result is returned with all results.
 */
template <typename Lyt>
sidb_simulation_result<Lyt> quicksim(const Lyt& lyt, const quicksim_params& ps = quicksim_params{})
{
    static_assert(is_cell_level_layout_v<Lyt>, "Lyt is not a cell-level layout");
    static_assert(has_sidb_technology_v<Lyt>, "Lyt must be an SiDB layout");

    sidb_simulation_result<Lyt> st{};
    st.algorithm_name = "QuickSim";
    st.additional_simulation_parameters.emplace_back("iteration_steps", ps.interation_steps);
    st.additional_simulation_parameters.emplace_back("alpha", ps.alpha);
    st.physical_parameters = ps.phys_params;
    st.charge_distributions.reserve(ps.interation_steps);

    mockturtle::stopwatch<>::duration time_counter{};

    // measure run time (artificial scope)
    {
        const mockturtle::stopwatch stop{time_counter};

        charge_distribution_surface charge_lyt{lyt};

        // set the given physical parameters
        charge_lyt.assign_physical_parameters(ps.phys_params);
        charge_lyt.assign_base_number(2);
        charge_lyt.assign_all_charge_states(sidb_charge_state::NEGATIVE);
        charge_lyt.update_after_charge_change(dependent_cell_mode::VARIABLE);
        const auto negative_sidb_indices = charge_lyt.negative_sidb_detection();

        // Check that the layout with all SiDBs negatively charged is physically valid.
        if (charge_lyt.is_physically_valid())
        {
            st.charge_distributions.push_back(charge_distribution_surface<Lyt>{charge_lyt});
        }

<<<<<<< HEAD
        charge_lyt.assign_all_charge_states(sidb_charge_state::NEUTRAL);
=======
        // Check that the layout with all SiDBs neutrally charged is physically valid.
        charge_lyt.set_all_charge_states(sidb_charge_state::NEUTRAL);
>>>>>>> 1f87c22a
        charge_lyt.update_after_charge_change();

        if (!negative_sidb_indices.empty())
        {
            if (charge_lyt.is_physically_valid())
            {
                st.charge_distributions.push_back(charge_distribution_surface<Lyt>{charge_lyt});
            }
        }

        // Check if the layout where all SiDBs that need to be negatively charged are negatively charged and the rest
        // are neutrally charged is physically valid.
        for (const auto& index : negative_sidb_indices)
        {
            charge_lyt.assign_charge_state_by_cell_index(static_cast<uint64_t>(index), sidb_charge_state::NEGATIVE);
        }
        charge_lyt.update_after_charge_change();
        if (charge_lyt.is_physically_valid())
        {
            st.charge_distributions.push_back(charge_distribution_surface<Lyt>{charge_lyt});
        }

        charge_lyt.set_all_charge_states(sidb_charge_state::NEUTRAL);
        charge_lyt.update_after_charge_change();

        // If the number of threads is initially set to zero, the simulation is run with one thread.
        const uint64_t num_threads = std::max(ps.number_threads, uint64_t{1});

        // split the iterations among threads
        const auto iter_per_thread =
            std::max(ps.interation_steps / num_threads,
                     uint64_t{1});  // If the number of set threads is greater than the number of iterations, the
                                    // number of threads defines how many times QuickSim is repeated

        std::vector<std::thread> threads{};
        threads.reserve(num_threads);
        std::mutex mutex{};  // used to control access to shared resources

        for (uint64_t z = 0ul; z < num_threads; z++)
        {
            threads.emplace_back(
                [&]
                {
                    charge_distribution_surface<Lyt> charge_lyt_copy{charge_lyt};

                    for (uint64_t l = 0ul; l < iter_per_thread; ++l)
                    {
                        for (uint64_t i = 0ul; i < charge_lyt.num_cells(); ++i)
                        {
                            {
                                const std::lock_guard lock{mutex};
                                if (std::find(negative_sidb_indices.cbegin(), negative_sidb_indices.cend(), i) !=
                                    negative_sidb_indices.cend())
                                {
                                    continue;
                                }
                            }

                            std::vector<uint64_t> index_start{i};

                            charge_lyt_copy.assign_all_charge_states(sidb_charge_state::NEUTRAL);

                            for (const auto& index : negative_sidb_indices)
                            {
                                charge_lyt_copy.assign_charge_state_by_cell_index(static_cast<uint64_t>(index),
                                                                                  sidb_charge_state::NEGATIVE);
                                index_start.push_back(static_cast<uint64_t>(index));
                            }

                            charge_lyt_copy.assign_charge_state_by_cell_index(i, sidb_charge_state::NEGATIVE);
                            charge_lyt_copy.update_after_charge_change();

                            if (charge_lyt_copy.is_physically_valid())
                            {
                                const std::lock_guard lock{mutex};
                                st.charge_distributions.push_back(charge_distribution_surface<Lyt>{charge_lyt_copy});
                            }

                            const auto upper_limit =
                                std::min(static_cast<uint64_t>(static_cast<double>(charge_lyt_copy.num_cells()) / 1.5),
                                         charge_lyt.num_cells() - negative_sidb_indices.size());

                            for (uint64_t num = 0ul; num < upper_limit; num++)
                            {
                                charge_lyt_copy.adjacent_search(ps.alpha, index_start);
                                charge_lyt_copy.validity_check();

                                if (charge_lyt_copy.is_physically_valid())
                                {
                                    const std::lock_guard lock{mutex};
                                    st.charge_distributions.push_back(
                                        charge_distribution_surface<Lyt>{charge_lyt_copy});
                                }
                            }
                        }
                    }
                });
        }

        for (auto& thread : threads)
        {
            thread.join();
        }
    }

    st.simulation_runtime = time_counter;

    return st;
}

}  // namespace fiction

#endif  // FICTION_QUICKSIM_HPP<|MERGE_RESOLUTION|>--- conflicted
+++ resolved
@@ -96,12 +96,8 @@
             st.charge_distributions.push_back(charge_distribution_surface<Lyt>{charge_lyt});
         }
 
-<<<<<<< HEAD
-        charge_lyt.assign_all_charge_states(sidb_charge_state::NEUTRAL);
-=======
         // Check that the layout with all SiDBs neutrally charged is physically valid.
         charge_lyt.set_all_charge_states(sidb_charge_state::NEUTRAL);
->>>>>>> 1f87c22a
         charge_lyt.update_after_charge_change();
 
         if (!negative_sidb_indices.empty())
