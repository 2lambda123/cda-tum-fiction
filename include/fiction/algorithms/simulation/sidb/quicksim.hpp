//
// Created by Jan Drewniok on 11.01.23.
//

#ifndef FICTION_QUICKSIM_HPP
#define FICTION_QUICKSIM_HPP

#include "fiction/algorithms/simulation/sidb/energy_distribution.hpp"
#include "fiction/algorithms/simulation/sidb/minimum_energy.hpp"
#include "fiction/algorithms/simulation/sidb/sidb_simulation_result.hpp"
#include "fiction/technology/charge_distribution_surface.hpp"
#include "fiction/traits.hpp"

#include <fmt/format.h>
#include <mockturtle/utils/stopwatch.hpp>

#include <algorithm>
#include <cmath>
#include <cstdint>
#include <iostream>
#include <limits>
#include <mutex>
#include <thread>
#include <vector>

namespace fiction
{

/**
 * This struct stores the parameters for the *QuickSim* algorithm.
 */
struct quicksim_params
{
    /**
     * General parameters for the simulation of the physical SiDB system.
     */
    sidb_simulation_parameters phys_params{};
    /**
     * Number of iterations to run the simulation for.
     */
    uint64_t iteration_steps{80};
    /**
     * `alpha` parameter for the *QuickSim* algorithm (should be reduced if no result is found).
     */
    double alpha{0.7};
    /**
     * Number of threads to spawn. By default the number of threads is set to the number of available hardware threads.
     */
    uint64_t number_threads{std::thread::hardware_concurrency()};
};

/**
 * The *QuickSim* algorithm is an electrostatic ground state simulation algorithm for SiDB layouts. It determines
 * physically valid charge configurations (with minimal energy) of a given (already initialized) charge distribution
 * layout. Depending on the simulation parameters, the ground state is found with a certain probability after one run.
 *
 * @tparam Lyt Cell-level layout type.
 * @param lyt The layout to simulate.
 * @param ps Physical parameters. They are material-specific and may vary from experiment to experiment.
 * @return sidb_simulation_result is returned with all results.
 */
template <typename Lyt>
sidb_simulation_result<Lyt> quicksim(const Lyt& lyt, const quicksim_params& ps = quicksim_params{})
{
    static_assert(is_cell_level_layout_v<Lyt>, "Lyt is not a cell-level layout");
    static_assert(has_sidb_technology_v<Lyt>, "Lyt must be an SiDB layout");

<<<<<<< HEAD
    quicksim_stats<Lyt> st{};
    st.valid_lyts.reserve(ps.iteration_steps);
=======
    sidb_simulation_result<Lyt> st{};
    st.algorithm_name = "QuickSim";
    st.additional_simulation_parameters.emplace_back("iteration_steps", ps.interation_steps);
    st.additional_simulation_parameters.emplace_back("alpha", ps.alpha);
    st.physical_parameters = ps.phys_params;
    st.charge_distributions.reserve(ps.interation_steps);

    mockturtle::stopwatch<>::duration time_counter{};
>>>>>>> cc6075be

    // measure run time (artificial scope)
    {
        const mockturtle::stopwatch stop{time_counter};

        charge_distribution_surface charge_lyt{lyt};

        // set the given physical parameters
        charge_lyt.set_physical_parameters(ps.phys_params);

        charge_lyt.set_all_charge_states(sidb_charge_state::NEGATIVE);
        charge_lyt.update_after_charge_change();
        const auto negative_sidb_indices = charge_lyt.negative_sidb_detection();

        if (charge_lyt.is_physically_valid())
        {
            st.charge_distributions.push_back(charge_distribution_surface<Lyt>{charge_lyt});
        }

        charge_lyt.set_all_charge_states(sidb_charge_state::NEUTRAL);
        charge_lyt.update_after_charge_change();

        if (!negative_sidb_indices.empty())
        {
            if (charge_lyt.is_physically_valid())
            {
                st.charge_distributions.push_back(charge_distribution_surface<Lyt>{charge_lyt});
            }
        }

        // If the number of threads is initially set to zero, the simulation is run with one thread.
        const uint64_t num_threads = std::max(ps.number_threads, uint64_t{1});

        // split the iterations among threads
        const auto iter_per_thread =
            std::max(ps.iteration_steps / num_threads,
                     uint64_t{1});  // If the number of set threads is greater than the number of iterations, the
                                    // number of threads defines how many times QuickSim is repeated

        std::vector<std::thread> threads{};
        threads.reserve(num_threads);
        std::mutex mutex{};  // used to control access to shared resources

        for (uint64_t z = 0ul; z < num_threads; z++)
        {
            threads.emplace_back(
                [&]
                {
                    charge_distribution_surface<Lyt> charge_lyt_copy{charge_lyt};

                    for (uint64_t l = 0ul; l < iter_per_thread; ++l)
                    {
                        for (uint64_t i = 0ul; i < charge_lyt.num_cells(); ++i)
                        {
                            {
                                const std::lock_guard lock{mutex};
                                if (std::find(negative_sidb_indices.cbegin(), negative_sidb_indices.cend(), i) !=
                                    negative_sidb_indices.cend())
                                {
                                    continue;
                                }
                            }

                            std::vector<uint64_t> index_start{i};

                            charge_lyt_copy.set_all_charge_states(sidb_charge_state::NEUTRAL);

                            for (const auto& index : negative_sidb_indices)
                            {
                                charge_lyt_copy.assign_charge_state_by_cell_index(static_cast<uint64_t>(index),
                                                                                  sidb_charge_state::NEGATIVE);
                                index_start.push_back(static_cast<uint64_t>(index));
                            }

                            charge_lyt_copy.assign_charge_state_by_cell_index(i, sidb_charge_state::NEGATIVE);
                            charge_lyt_copy.update_after_charge_change();

                            if (charge_lyt_copy.is_physically_valid())
                            {
                                const std::lock_guard lock{mutex};
                                st.charge_distributions.push_back(charge_distribution_surface<Lyt>{charge_lyt_copy});
                            }

                            const auto upper_limit =
                                std::min(static_cast<uint64_t>(static_cast<double>(charge_lyt_copy.num_cells()) / 1.5),
                                         charge_lyt.num_cells() - negative_sidb_indices.size());

                            for (uint64_t num = 0ul; num < upper_limit; num++)
                            {
                                charge_lyt_copy.adjacent_search(ps.alpha, index_start);
                                charge_lyt_copy.validity_check();

                                if (charge_lyt_copy.is_physically_valid())
                                {
                                    const std::lock_guard lock{mutex};
                                    st.charge_distributions.push_back(
                                        charge_distribution_surface<Lyt>{charge_lyt_copy});
                                }
                            }
                        }
                    }
                });
        }

        for (auto& thread : threads)
        {
            thread.join();
        }
    }

    st.simulation_runtime = time_counter;

    return st;
}

}  // namespace fiction

#endif  // FICTION_QUICKSIM_HPP<|MERGE_RESOLUTION|>--- conflicted
+++ resolved
@@ -65,19 +65,14 @@
     static_assert(is_cell_level_layout_v<Lyt>, "Lyt is not a cell-level layout");
     static_assert(has_sidb_technology_v<Lyt>, "Lyt must be an SiDB layout");
 
-<<<<<<< HEAD
-    quicksim_stats<Lyt> st{};
-    st.valid_lyts.reserve(ps.iteration_steps);
-=======
     sidb_simulation_result<Lyt> st{};
     st.algorithm_name = "QuickSim";
-    st.additional_simulation_parameters.emplace_back("iteration_steps", ps.interation_steps);
+    st.additional_simulation_parameters.emplace_back("iteration_steps", ps.iteration_steps);
     st.additional_simulation_parameters.emplace_back("alpha", ps.alpha);
     st.physical_parameters = ps.phys_params;
-    st.charge_distributions.reserve(ps.interation_steps);
+    st.charge_distributions.reserve(ps.iteration_steps);
 
     mockturtle::stopwatch<>::duration time_counter{};
->>>>>>> cc6075be
 
     // measure run time (artificial scope)
     {
