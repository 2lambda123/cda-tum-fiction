//
// Created by Jan Drewniok on 17.01.23.
//

#ifndef FICTION_ENERGY_DISTRIBUTION_HPP
#define FICTION_ENERGY_DISTRIBUTION_HPP

#include "fiction/technology/charge_distribution_surface.hpp"
#include "fiction/technology/physical_constants.hpp"

#include <cmath>
#include <cstdint>
#include <map>
#include <set>
#include <vector>

namespace fiction
{

/**
 * Data type to collect electrostatic potential energies (unit: eV) of charge distributions with corresponding
 * degeneracy (i.e., how often a certain energy value occurs).
 */
using sidb_energy_distribution = std::map<double, uint64_t>;  // unit: (eV, unit-less)

/**
 * This function takes in a vector of `charge_distribution_surface` objects and returns a map containing the system
 * energy and the number of occurrences of that energy in the input vector. To compare two energy values for equality,
 * the comparison uses a tolerance specified by `physical_constants::POP_STABILITY_ERR`.
 *
 * @tparam Lyt Cell-level layout type.
 * @param input_vec A vector of `charge_distribution_surface` objects for which statistics are to be computed.
 * @return A map containing the system energy as the key and the number of occurrences of that energy in the input
 * vector as the value.
 */
template <typename Lyt>
[[nodiscard]] sidb_energy_distribution
energy_distribution(const std::vector<charge_distribution_surface<Lyt>>& input_vec) noexcept
{
    static_assert(is_cell_level_layout_v<Lyt>, "Lyt is not a cell-level layout");
    static_assert(has_sidb_technology_v<Lyt>, "Lyt is not an SiDB layout");

    sidb_energy_distribution distribution{};

    // collect all unique charge indices
    std::set<uint64_t> unique_charge_index{};
    for (const auto& lyt : input_vec)
    {
        lyt.charge_distribution_to_index_general();
        unique_charge_index.insert(lyt.get_charge_index_and_base().first);
    }

    for (const auto& charge_index : unique_charge_index)
    {
        for (const auto& lyt : input_vec)
        {
            if (lyt.get_charge_index_and_base().first == charge_index)
            {
<<<<<<< HEAD
                const double energy = lyt.get_system_energy();
                bool         found  = false;
=======
                const auto energy = lyt.get_system_energy();
                bool       found  = false;
>>>>>>> b4dcc273

                for (auto& energy_index : distribution)
                {
                    if (std::abs(energy_index.first - energy) < physical_constants::POP_STABILITY_ERR)
                    {
                        energy_index.second++;
                        found = true;
                        break;
                    }
                }

                if (!found)
                {
                    distribution[energy] = 1;
                }
                break;
            }
        }
    }

    return distribution;
}

}  // namespace fiction

#endif  // FICTION_ENERGY_DISTRIBUTION_HPP<|MERGE_RESOLUTION|>--- conflicted
+++ resolved
@@ -56,13 +56,8 @@
         {
             if (lyt.get_charge_index_and_base().first == charge_index)
             {
-<<<<<<< HEAD
-                const double energy = lyt.get_system_energy();
-                bool         found  = false;
-=======
                 const auto energy = lyt.get_system_energy();
                 bool       found  = false;
->>>>>>> b4dcc273
 
                 for (auto& energy_index : distribution)
                 {
