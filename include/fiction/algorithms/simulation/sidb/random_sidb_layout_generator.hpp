//
// Created by Jan Drewniok on 05.04.23.
//

#ifndef FICTION_RANDOM_SIDB_LAYOUT_GENERATOR_HPP
#define FICTION_RANDOM_SIDB_LAYOUT_GENERATOR_HPP

#include "fiction/algorithms/path_finding/distance.hpp"
#include "fiction/technology/sidb_defects.hpp"
#include "fiction/traits.hpp"
#include "fiction/utils/layout_utils.hpp"

#include <cstdint>
<<<<<<< HEAD
=======
#include <unordered_set>
>>>>>>> 246bb8d1
#include <utility>
#include <vector>

namespace fiction
{

/**
 * This struct stores the parameters for the `generate_random_sidb_layout` algorithm.
 */
template <typename CoordinateType>
struct generate_random_sidb_layout_params
{
    /**
     * An enumeration of modes to use for the generation of random SiDB layouts to control control the appearance of
     * positive charges.
     */
    enum class positive_charges
    {
        /**
         * Positive charges can occur (i.e. SiDBs can be placed right next to each other).
         */
        ALLOWED,
        /**
         * Positive charges are not allowed to occur (i.e. SiDBs need to be seperated by a few lattice points).
         */
        FORBIDDEN
    };
    /**
     * Two coordinates that span the region where SiDBs may be placed (order is not important). The first coordinate is
     * the upper left corner and the second coordinate is the lower right corner of the area.
     */
    std::pair<CoordinateType, CoordinateType> coordinate_pair;
    /**
     * Number of SiDBs that are placed on the layout.
     */
    uint64_t number_of_sidbs = 0;
    /**
     * If positively charged SiDBs should be prevented, SiDBs are not placed closer than the minimal_spacing.
     */
    positive_charges positive_sidbs = positive_charges::ALLOWED;
    /**
     * If positively charged SiDBs should be prevented, SiDBs are not placed closer than this value (Euclidean distance
     * of two cells).
     */
    double minimal_spacing = 2.0;
    /**
     * Maximum number of steps to place the specified number of SiDBs. Example: If the area, where SiDBs can be placed,
     * is small and many SiDBs are to be placed, several tries are required to generate a layout with no positively
     * charged SiDBs.
     */
    uint64_t maximal_attempts = 10E6;
    /**
     * The desired number of unique layouts to be generated.
     */
    uint64_t number_of_unique_generated_layouts = 1;
    /**
     * The maximum number of attempts allowed to generate the given number of unique layouts (default: \f$10^{6}\f$).
     * Example: If the area, where SiDBs can be placed, is small and many SiDBs are to be placed, it may be difficult or
     * even impossible to find several unique (given by number_of_unique_generated_layouts) layouts. Therefore, this
     * parameter sets a limit for the maximum number of tries.
     */
    uint64_t maximal_attempts_for_multiple_layouts = 10E6;
};

/**
 * Generates a random layout of SiDBs by adding them to the provided layout skeleton.
 * The layout skeleton serves as the starting layout to which SiDBs are added to create the final layout.
 *
 * @tparam Lyt Cell-level SiDB layout type.
 * @param lyt_skeleton A layout to which random cells are added to create the final layout.
 * @param params The parameters for generating the random layout.
 * @return A randomly-generated layout of SiDBs.
 */
template <typename Lyt>
Lyt generate_random_sidb_layout(const Lyt&                                                 lyt_skeleton,
                                const generate_random_sidb_layout_params<coordinate<Lyt>>& params)
{
    static_assert(is_cell_level_layout_v<Lyt>, "Lyt is not a cell-level layout");
    static_assert(has_sidb_technology_v<Lyt>, "Lyt is not an SiDB layout");

<<<<<<< HEAD
    auto lyt = lyt_skeleton.clone();

    const uint64_t number_of_sidbs_of_final_layout = lyt.num_cells() + params.number_of_sidbs;
=======
    std::unordered_set<typename Lyt::coordinate> sidbs_affected_by_defects = {};

    if constexpr (has_get_sidb_defect_v<Lyt>)
    {
        sidbs_affected_by_defects = lyt_skeleton.all_affected_sidbs(std::make_pair(0, 0));
    }

    const uint64_t number_of_sidbs_of_final_layout = lyt_skeleton.num_cells() + params.number_of_sidbs;
>>>>>>> 246bb8d1

    // counts the attempts to place the given number of SiDBs
    uint64_t attempt_counter = 0;

    // stops if either all SiDBs are placed or the maximum number of attempts was performed
    while (lyt.num_cells() < number_of_sidbs_of_final_layout && attempt_counter < params.maximal_attempts)
    {
        // random coordinate within given area
        const auto random_coord = random_coordinate(params.coordinate_pair.first, params.coordinate_pair.second);
        bool       next_to_neutral_defect              = false;
        bool       constraint_violation_positive_sidbs = false;

        if (params.positive_sidbs == generate_random_sidb_layout_params<coordinate<Lyt>>::positive_charges::FORBIDDEN)
        {
            // checks if the new coordinate is not closer than 2 cells (Euclidean distance) to an already
            // placed SiDB
            lyt.foreach_cell(
                [&lyt, &random_coord, &constraint_violation_positive_sidbs, &params](const auto& c1)
                {
                    if (euclidean_distance<Lyt>(lyt, c1, random_coord) < params.minimal_spacing)
                    {
                        constraint_violation_positive_sidbs = true;
                    }
                });
        }

        if (sidbs_affected_by_defects.count(random_coord) > 0)
        {
            next_to_neutral_defect = true;
        }

        bool random_cell_is_identical_wih_defect = false;
        // check if a defect does not yet occupy random coordinate.
        if constexpr (has_get_sidb_defect_v<Lyt>)
        {
            random_cell_is_identical_wih_defect = (lyt.get_sidb_defect(random_coord).type != sidb_defect_type::NONE);
        }

        // if the constraints that no positive SiDBs occur and the cell is not yet occupied by a defect are satisfied,
        // the SiDB is added to the layout
        if (!constraint_violation_positive_sidbs && !random_cell_is_identical_wih_defect && !next_to_neutral_defect)
        {
            lyt.assign_cell_type(random_coord, technology<Lyt>::cell_type::LOGIC);
        }
        attempt_counter += 1;
    }

    if (lyt.num_cells() == number_of_sidbs_of_final_layout)
    {
        return lyt;
    }

    // if not all SiDBs can be placed, the originally given skeleton layout is returned
    return lyt_skeleton;
}

/**
 * Generates multiple unique random SiDB layouts by adding them to the provided layout skeleton.
 * The layout skeleton serves as the starting layout to which SiDBs are added to create unique SiDB layouts.
 *
 * @tparam Lyt Cell-level SiDB layout type.
 * @param lyt_skeleton A layout to which random SiDBs are added to create unique layouts.
 * @param params The parameters for generating the random SiDB layouts.
 * @return A vector containing the unique randomly generated SiDB layouts.
 */
template <typename Lyt>
std::vector<Lyt>
generate_multiple_random_sidb_layouts(const Lyt&                                                 lyt_skeleton,
                                      const generate_random_sidb_layout_params<coordinate<Lyt>>& params)
{
    static_assert(is_cell_level_layout_v<Lyt>, "Lyt is not a cell-level layout");
    static_assert(has_sidb_technology_v<Lyt>, "Lyt is not an SiDB layout");

    // this vector collects all unique SiDB layouts
    std::vector<Lyt> unique_lyts{};
    unique_lyts.reserve(params.number_of_unique_generated_layouts);

    // counts the attempts of unsuccessful generations of an SiDB layout
    uint64_t unsuccessful_generation_attempt_counter = 0;

    while (unique_lyts.size() < params.number_of_unique_generated_layouts &&
           unsuccessful_generation_attempt_counter < params.maximal_attempts_for_multiple_layouts)
    {
        const auto random_lyt = generate_random_sidb_layout(lyt_skeleton, params);

        // indicates if a found SiDB layout is identical to an already found one.
        bool identical_layout = false;
        for (const auto& old_lyt : unique_lyts)
        {
            // checks if two layouts have an SiDB at the same position
            uint64_t identical_cell_counter = 0;
            old_lyt.foreach_cell(
                [&identical_cell_counter, random_lyt](const auto& cell_old)
                {
                    random_lyt.foreach_cell(
                        [&identical_cell_counter, &cell_old](const auto& cell_new)
                        {
                            if (cell_new == cell_old)
                            {
                                identical_cell_counter += 1;
                            }
                        });
                });

            // all cells are identical, so the new layout is a duplicate
            if (identical_cell_counter == random_lyt.num_cells())
            {
                identical_layout = true;
            }
        }

        // if the randomly generated SiDB layout is not identical to a previously generated one, it is added to the
        // collection of all unique SiDB layouts (unique_lyts)
        if (!identical_layout)
        {
            unique_lyts.push_back(random_lyt);
            unsuccessful_generation_attempt_counter += 1;
        }
    }
    return unique_lyts;
}

}  // namespace fiction

#endif  // FICTION_RANDOM_SIDB_LAYOUT_GENERATOR_HPP<|MERGE_RESOLUTION|>--- conflicted
+++ resolved
@@ -11,10 +11,7 @@
 #include "fiction/utils/layout_utils.hpp"
 
 #include <cstdint>
-<<<<<<< HEAD
-=======
 #include <unordered_set>
->>>>>>> 246bb8d1
 #include <utility>
 #include <vector>
 
@@ -95,20 +92,17 @@
     static_assert(is_cell_level_layout_v<Lyt>, "Lyt is not a cell-level layout");
     static_assert(has_sidb_technology_v<Lyt>, "Lyt is not an SiDB layout");
 
-<<<<<<< HEAD
     auto lyt = lyt_skeleton.clone();
 
+    std::unordered_set<typename Lyt::coordinate> sidbs_affected_by_defects = {};
+
+    if constexpr (has_get_sidb_defect_v<Lyt>)
+    {
+        sidbs_affected_by_defects = lyt_skeleton.all_affected_sidbs(std::make_pair(0, 0));
+    }
+
+
     const uint64_t number_of_sidbs_of_final_layout = lyt.num_cells() + params.number_of_sidbs;
-=======
-    std::unordered_set<typename Lyt::coordinate> sidbs_affected_by_defects = {};
-
-    if constexpr (has_get_sidb_defect_v<Lyt>)
-    {
-        sidbs_affected_by_defects = lyt_skeleton.all_affected_sidbs(std::make_pair(0, 0));
-    }
-
-    const uint64_t number_of_sidbs_of_final_layout = lyt_skeleton.num_cells() + params.number_of_sidbs;
->>>>>>> 246bb8d1
 
     // counts the attempts to place the given number of SiDBs
     uint64_t attempt_counter = 0;
