--- conflicted
+++ resolved
@@ -32,18 +32,11 @@
  * @tparam Lyt SiDB cell-level layout type (representing a gate).
  * @tparam TT The type of the truth table specifying the gate behavior.
  * @param energy_distribution Energy distribution.
-<<<<<<< HEAD
  * @param valid_charge_distributions Physically valid charge distributions.
  * @param output_bdl_pairs Output BDL pairs.
  * @param truth_table Expected Boolean function of the layout given as a multi-output truth table.
  * @param input_index The index of the current input configuration.
  * @return Electrostatic potential energy of all charge distributions with state type.
-=======
- * @param output_cells SiDBs in the layout from which the output is read.
- * @param output_bits Truth table entry for a given input (e.g. `0` for AND (`00` as input) or `1` for a wire (input
- * `1`)).
- * @return sidb_energy_and_state_type Electrostatic potential energy of all charge distributions with state type.
->>>>>>> b948416f
  */
 template <typename Lyt, typename TT>
 [[nodiscard]] sidb_energy_and_state_type
