//
// Created by Jan Drewniok on 21.06.23.
//

#ifndef FICTION_MAXIMUM_DEFECT_INFLUENCE_POSITION_AND_DISTANCE_HPP
#define FICTION_MAXIMUM_DEFECT_INFLUENCE_POSITION_AND_DISTANCE_HPP

#include "fiction/algorithms/simulation/sidb/minimum_energy.hpp"
#include "fiction/algorithms/simulation/sidb/quickexact.hpp"
#include "fiction/algorithms/simulation/sidb/sidb_simulation_parameters.hpp"
#include "fiction/layouts/bounding_box.hpp"
#include "fiction/technology/sidb_defect_surface.hpp"
#include "fiction/technology/sidb_defects.hpp"
#include "fiction/types.hpp"
#include "fiction/utils/execution_utils.hpp"
#include "fiction/utils/layout_utils.hpp"

#include <mockturtle/utils/stopwatch.hpp>

#include <algorithm>
#include <cmath>
<<<<<<< HEAD
#include <future>
=======
#include <cstdint>
>>>>>>> 9becc3af
#include <limits>
#include <utility>
#include <vector>

<<<<<<< HEAD
namespace fiction {
/**
 * This struct stores the parameters for the maximum_defect_influence_position_and_distance algorithm.
 */
    struct maximum_defect_influence_distance_params {
        /**
         * The defect to calculate the maximum defect influence distance for.
         */
        sidb_defect defect{};
        /**
         * Physical simulation parameters.
         */
        sidb_simulation_parameters simulation_parameters{};
        /**
         * The pair describes the width and height of the area around the gate, which is
         * also used to place defects.
         *
         * @note If SiQAD coordinates are used, the second entry describes the number of dimer rows.
         */
        std::pair<int32_t, int32_t> additional_scanning_area{50, 6};
    };

/**
 * Statistics for the maximum defect influence simulation.
 */
    struct maximum_defect_influence_distance_stats {
        /**
         * The total runtime of the maximum defect influence simulation.
         */
        mockturtle::stopwatch<>::duration time_total{0};
    };

    namespace detail {
=======
namespace fiction
{

/**
 * This struct stores the parameters for the maximum_defect_influence_position_and_distance algorithm.
 */
struct maximum_defect_influence_distance_params
{
    /**
     * The defect to calculate the maximum defect influence distance for.
     */
    sidb_defect defect{};
    /**
     * Physical simulation parameters.
     */
    sidb_simulation_parameters simulation_parameters{};
    /**
     * The pair describes the width and height of the area around the gate, which is
     * also used to place defects.
     *
     * @note If SiQAD coordinates are used, the second entry describes the number of dimer rows.
     */
    std::pair<int32_t, int32_t> additional_scanning_area{50, 6};
};

namespace detail
{

>>>>>>> 9becc3af
/**
 * A class for simulating the maximum influence distance of defects within an SiDB layout.
 *
 * This class is responsible for simulating the distance at which defects placed within an SiDB
 * layout still influence the ground state of the layout. It conducts simulations at various defect positions,
 * identifying the position that maximally impacts the layout and calculating the associated influence distance.
 *
 * The class provides a `run` method to initiate the simulation and compute the maximum influence
 * distance and corresponding defect position. It utilizes multithreading for efficient defect
 * position simulations.
 */
        template<typename Lyt>
        class maximum_defect_influence_position_and_distance_impl {
        public:
            maximum_defect_influence_position_and_distance_impl(const Lyt &lyt,
                                                                const maximum_defect_influence_distance_params &sim_params,
                                                                maximum_defect_influence_distance_stats &st) :
                    layout{lyt},
                    params{sim_params},
                    stats{st} {
            }

<<<<<<< HEAD
            std::pair<typename Lyt::cell, double> run() noexcept {
                mockturtle::stopwatch stop{stats.time_total};
=======
    std::pair<typename Lyt::cell, double> run() noexcept
    {
        const quickexact_params<cell<Lyt>> params_defect{
            params.simulation_parameters, quickexact_params<cell<Lyt>>::automatic_base_number_detection::OFF};
>>>>>>> 9becc3af

                std::mutex mutex;

<<<<<<< HEAD
                const quickexact_params<sidb_surface<Lyt>> params_defect{
                        params.simulation_parameters,
                        quickexact_params<sidb_surface<Lyt>>::automatic_base_number_detection::OFF};
=======
        const auto simulation_results = quickexact(
            layout, quickexact_params<cell<Lyt>>{params.simulation_parameters,
                                                 quickexact_params<cell<Lyt>>::automatic_base_number_detection::OFF});
>>>>>>> 9becc3af

                double avoidance_distance{0};
                coordinate<Lyt> max_defect_position{};

                const auto simulation_results =
                        quickexact(layout, quickexact_params<Lyt>{params.simulation_parameters,
                                                                  quickexact_params<Lyt>::automatic_base_number_detection::OFF});

                const auto min_energy = minimum_energy(simulation_results.charge_distributions.cbegin(),
                                                       simulation_results.charge_distributions.cend());

                uint64_t charge_index_layout = 0;

<<<<<<< HEAD
                for (auto &lyt_result: simulation_results.charge_distributions) {
                    if (std::fabs(round_to_n_decimal_places(lyt_result.get_system_energy(), 6) -
                                  round_to_n_decimal_places(min_energy, 6)) < std::numeric_limits<double>::epsilon()) {
                        lyt_result.charge_distribution_to_index_general();
                        charge_index_layout = lyt_result.get_charge_index_and_base().first;
                    }
                }

                // simulate the impact of the defect at a given position on the ground state of the SiDB layout
                const auto process_defect = [&](const std::vector<typename Lyt::cell> &defect_chunk) noexcept {
                    for (const auto &defect: defect_chunk) {
                        if (layout.get_cell_type(defect) == Lyt::technology::cell_type::EMPTY) {
                            sidb_surface<Lyt> lyt_defect{};

                            layout.foreach_cell([this, &lyt_defect](const auto &cell) {
                                lyt_defect.assign_cell_type(cell, layout.get_cell_type(cell));
                            });

                            // assign defect to layout
                            lyt_defect.assign_sidb_defect(defect, params.defect);
                            // conduct simulation with defect
                            auto simulation_result_defect = quickexact(lyt_defect, params_defect);

                            const auto min_energy_defect =
                                    minimum_energy(simulation_result_defect.charge_distributions.cbegin(),
                                                   simulation_result_defect.charge_distributions.cend());

                            uint64_t charge_index_defect_layout = 0;

                            // get the charge index of the ground state
                            for (const auto &lyt_simulation_with_defect: simulation_result_defect.charge_distributions) {
                                if (std::fabs(
                                        round_to_n_decimal_places(lyt_simulation_with_defect.get_system_energy(), 6) -
                                        round_to_n_decimal_places(min_energy_defect, 6)) <
                                    std::numeric_limits<double>::epsilon()) {
                                    lyt_simulation_with_defect.charge_distribution_to_index_general();
                                    charge_index_defect_layout = lyt_simulation_with_defect.get_charge_index_and_base().first;
                                }
=======
        // simulate the impact of the defect at a given position on the ground state of the SiDB layout
        const auto process_defect = [&](const auto& defect) noexcept
        {
            if (layout.get_cell_type(defect) == Lyt::technology::cell_type::EMPTY)
            {
                sidb_defect_surface<Lyt> lyt_defect{};

                layout.foreach_cell([this, &lyt_defect](const auto& cell)
                                    { lyt_defect.assign_cell_type(cell, layout.get_cell_type(cell)); });

                // assign defect to layout
                lyt_defect.assign_sidb_defect(defect, params.defect);
                // conduct simulation with defect
                auto simulation_result_defect = quickexact(lyt_defect, params_defect);

                const auto min_energy_defect = minimum_energy(simulation_result_defect.charge_distributions.cbegin(),
                                                              simulation_result_defect.charge_distributions.cend());

                uint64_t charge_index_defect_layout = 0;

                // get the charge index of the ground state
                for (const auto& lyt_simulation_with_defect : simulation_result_defect.charge_distributions)
                {
                    if (std::fabs(round_to_n_decimal_places(lyt_simulation_with_defect.get_system_energy(), 6) -
                                  round_to_n_decimal_places(min_energy_defect, 6)) <
                        std::numeric_limits<double>::epsilon())
                    {
                        lyt_simulation_with_defect.charge_distribution_to_index_general();
                        charge_index_defect_layout = lyt_simulation_with_defect.get_charge_index_and_base().first;
                    }
                }

                // defect changes the ground state, i.e., the charge index is changed compared to the charge
                // distribution without placed defect.
                if (charge_index_defect_layout != charge_index_layout)
                {
                    auto distance = std::numeric_limits<double>::infinity();
                    layout.foreach_cell(
                        [this, &defect, &distance](const auto& cell)
                        {
                            const auto current_distance = sidb_nm_distance(layout, cell, defect);
                            if (current_distance < distance)
                            {
                                distance = current_distance;
>>>>>>> 9becc3af
                            }

                            // defect changes the ground state, i.e., the charge index is changed compared to the charge
                            // distribution without placed defect.
                            if (charge_index_defect_layout != charge_index_layout) {
                                auto distance = std::numeric_limits<double>::max();
                                layout.foreach_cell(
                                        [this, &defect, &distance](const auto &cell) {
                                            if (sidb_nanometer_distance<Lyt>(layout, cell, defect) < distance) {
                                                distance = sidb_nanometer_distance<Lyt>(layout, cell, defect);
                                            }
                                        });

                                {
                                    std::lock_guard<std::mutex> lock(mutex);
                                    // the distance is larger than the current maximum one.
                                    if (distance > avoidance_distance) {
                                        max_defect_position = defect;
                                        avoidance_distance = distance;
                                    }
                                }
                            }
                        }
                    }
                };

                const size_t num_threads = std::thread::hardware_concurrency(); // Anzahl der verfügbaren Threads

                // Größe jedes Chunks berechnen
                const size_t chunk_size = (defect_cells.size() + num_threads - 1) / num_threads;

                // Vektor für Threads
                std::vector<std::thread> threads;
                threads.reserve(num_threads);

                // Aufteilen des Vektors in Chunks und Starten von Threads für jeden Chunk
                auto defect_it = defect_cells.begin();
                for (size_t i = 0; i < num_threads; ++i) {

                    auto chunk_start = defect_it;
                    auto chunk_end = std::min(defect_it + chunk_size, defect_cells.end());

                    threads.emplace_back(process_defect, std::vector<typename Lyt::cell>(chunk_start, chunk_end));

                    defect_it = chunk_end;
                    if (defect_it == defect_cells.end()) {
                        break; // Alle Defekte wurden aufgeteilt
                    }
                }

                for (auto &thread: threads) {
                    thread.join();
                }

                // Apply the process_defect function to each defect using std::for_each

//        std::vector<std::future<void>> futures{};
//        futures.reserve(defect_cells.size());
//
//        // Start asynchronous tasks to process combinations in parallel
//        for (const auto& defect_cell : defect_cells)
//        {
//            futures.emplace_back(std::async(std::launch::async, process_defect, defect_cell));
//        }
//
//        for (auto& future : futures)
//        {
//            future.wait();
//        }
                // std::for_each(FICTION_EXECUTION_POLICY_PAR_UNSEQ defect_cells.cbegin(), defect_cells.cend(), process_defect);

                return {max_defect_position, avoidance_distance};
            }

        private:
            /**
             * SiDB cell-level layout to simulate.
             */
            Lyt layout;
            /**
             * Parameters used for the simulation.
             */
            maximum_defect_influence_distance_params params{};
            /**
             * The statistics of the maximum defect influence position.
             */
            maximum_defect_influence_distance_stats &stats;
            /**
             * All allowed defect positions.
             */
            std::vector<typename Lyt::cell> defect_cells{};
        };

    }  // namespace detail

/**
 * Calculates the maximum distance at which a given defect can influence the layout's ground state.
 *
 * This function simulates the influence of defects on a SiDB cell-level layout. It computes the
 * maximum influence distance, defined as the minimum distance between any SiDB cell and the given defect, at which the
 * defect can still affect the layout's ground state, potentially altering its behavior, such as gate functionality.
 *
 * @param lyt The SiDB cell-level layout for which the influence distance is being determined.
 * @param params Parameters used to calculate the defect's maximum influence distance.
 * @return Pair with the first element describing the position with maximum distance to the layout where a placed defect
 * can still affect the ground state of the layout. The second entry describes the distance of the defect from the
 * layout.
 */
<<<<<<< HEAD
    template<typename Lyt>
    std::pair<typename Lyt::cell, double>
    maximum_defect_influence_position_and_distance(const Lyt &lyt,
                                                   const maximum_defect_influence_distance_params &sim_params = {},
                                                   maximum_defect_influence_distance_stats *pst = nullptr) {
        static_assert(is_cell_level_layout_v<Lyt>, "Lyt is not a cell-level layout");
        static_assert(has_sidb_technology_v<Lyt>, "Lyt is not an SiDB layout");
        static_assert(!has_offset_ucoord_v<Lyt>, "Lyt cannot be based on offset coordinates");
        static_assert(!is_charge_distribution_surface_v<Lyt>, "Lyt cannot be a charge distribution surface");

        maximum_defect_influence_distance_stats st{};

        detail::maximum_defect_influence_position_and_distance_impl<Lyt> p{lyt, sim_params, st};

        const auto result = p.run();

        if (pst) {
            *pst = st;
        }

        return result;
    }
=======
template <typename Lyt>
std::pair<typename Lyt::cell, double>
maximum_defect_influence_position_and_distance(const Lyt&                                      lyt,
                                               const maximum_defect_influence_distance_params& params = {})
{
    static_assert(is_cell_level_layout_v<Lyt>, "Lyt is not a cell-level layout");
    static_assert(has_sidb_technology_v<Lyt>, "Lyt is not an SiDB layout");
    static_assert(!has_offset_ucoord_v<Lyt>, "Lyt cannot be based on offset coordinates");
    static_assert(!is_charge_distribution_surface_v<Lyt>, "Lyt cannot be a charge distribution surface");

    detail::maximum_defect_influence_position_and_distance_impl<Lyt> p{lyt, params};

    return p.run();
}
>>>>>>> 9becc3af

}  // namespace fiction

#endif  // FICTION_MAXIMUM_DEFECT_INFLUENCE_POSITION_AND_DISTANCE_HPP<|MERGE_RESOLUTION|>--- conflicted
+++ resolved
@@ -19,50 +19,12 @@
 
 #include <algorithm>
 #include <cmath>
-<<<<<<< HEAD
+#include <cstdint>
 #include <future>
-=======
-#include <cstdint>
->>>>>>> 9becc3af
 #include <limits>
 #include <utility>
 #include <vector>
 
-<<<<<<< HEAD
-namespace fiction {
-/**
- * This struct stores the parameters for the maximum_defect_influence_position_and_distance algorithm.
- */
-    struct maximum_defect_influence_distance_params {
-        /**
-         * The defect to calculate the maximum defect influence distance for.
-         */
-        sidb_defect defect{};
-        /**
-         * Physical simulation parameters.
-         */
-        sidb_simulation_parameters simulation_parameters{};
-        /**
-         * The pair describes the width and height of the area around the gate, which is
-         * also used to place defects.
-         *
-         * @note If SiQAD coordinates are used, the second entry describes the number of dimer rows.
-         */
-        std::pair<int32_t, int32_t> additional_scanning_area{50, 6};
-    };
-
-/**
- * Statistics for the maximum defect influence simulation.
- */
-    struct maximum_defect_influence_distance_stats {
-        /**
-         * The total runtime of the maximum defect influence simulation.
-         */
-        mockturtle::stopwatch<>::duration time_total{0};
-    };
-
-    namespace detail {
-=======
 namespace fiction
 {
 
@@ -88,10 +50,17 @@
     std::pair<int32_t, int32_t> additional_scanning_area{50, 6};
 };
 
-namespace detail
-{
-
->>>>>>> 9becc3af
+/**
+ * Statistics for the maximum defect influence simulation.
+ */
+    struct maximum_defect_influence_distance_stats {
+        /**
+         * The total runtime of the maximum defect influence simulation.
+         */
+        mockturtle::stopwatch<>::duration time_total{0};
+    };
+
+    namespace detail {
 /**
  * A class for simulating the maximum influence distance of defects within an SiDB layout.
  *
@@ -114,27 +83,18 @@
                     stats{st} {
             }
 
-<<<<<<< HEAD
-            std::pair<typename Lyt::cell, double> run() noexcept {
-                mockturtle::stopwatch stop{stats.time_total};
-=======
     std::pair<typename Lyt::cell, double> run() noexcept
     {
         const quickexact_params<cell<Lyt>> params_defect{
             params.simulation_parameters, quickexact_params<cell<Lyt>>::automatic_base_number_detection::OFF};
->>>>>>> 9becc3af
+            std::pair<typename Lyt::cell, double> run() noexcept {
+                mockturtle::stopwatch stop{stats.time_total};
 
                 std::mutex mutex;
 
-<<<<<<< HEAD
                 const quickexact_params<sidb_surface<Lyt>> params_defect{
                         params.simulation_parameters,
                         quickexact_params<sidb_surface<Lyt>>::automatic_base_number_detection::OFF};
-=======
-        const auto simulation_results = quickexact(
-            layout, quickexact_params<cell<Lyt>>{params.simulation_parameters,
-                                                 quickexact_params<cell<Lyt>>::automatic_base_number_detection::OFF});
->>>>>>> 9becc3af
 
                 double avoidance_distance{0};
                 coordinate<Lyt> max_defect_position{};
@@ -148,7 +108,6 @@
 
                 uint64_t charge_index_layout = 0;
 
-<<<<<<< HEAD
                 for (auto &lyt_result: simulation_results.charge_distributions) {
                     if (std::fabs(round_to_n_decimal_places(lyt_result.get_system_energy(), 6) -
                                   round_to_n_decimal_places(min_energy, 6)) < std::numeric_limits<double>::epsilon()) {
@@ -187,52 +146,6 @@
                                     lyt_simulation_with_defect.charge_distribution_to_index_general();
                                     charge_index_defect_layout = lyt_simulation_with_defect.get_charge_index_and_base().first;
                                 }
-=======
-        // simulate the impact of the defect at a given position on the ground state of the SiDB layout
-        const auto process_defect = [&](const auto& defect) noexcept
-        {
-            if (layout.get_cell_type(defect) == Lyt::technology::cell_type::EMPTY)
-            {
-                sidb_defect_surface<Lyt> lyt_defect{};
-
-                layout.foreach_cell([this, &lyt_defect](const auto& cell)
-                                    { lyt_defect.assign_cell_type(cell, layout.get_cell_type(cell)); });
-
-                // assign defect to layout
-                lyt_defect.assign_sidb_defect(defect, params.defect);
-                // conduct simulation with defect
-                auto simulation_result_defect = quickexact(lyt_defect, params_defect);
-
-                const auto min_energy_defect = minimum_energy(simulation_result_defect.charge_distributions.cbegin(),
-                                                              simulation_result_defect.charge_distributions.cend());
-
-                uint64_t charge_index_defect_layout = 0;
-
-                // get the charge index of the ground state
-                for (const auto& lyt_simulation_with_defect : simulation_result_defect.charge_distributions)
-                {
-                    if (std::fabs(round_to_n_decimal_places(lyt_simulation_with_defect.get_system_energy(), 6) -
-                                  round_to_n_decimal_places(min_energy_defect, 6)) <
-                        std::numeric_limits<double>::epsilon())
-                    {
-                        lyt_simulation_with_defect.charge_distribution_to_index_general();
-                        charge_index_defect_layout = lyt_simulation_with_defect.get_charge_index_and_base().first;
-                    }
-                }
-
-                // defect changes the ground state, i.e., the charge index is changed compared to the charge
-                // distribution without placed defect.
-                if (charge_index_defect_layout != charge_index_layout)
-                {
-                    auto distance = std::numeric_limits<double>::infinity();
-                    layout.foreach_cell(
-                        [this, &defect, &distance](const auto& cell)
-                        {
-                            const auto current_distance = sidb_nm_distance(layout, cell, defect);
-                            if (current_distance < distance)
-                            {
-                                distance = current_distance;
->>>>>>> 9becc3af
                             }
 
                             // defect changes the ground state, i.e., the charge index is changed compared to the charge
@@ -341,7 +254,6 @@
  * can still affect the ground state of the layout. The second entry describes the distance of the defect from the
  * layout.
  */
-<<<<<<< HEAD
     template<typename Lyt>
     std::pair<typename Lyt::cell, double>
     maximum_defect_influence_position_and_distance(const Lyt &lyt,
@@ -364,22 +276,6 @@
 
         return result;
     }
-=======
-template <typename Lyt>
-std::pair<typename Lyt::cell, double>
-maximum_defect_influence_position_and_distance(const Lyt&                                      lyt,
-                                               const maximum_defect_influence_distance_params& params = {})
-{
-    static_assert(is_cell_level_layout_v<Lyt>, "Lyt is not a cell-level layout");
-    static_assert(has_sidb_technology_v<Lyt>, "Lyt is not an SiDB layout");
-    static_assert(!has_offset_ucoord_v<Lyt>, "Lyt cannot be based on offset coordinates");
-    static_assert(!is_charge_distribution_surface_v<Lyt>, "Lyt cannot be a charge distribution surface");
-
-    detail::maximum_defect_influence_position_and_distance_impl<Lyt> p{lyt, params};
-
-    return p.run();
-}
->>>>>>> 9becc3af
 
 }  // namespace fiction
 
