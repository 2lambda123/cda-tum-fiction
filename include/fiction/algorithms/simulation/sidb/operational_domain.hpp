//
// Created by marcel on 21.07.23.
//

#ifndef FICTION_OPERATIONAL_DOMAIN_HPP
#define FICTION_OPERATIONAL_DOMAIN_HPP

#include "fiction/algorithms/simulation/sidb/is_operational.hpp"
<<<<<<< HEAD
#include "fiction/algorithms/simulation/sidb/sidb_simulation_parameters.hpp"
=======
#include "fiction/algorithms/simulation/sidb/quickexact.hpp"
#include "fiction/algorithms/simulation/sidb/quicksim.hpp"
#include "fiction/algorithms/simulation/sidb/sidb_simulation_engine.hpp"
#include "fiction/algorithms/simulation/sidb/sidb_simulation_parameters.hpp"
#include "fiction/algorithms/simulation/sidb/sidb_simulation_result.hpp"
#include "fiction/technology/cell_technologies.hpp"
>>>>>>> 308adf9c
#include "fiction/technology/physical_constants.hpp"
#include "fiction/traits.hpp"
#include "fiction/utils/execution_utils.hpp"
#include "fiction/utils/hash.hpp"
#include "fiction/utils/phmap_utils.hpp"

#include <fmt/format.h>
#include <kitty/traits.hpp>
#include <mockturtle/utils/stopwatch.hpp>
#include <phmap.h>

#include <algorithm>
#include <atomic>
#include <cassert>
#include <cmath>
#include <cstdint>
#include <cstdlib>
#include <iterator>
#include <numeric>
#include <optional>
#include <queue>
#include <random>
#include <set>
#include <stdexcept>
#include <tuple>
#include <type_traits>
#include <vector>

namespace fiction
{

/**
 * The parameter point holds parameter values in the x and y dimension.
 */
struct parameter_point
{
    /**
     * Standard default constructor.
     */
    parameter_point() = default;
    /**
     * Standard constructor.
     *
     * @param x_val X dimension parameter value.
     * @param y_val Y dimension parameter value.
     */
    parameter_point(const double x_val, const double y_val) : x{x_val}, y{y_val} {}
    /**
     * X dimension parameter value.
     */
    double x;
    /**
     * Y dimension parameter value.
     */
    double y;
    /**
     * Equality operator. Checks if this parameter point is equal to another point within a specified tolerance.
     * The tolerance is defined by `physical_constants::POP_STABILITY_ERR`.
     *
     * @param other Other parameter point to compare with.
     * @return `true` iff the parameter points are equal.
     */
    [[nodiscard]] bool operator==(const parameter_point& other) const noexcept
    {
        constexpr auto tolerance = physical_constants::POP_STABILITY_ERR;
        return std::abs(x - other.x) < tolerance && std::abs(y - other.y) < tolerance;
    }
    /**
     * Inequality operator. Checks if this parameter point is unequal to another point within a specified tolerance.
     * The tolerance is defined by `physical_constants::POP_STABILITY_ERR`.
     *
     * @param other Other parameter point to compare with.
     * @return `true` iff the parameter points are not equal.
     */
    [[nodiscard]] bool operator!=(const parameter_point& other) const noexcept
    {
        return !(*this == other);
    }
    /**
     * Support for structured bindings.
     *
     * @tparam I Index of the parameter value to be returned.
     * @return The parameter value at the specified index.
     */
    template <std::size_t I>
    auto get() const noexcept
    {
        static_assert(I < 2, "Index out of bounds for parameter_point");

        if constexpr (I == 0)
        {
            return x;
        }
        else  // I == 1
        {
            return y;
        }
    }
};
/**
 * Possible sweep parameters for the operational domain computation.
 */
enum class sweep_parameter
{
    /**
     * The relative permittivity of the dielectric material.
     */
    EPSILON_R,
    /**
     * The Thomas-Fermi screening length.
     */
    LAMBDA_TF,
    /**
     * The energy transition level.
     */
    MU_MINUS
};

/**
 * An operational domain is a set of simulation parameter values for which a given SiDB layout is logically operational.
 * This means that a layout is deemed operational if the layout's ground state corresponds with a given Boolean function
 * at the layout's outputs for all possible input combinations. In this implementation, \f$n\f$ BDL input wires and a
 * single BDL output wire are assumed for a given layout. Any operational domain computation algorithm toggles through
 * all \f$2^n\f$ input combinations and evaluates the layout's output behavior in accordance with the given Boolean
 * function. The layout is only considered operational for a certain parameter combination, if the output behavior is
 * correct for all input combinations. The operational domain can be computed by sweeping over specified simulation
 * parameters and checking the operational status of the layout for each parameter combination. The operational domain
 * is then defined as the set of all parameter combinations for which the layout is operational. Different techniques
 * for performing these sweep are implemented.
 *
 * @tparam Key The type representing the key. Defaults to `parameter_point`.
 * @tparam Value The type representing the value. Defaults to `operational_status`.
 */
template <typename Key = parameter_point, typename Value = operational_status>
struct operational_domain
{
    /**
     * X dimension sweep parameter.
     */
    sweep_parameter x_dimension{sweep_parameter::EPSILON_R};
    /**
     * Y dimension sweep parameter.
     */
    sweep_parameter y_dimension{sweep_parameter::LAMBDA_TF};
    /**
     * This can store different information depending on the use case. If the operational domain is simulated for
     * different physical parameters, the parameters are stored with the corresponding operating status.
     */
    locked_parallel_flat_hash_map<Key, Value> operational_values{};
    /**
     * This function retrieves the value associated with the provided parameter point
     * from the operational domain. If the parameter point is found in the domain,
     * its corresponding value is returned. Otherwise, a runtime error is thrown.
     *
     * @param pp The parameter point to look up.
     * @return The value associated with the parameter point.
     */
    [[nodiscard]] uint64_t get_value(const parameter_point& pp) const
    {
        if (const auto it = find_parameter_point_with_tolerance(operational_values, pp);
            it != operational_values.cend())
        {
            return it->second;
        }
        throw std::out_of_range(fmt::format("({},{}) not found in the operational domain", pp.x, pp.y).c_str());
    }
};
/**
 * This function searches for a parameter point, specified by the `key`, in the provided map
 * `map` with tolerance.
 *
 * @tparam MapType The type of the map containing parameter points as keys.
 * @param map The map containing parameter points as keys and associated values.
 * @param key The parameter point to search for in the map.
 * @return An iterator to the found parameter point in the map, or `map.cend()` if not found.
 */
template <typename MapType>
[[maybe_unused]] static typename MapType::const_iterator
find_parameter_point_with_tolerance(const MapType& map, const typename MapType::key_type& key)
{
    static_assert(std::is_same_v<typename MapType::key_type, parameter_point>, "Map key type must be parameter_point");

    return std::find_if(map.cbegin(), map.cend(), [&key](const auto& pair) { return pair.first == key; });
}
/**
 * This function searches for a floating-point value specified by the `key` in the provided map `map`,
 * applying a tolerance specified by `fiction::physical_constants::POP_STABILITY_ERR`.
 * Each key in the map is compared to the specified key within this tolerance.
 *
 * @tparam MapType The type of the map containing parameter points as keys.
 * @param map The map containing parameter points as keys and associated values.
 * @param key The parameter point to search for in the map.
 * @return An iterator to the found parameter point in the map, or `map.cend()` if not found.
 */
template <typename MapType>
[[maybe_unused]] static typename MapType::const_iterator find_key_with_tolerance(const MapType&                    map,
                                                                                 const typename MapType::key_type& key)
{
    static_assert(std::is_floating_point_v<typename MapType::key_type>, "Map key type must be floating-point");
    constexpr double tolerance = fiction::physical_constants::POP_STABILITY_ERR;
    auto compare_keys = [&key, &tolerance](const auto& pair) { return std::abs(pair.first - key) < tolerance; };
    return std::find_if(map.begin(), map.end(), compare_keys);
}
/**
 * Parameters for the operational domain computation. The parameters are used across the different operational domain
 * computation algorithms.
 */
struct operational_domain_params
{
    /**
     * The sweep parameter for the x dimension.
     */
    sweep_parameter x_dimension{sweep_parameter::EPSILON_R};
    /**
     * The minimum value of the x dimension sweep.
     */
    double x_min{1.0};
    /**
     * The maximum value of the x dimension sweep.
     */
    double x_max{10.0};
    /**
     * The step size of the x dimension sweep.
     */
    double x_step{0.1};
    /**
     * The sweep parameter for the y dimension.
     */
    sweep_parameter y_dimension{sweep_parameter::LAMBDA_TF};
    /**
     * The minimum value of the y dimension sweep.
     */
    double y_min{1.0};
    /**
     * The maximum value of the y dimension sweep.
     */
    double y_max{10.0};
    /**
     * The step size of the y dimension sweep.
     */
    double y_step{0.1};
    /**
     * The parameters used to determine if a layout is `operational` or `non-operational`.
     */
    is_operational_params operational_params{};
};
/**
 * Statistics for the operational domain computation. The statistics are used across the different operational domain
 * computation algorithms.
 */
struct operational_domain_stats
{
    /**
     * The total runtime of the operational domain computation.
     */
    mockturtle::stopwatch<>::duration time_total{0};
    /**
     * Number of simulator invocations.
     */
    std::size_t num_simulator_invocations{0};
    /**
     * Number of evaluated parameter combinations.
     */
    std::size_t num_evaluated_parameter_combinations{0};
    /**
     * Number of parameter combinations, for which the layout is operational.
     */
    std::size_t num_operational_parameter_combinations{0};
    /**
     * Number of parameter combinations, for which the layout is non-operational.
     */
    std::size_t num_non_operational_parameter_combinations{0};
};

namespace detail
{

template <typename Lyt, typename TT, typename OPDomain>
class operational_domain_impl
{
  public:
    /**
     * Standard constructor. Initializes the lyt, the truth table, the parameters and the statistics. Also
     * detects the output BDL pair, which is necessary for the operational domain computation. The lyt must
     * have exactly one output BDL pair.
     *
     * @param lyt SiDB cell-level lyt to be evaluated.
     * @param spec Expected Boolean function of the lyt given as a multi-output truth table.
     * @param ps Parameters for the operational domain computation.
     * @param st Statistics of the process.
     */
    operational_domain_impl(const Lyt& lyt, const std::vector<TT>& tt, const operational_domain_params& ps,
                            operational_domain_stats& st) noexcept :
            layout{lyt},
            truth_table{tt},
            params{ps},
            stats{st},
<<<<<<< HEAD
=======
            output_bdl_pairs{detect_bdl_pairs<Lyt>(lyt, sidb_technology::cell_type::OUTPUT, ps.bdl_params)},
>>>>>>> 308adf9c
            x_indices(num_x_steps() + 1),  // pre-allocate the x dimension indices
            y_indices(num_y_steps() + 1)   // pre-allocate the y dimension indices
    {
        x_values.reserve(num_x_steps() + 1);
        y_values.reserve(num_y_steps() + 1);

        op_domain.x_dimension = params.x_dimension;
        op_domain.y_dimension = params.y_dimension;

        std::iota(x_indices.begin(), x_indices.end(), 0ul);
        std::iota(y_indices.begin(), y_indices.end(), 0ul);

        // if the value of the x-parameter is greater than params.x_max after num_x_steps() steps, this value is
        // ignored in the operational domain calculation.
        if ((params.x_min + static_cast<double>(x_indices.size() - 1) * params.x_step) - params.x_max >
            physical_constants::POP_STABILITY_ERR)
        {
            x_indices.pop_back();
        }
        // if the value of the y-parameter is greater than params.y_max after num_y_steps() steps, this value is
        // ignored in the operational domain calculation.
        if (((params.y_min + static_cast<double>(y_indices.size() - 1) * params.y_step) - params.y_max) >
            physical_constants::POP_STABILITY_ERR)
        {
            y_indices.pop_back();
        }

        // generate the x dimension values
        for (std::size_t i = 0; i < x_indices.size(); ++i)
        {
            x_values.push_back(params.x_min + static_cast<double>(i) * params.x_step);
        }

        // generate the y dimension values
        for (std::size_t i = 0; i < y_indices.size(); ++i)
        {
            y_values.push_back(params.y_min + static_cast<double>(i) * params.y_step);
        }
    }
    /**
     * Additional Constructor. Initializes the layout, the parameters and the statistics.
     *
     * @param lyt SiDB cell-level layout to be evaluated.
     * @param ps Parameters for the operational domain computation.
     * @param st Statistics of the process.
     */
    operational_domain_impl(const Lyt& lyt, const operational_domain_params& ps, operational_domain_stats& st) noexcept
            :
            layout{lyt},
            truth_table{std::vector<TT>{}},
            params{ps},
            stats{st},
            x_indices(num_x_steps() + 1),  // pre-allocate the x dimension indices
            y_indices(num_y_steps() + 1)   // pre-allocate the y dimension indices
    {

        x_values.reserve(num_x_steps() + 1);
        y_values.reserve(num_y_steps() + 1);

        op_domain.x_dimension = params.x_dimension;
        op_domain.y_dimension = params.y_dimension;

        std::iota(x_indices.begin(), x_indices.end(), 0ul);
        std::iota(y_indices.begin(), y_indices.end(), 0ul);

        // if the value of the x-parameter is greater than params.x_max after num_x_steps() steps, this value is
        // ignored in the operational domain calculation.
        if ((params.x_min + (x_indices.size() - 1) * params.x_step) - params.x_max >
            physical_constants::POP_STABILITY_ERR)
        {
            x_indices.pop_back();
        }
        // if the value of the y-parameter is greater than params.y_max after num_y_steps() steps, this value is
        // ignored in the operational domain calculation.
        if (((params.y_min + (y_indices.size() - 1) * params.y_step) - params.y_max) >
            physical_constants::POP_STABILITY_ERR)
        {
            y_indices.pop_back();
        }

        // generate the x dimension values
        for (std::size_t i = 0; i < x_indices.size(); ++i)
        {
            x_values.push_back(params.x_min + static_cast<double>(i) * params.x_step);
        }

        // generate the y dimension values
        for (std::size_t i = 0; i < y_indices.size(); ++i)
        {
            y_values.push_back(params.y_min + static_cast<double>(i) * params.y_step);
        }
    }
    /**
     * Performs a grid search over the specified parameter ranges with the specified step sizes. The grid search always
     * has quadratic complexity. The operational status is computed for each parameter combination.
     *
     * @return The operational domain of the layout.
     */
    [[nodiscard]] operational_domain<parameter_point, operational_status> grid_search() noexcept
    {
        mockturtle::stopwatch stop{stats.time_total};

        // for each x value in parallel
        std::for_each(FICTION_EXECUTION_POLICY_PAR_UNSEQ x_indices.cbegin(), x_indices.cend(),
                      [this](const auto x)
                      {
                          // for each y value in parallel
                          std::for_each(FICTION_EXECUTION_POLICY_PAR_UNSEQ y_indices.cbegin(), y_indices.cend(),
                                        [this, x](const auto y) { is_step_point_operational({x, y}); });
                      });

        log_stats();

        return op_domain;
    }
    /**
     * Performs a random sampling of the specified number of samples within the specified parameter range. The
     * operational status is computed for each sample point.
     *
     * @param samples Number of random samples to be taken.
     * @return The (partial) operational domain of the layout.
     */
    [[nodiscard]] operational_domain<parameter_point, operational_status>
    random_sampling(const std::size_t samples) noexcept
    {
        mockturtle::stopwatch stop{stats.time_total};

        const auto step_point_samples = generate_random_step_points(samples);

        // for each sample point in parallel
        std::for_each(FICTION_EXECUTION_POLICY_PAR_UNSEQ step_point_samples.cbegin(), step_point_samples.cend(),
                      [this](const auto& sp) { is_step_point_operational(sp); });

        log_stats();

        return op_domain;
    }
    /**
     * Performs flood fill to determine the operational domain. The algorithm first performs a random sampling of the
     * specified number of samples. From each operational point found in this way, it starts the flood fill. The
     * operational domain will finally only contain up to `samples` random non-operational points as well as all
     * operational points that are reachable via flood fill from the found operational points plus a one pixel wide
     * border around the domain.
     *
     * @param samples Maximum number of random samples to be taken before flood fill.
     * @return The (partial) operational domain of the layout.
     */
    [[nodiscard]] operational_domain<parameter_point, operational_status> flood_fill(const std::size_t samples) noexcept
    {
        mockturtle::stopwatch stop{stats.time_total};

        const auto step_point_samples = generate_random_step_points(samples);

        // for each sample point in parallel
        std::for_each(FICTION_EXECUTION_POLICY_PAR_UNSEQ step_point_samples.cbegin(), step_point_samples.cend(),
                      [this](const auto& sp) { is_step_point_operational(sp); });

        // a queue of (x, y) dimension step points to be evaluated
        std::queue<step_point> queue{};

        // a utility function that adds the adjacent points to the queue for further evaluation
        const auto queue_next_points = [this, &queue](const step_point& sp)
        {
            for (const auto& m : moore_neighborhood(sp))
            {
                if (!has_already_been_sampled(m))
                {
                    queue.push(m);
                }
            }
        };

        // add the neighbors of each operational point to the queue
        for (const auto& [param_point, status] : op_domain.operational_values)
        {
            if (status == operational_status::OPERATIONAL)
            {
                queue_next_points(to_step_point(param_point));
            }
        }

        // for each point in the queue
        while (!queue.empty())
        {
            // fetch the step point and remove it from the queue
            const auto sp = queue.front();
            queue.pop();

            // if the point has already been sampled, continue with the next
            if (has_already_been_sampled(sp))
            {
                continue;
            }

            // check if the point is operational
            const auto operational_status = is_step_point_operational(sp);

            // if the point is operational, add its eight neighbors to the queue
            if (operational_status == operational_status::OPERATIONAL)
            {
                queue_next_points(sp);
            }
        }

        log_stats();

        return op_domain;
    }
    /**
     * Performs contour tracing to determine the operational domain. The algorithm first performs a random sampling of
     * up to the specified number of samples. It stops random sampling once it finds a single operational point, from
     * which it moves straight outwards until it encounters the counter of the operational domain. From this point, it
     * traces the contour until it reaches the initial contour point again. The operational domain will finally only
     * contain up to `samples` random non-operational points as well as the contour of the found operational domain plus
     * a one pixel wide border around it.
     *
     * @param samples Maximum number of random samples to be taken before contour tracing.
     * @return The (partial) operational domain of the layout.
     */
    [[nodiscard]] operational_domain<parameter_point, operational_status>
    contour_tracing(const std::size_t samples) noexcept
    {
        mockturtle::stopwatch stop{stats.time_total};

        // first, perform random sampling to find an operational starting point
        const auto starting_point = find_operational_step_point_via_random_sampling(samples);

        // if no operational point was found within the specified number of samples, return
        if (!starting_point.has_value())
        {
            return op_domain;
        }

        const auto next_clockwise_point = [](std::vector<step_point>& neighborhood,
                                             const step_point&        backtrack) noexcept -> step_point
        {
            assert(std::find(neighborhood.cbegin(), neighborhood.cend(), backtrack) != neighborhood.cend() &&
                   "The backtrack point must be part of the neighborhood");

            while (neighborhood.back() != backtrack)
            {
                std::rotate(neighborhood.begin(), neighborhood.begin() + 1, neighborhood.end());
            }

            return neighborhood.front();
        };

        // find an operational point on the contour starting from the randomly determined starting point
        const auto contour_starting_point = find_operational_contour_step_point(*starting_point);

        auto current_contour_point = contour_starting_point;
        auto backtrack_point       = current_contour_point.x == 0 ?
                                         current_contour_point :
                                         step_point{current_contour_point.x - 1, current_contour_point.y};

        auto current_neighborhood = moore_neighborhood(current_contour_point);

        auto next_point = contour_starting_point;

        if (!current_neighborhood.empty())
        {
            next_point = current_contour_point == backtrack_point ?
                             current_neighborhood.front() :
                             next_clockwise_point(current_neighborhood, backtrack_point);
        }

        while (next_point != contour_starting_point)
        {
            const auto operational_status = is_step_point_operational(next_point);

            if (operational_status == operational_status::OPERATIONAL)
            {
                backtrack_point       = current_contour_point;
                current_contour_point = next_point;
            }
            else
            {
                backtrack_point = next_point;
            }

            current_neighborhood = moore_neighborhood(current_contour_point);
            next_point           = next_clockwise_point(current_neighborhood, backtrack_point);
        }

        log_stats();

        return op_domain;
    }
    /**
     * Performs a grid search over the specified parameter ranges. For each physical
     * parameter combination found for which the given CDS is physically valid, it is determined whether the CDS is the
     * ground state or the n-th excited state.
     *
     * @param lyt SiDB cell-level layout that is simulated and compared to the given CDS.
     * @return All physically valid physical parameters and the excited state number.
     */
    [[nodiscard]] operational_domain<parameter_point, uint64_t>
    grid_search_for_physically_valid_parameters(Lyt& lyt) noexcept
    {
        operational_domain<parameter_point, uint64_t> suitable_params_domain{};

        mockturtle::stopwatch stop{stats.time_total};

        // step points are analyzed sequentially because the CDS is updated for each step point, so parallelizing may
        // result in unexpected behavior.
        std::for_each(x_indices.cbegin(), x_indices.cend(),
                      [this, &lyt](const auto x)
                      {
                          std::for_each(y_indices.cbegin(), y_indices.cend(),
                                        [this, &lyt, x](const auto y) { is_step_point_suitable(lyt, {x, y}); });
                      });

        sidb_simulation_parameters simulation_parameters = params.simulation_parameters;

        for (const auto& [param_point, status] : op_domain.operational_values)
        {
            if constexpr (std::is_same_v<OPDomain, operational_domain<parameter_point, operational_status>>)
            {
                if (status == operational_status::NON_OPERATIONAL)
                {
                    continue;
                }
                set_x_dimension_value(simulation_parameters, param_point.x);
                set_y_dimension_value(simulation_parameters, param_point.y);

                auto sim_results = sidb_simulation_result<Lyt>{};

                if (params.sim_engine == sidb_simulation_engine::QUICKEXACT)
                {
                    // perform an exact ground state simulation
                    sim_results =
                        quickexact(lyt, quickexact_params<cell<Lyt>>{
                                            simulation_parameters,
                                            quickexact_params<cell<Lyt>>::automatic_base_number_detection::OFF});
                }
                else if (params.sim_engine == sidb_simulation_engine::EXGS)
                {
                    // perform an exhaustive ground state simulation
                    sim_results = exhaustive_ground_state_simulation(lyt, simulation_parameters);
                }
                else if (params.sim_engine == sidb_simulation_engine::QUICKSIM)
                {
                    // perform a heuristic simulation
                    const quicksim_params qs_params{simulation_parameters, 500, 0.6};
                    sim_results = quicksim(lyt, qs_params);
                }
                else
                {
                    assert(false && "unsupported simulation engine");
                }

                const auto energy_dist = energy_distribution(sim_results.charge_distributions);
                lyt.assign_physical_parameters(simulation_parameters);
                const auto position = find_key_with_tolerance(energy_dist, lyt.get_system_energy());
                if (position == energy_dist.cend())
                {
                    continue;
                }
                const auto excited_state_number = std::distance(energy_dist.begin(), position);
                suitable_params_domain.operational_values.emplace(param_point, excited_state_number);
            }
        }

        return suitable_params_domain;
    }

  private:
    /**
     * The SiDB cell-level layout to investigate.
     */
    const Lyt& layout;
    /**
     * The specification of the layout.
     */
    const std::vector<TT> truth_table;
    /**
     * The parameters for the operational domain computation.
     */
    operational_domain_params params;
    /**
     * The statistics of the operational domain computation.
     */
    operational_domain_stats& stats;
    /**
     * X dimension steps.
     */
    std::vector<std::size_t> x_indices;
    /**
     * Y dimension steps.
     */
    std::vector<std::size_t> y_indices;
    /**
     * All x dimension values.
     */
    std::vector<double> x_values;
    /**
     * All y dimension values.
     */
    std::vector<double> y_values;
    /**
     * The operational domain of the layout.
     */
    OPDomain op_domain{};
    /**
     * Number of simulator invocations.
     */
    std::atomic<std::size_t> num_simulator_invocations{0};
    /**
     * Number of evaluated parameter combinations.
     */
    std::atomic<std::size_t> num_evaluated_parameter_combinations{0};
    /**
     * A step point represents a point in the x and y dimension from 0 to the maximum number of steps. A step point does
     * not hold the actual parameter values, but the step values in the x and y dimension, respectively.
     *
     * See `operational_domain::parameter_point` for a point that holds the actual parameter values.
     */
    struct step_point
    {
        /**
         * Standard default constructor.
         */
        step_point() = default;
        /**
         * Standard constructor.
         *
         * @param x_step X dimension step value.
         * @param y_step Y dimension step value.
         */
        step_point(const std::size_t x_step, const std::size_t y_step) : x{x_step}, y{y_step} {}
        /**
         * X dimension step value.
         */
        std::size_t x;
        /**
         * Y dimension step value.
         */
        std::size_t y;
        /**
         * Equality operator.
         *
         * @param other Other step point to compare with.
         * @return `true` iff the step points are equal.
         */
        [[nodiscard]] bool operator==(const step_point& other) const noexcept
        {
            return x == other.x && y == other.y;
        }
        /**
         * Inequality operator.
         *
         * @param other Other step point to compare with.
         * @return `true` iff the step points are not equal.
         */
        [[nodiscard]] bool operator!=(const step_point& other) const noexcept
        {
            return !(*this == other);
        }
        /**
         * Less than operator.
         *
         * @param other Other step point to compare with.
         * @return `true` if this step point is less than to the other.
         */
        [[nodiscard]] bool operator<(const step_point& other) const noexcept
        {
            if (y != other.y)
            {
                return y < other.y;
            }
            return x < other.x;
        }
    };
    /**
     * Converts a step point to a parameter point.
     *
     * @param sp Step point to convert.
     * @return The parameter point corresponding to the step point `sp`.
     */
    [[nodiscard]] parameter_point to_parameter_point(const step_point& sp) const noexcept
    {
        return {x_values[sp.x], y_values[sp.y]};
    }
    /**
     * Converts a parameter point to a step point.
     *
     * @param pp Parameter point to convert.
     * @return The step point corresponding to the parameter point `pp`.
     */
    [[nodiscard]] step_point to_step_point(const parameter_point& pp) const noexcept
    {
        const auto it_x = std::lower_bound(x_values.cbegin(), x_values.cend(), pp.x);
        const auto it_y = std::lower_bound(y_values.cbegin(), y_values.cend(), pp.y);

        assert(it_x != x_values.cend() && "parameter point is outside of the x range");
        assert(it_y != y_values.cend() && "parameter point is outside of the y range");

        const auto x_dis = std::distance(x_values.cbegin(), it_x);
        const auto y_dis = std::distance(y_values.cbegin(), it_y);

        return {static_cast<std::size_t>(x_dis), static_cast<std::size_t>(y_dis)};
    }
    /**
     * Calculates the number of steps in the x dimension based on the provided parameters.
     *
     * @return The number of steps in the x dimension.
     */
    [[nodiscard]] inline std::size_t num_x_steps() const noexcept
    {
        return static_cast<std::size_t>(std::round((params.x_max - params.x_min) / params.x_step));
    }
    /**
     * Calculates the number of steps in the y dimension based on the provided parameters.
     *
     * @return The number of steps in the y dimension.
     */
    [[nodiscard]] inline std::size_t num_y_steps() const noexcept
    {
        return static_cast<std::size_t>(std::round((params.y_max - params.y_min) / params.y_step));
    }
    /**
     * Potential sweep dimensions.
     */
    enum class sweep_dimension : uint8_t
    {
        /**
         * Sweep dimension X.
         */
        X,
        /**
         * Sweep dimension Y.
         */
        Y
    };
    /**
     * Helper function that sets the value of a sweep dimension in the simulation parameters.
     *
     * @param sim_parameters Simulation parameter object to set the sweep dimension `dim` to value `val`.
     * @param val Value to set the dimension `dim` to.
     * @param dim Sweep dimension to set the value `val` to.
     */
    inline void set_dimension_value(sidb_simulation_parameters& sim_parameters, const double val,
                                    const sweep_dimension dim) const noexcept
    {
        sweep_parameter sweep_parameter = dim == sweep_dimension::X ? params.x_dimension : params.y_dimension;

        switch (sweep_parameter)
        {
            case sweep_parameter::EPSILON_R:
            {
                sim_parameters.epsilon_r = val;
                break;
            }
            case sweep_parameter::LAMBDA_TF:
            {
                sim_parameters.lambda_tf = val;
                break;
            }
            case sweep_parameter::MU_MINUS:
            {
                sim_parameters.mu_minus = val;
                break;
            }
            default:
            {
                assert(false && "Unknown sweep parameter");
            }
        }
    }
    /**
     * Helper function that sets the value of the x dimension in the simulation parameters.
     *
     * @param sim_params Simulation parameter object to set the x dimension value of.
     * @param val Value to set the x dimension to.
     */
    inline void set_x_dimension_value(sidb_simulation_parameters& sim_params, const double val) const noexcept
    {
        set_dimension_value(sim_params, val, sweep_dimension::X);
    }
    /**
     * Helper function that sets the value of the y dimension in the simulation parameters.
     *
     * @param sim_params Simulation parameter object to set the y dimension value of.
     * @param val Value to set the y dimension to.
     */
    inline void set_y_dimension_value(sidb_simulation_parameters& sim_params, const double val) const noexcept
    {
        set_dimension_value(sim_params, val, sweep_dimension::Y);
    }
    /**
     * Determines whether the point at step position `(x, y)` has already been sampled and returns the operational value
     * at `(x, y)` if it already exists. Here, `x` and `y` represent steps in the x and y dimension, respectively, not
     * the actual values of the parameters.
     *
     * @param sp Step point to check.
     * @return The operational status of the point at step position `sp = (x, y)` or `std::nullopt` if `(x, y)` has not
     * been sampled yet.
     */
    [[nodiscard]] inline std::optional<operational_status> has_already_been_sampled(const step_point& sp) const noexcept
    {
        if (const auto it = find_parameter_point_with_tolerance(op_domain.operational_values, to_parameter_point(sp));
            it != op_domain.operational_values.cend())
        {
            return it->second;
        }

        return std::nullopt;
    }
    /**
     * Logs and returns the operational status at the given point `sp = (x, y)`. If the point has already been sampled,
     * it returns the cached value. Otherwise, a ground state simulation is performed for all input combinations of the
     * stored layout using the given simulation parameters. It terminates as soon as a non-operational state is found.
     * In the worst case, the function performs \f$2^n\f$ simulations, where \f$n\f$ is the number of inputs of the
     * layout. This function is used by all operational domain computation techniques.
     *
     * Any investigated point is added to the stored `op_domain`, regardless of its operational status.
     *
     * @param sp Step point to be investigated.
     * @return The operational status of the layout under the given simulation parameters.
     */
    operational_status is_step_point_operational(const step_point& sp) noexcept
    {
        // if the point has already been sampled, return the stored operational status
        if (const auto op_value = has_already_been_sampled(sp); op_value.has_value())
        {
            return *op_value;
        }

        // fetch the x and y dimension values
        const auto param_point = to_parameter_point(sp);

        const auto operational = [this, &param_point]()
        {
            op_domain.operational_values[param_point] = operational_status::OPERATIONAL;

            return operational_status::OPERATIONAL;
        };

        const auto non_operational = [this, &param_point]()
        {
            op_domain.operational_values[param_point] = operational_status::NON_OPERATIONAL;

            return operational_status::NON_OPERATIONAL;
        };

        // increment the number of evaluated parameter combinations
        ++num_evaluated_parameter_combinations;

        set_x_dimension_value(params.operational_params.simulation_parameters, param_point.x);
        set_y_dimension_value(params.operational_params.simulation_parameters, param_point.y);

        const auto& [status, sim_calls] = is_operational(layout, truth_table, params.operational_params);
        num_simulator_invocations += sim_calls;

        if (status == operational_status::NON_OPERATIONAL)
        {
            return non_operational();
        }

        // if we made it here, the layout is operational
        return operational();
    }
    /**
     * This function checks if the given charge distribution surface (CDS) is physically valid for the parameter point
     * represented by the step point `sp`.
     *
     * @param lyt CDS to check.
     * @param sp Step point to be investigated.
     * @return The operational status of the layout under the given simulation parameters.
     */
    operational_status is_step_point_suitable(Lyt& lyt, const step_point& sp) noexcept
    {
        // if the point has already been sampled, return the stored operational status
        if (const auto op_value = has_already_been_sampled(sp); op_value.has_value())
        {
            return *op_value;
        }

        // fetch the x and y dimension values
        const auto param_point = to_parameter_point(sp);

        const auto operational = [this, &param_point]()
        {
            op_domain.operational_values[param_point] = operational_status::OPERATIONAL;

            return operational_status::OPERATIONAL;
        };

        const auto non_operational = [this, &param_point]()
        {
            op_domain.operational_values[param_point] = operational_status::NON_OPERATIONAL;

            return operational_status::NON_OPERATIONAL;
        };

        // increment the number of evaluated parameter combinations
        ++num_evaluated_parameter_combinations;

        sidb_simulation_parameters sim_params = params.simulation_parameters;
        set_x_dimension_value(sim_params, param_point.x);
        set_y_dimension_value(sim_params, param_point.y);

        lyt.assign_physical_parameters(sim_params);

        if (lyt.is_physically_valid())
        {
            return operational();
        }

        // if we made it here, the layout is non-operational
        return non_operational();
    }
    /**
     * Generates (potentially repeating) random `step_points` in the stored parameter range. The number of generated
     * points is exactly equal to `samples`.
     *
     * @param samples Number of random `step_point`s to generate.
     * @return A set of random `step_point`s in the stored parameter range.
     */
    [[nodiscard]] std::set<step_point> generate_random_step_points(const std::size_t samples) noexcept
    {
        static std::mt19937_64 generator{std::random_device{}()};

        // instantiate distributions
        std::uniform_int_distribution<std::size_t> x_distribution{0, x_indices.size() - 1};
        std::uniform_int_distribution<std::size_t> y_distribution{0, y_indices.size() - 1};

        // container for the random samples
        std::set<step_point> step_point_samples{};

        for (std::size_t i = 0; i < samples; ++i)
        {
            // sample x and y dimension
            step_point_samples.insert(step_point{x_distribution(generator), y_distribution(generator)});
        }

        return step_point_samples;
    }
    /**
     * Performs random sampling to find any operational parameter combination. This function is useful if a single
     * starting point is required within the domain to expand from. This function returns the step in x and y dimension
     * of the first operational point found. If no operational parameter combination can be found within the given
     * number of samples, the function returns `std::nullopt`.
     *
     * This function adds any sampled points to the `op_domain` member variables.
     *
     * @param samples Maximum number of samples to take. Works as a timeout.
     * @return The first operational step point, if any could be found, `std::nullopt` otherwise.
     */
    [[nodiscard]] std::optional<step_point>
    find_operational_step_point_via_random_sampling(const std::size_t samples) noexcept
    {
        for (const auto& sample_step_point : generate_random_step_points(samples))
        {
            // determine the operational status
            const auto operational_value = is_step_point_operational(sample_step_point);

            // if the parameter combination is operational, return its step values in x and y dimension
            if (operational_value == operational_status::OPERATIONAL)
            {
                return sample_step_point;
            }
        }

        return std::nullopt;
    }
    /**
     * Finds a boundary starting point for the contour tracing algorithm. This function starts at the given starting
     * point and moves towards the left edge of the parameter range. It returns the last operational point it
     * encounters before it reaches the edge. If no non-operational point is found, the operational area extends outside
     * the parameter range and the function returns the last operational point that was investigated, i.e., a point at
     * the border of the parameter range.
     *
     * @param starting_point Starting step point for the boundary search.
     * @return An operational step point at the edge of the operational domain `starting_point` is located in.
     */
    [[nodiscard]] step_point find_operational_contour_step_point(const step_point& starting_point) noexcept
    {
        auto latest_operational_point = starting_point;

        // move towards the left border of the parameter range
        for (std::size_t x = starting_point.x; x > 0; --x)
        {
            const auto left_step = step_point{x, starting_point.y};

            const auto operational_status = is_step_point_operational(left_step);

            if (operational_status == operational_status::OPERATIONAL)
            {
                latest_operational_point = left_step;
            }
            else
            {
                return latest_operational_point;
            }
        }

        // if no boundary point was found, the operational area extends outside the parameter range
        // return the latest operational point
        return latest_operational_point;
    }
    /**
     * Returns the Moore neighborhood of the step point at `sp = (x, y)`. The Moore neighborhood is the set of all
     * points that are adjacent to `(x, y)` including the diagonals. Thereby, the Moore neighborhood contains up to 8
     * points as points outside of the parameter range are not gathered. The points are returned in clockwise order
     * starting from the right neighbor.
     *
     * @param sp Step point to get the Moore neighborhood of.
     * @return The Moore neighborhood of the step point at `sp = (x, y)`.
     */
    [[nodiscard]] std::vector<step_point> moore_neighborhood(const step_point& sp) const noexcept
    {
        std::vector<step_point> neighbors{};
        neighbors.reserve(8);

        const auto& [x, y] = sp;

        const auto decr_x = (x > 0) ? x - 1 : x;
        const auto incr_x = (x + 1 < x_indices.size()) ? x + 1 : x;
        const auto decr_y = (y > 0) ? y - 1 : y;
        const auto incr_y = (y + 1 < y_indices.size()) ? y + 1 : y;

        // add neighbors in clockwise direction

        // right
        if (x != incr_x)
        {
            neighbors.emplace_back(incr_x, y);
        }
        // lower-right
        if (x != incr_x && y != decr_y)
        {
            neighbors.emplace_back(incr_x, decr_y);
        }
        // down
        if (y != decr_y)
        {
            neighbors.emplace_back(x, decr_y);
        }
        // lower-left
        if (x != decr_x && y != decr_y)
        {
            neighbors.emplace_back(decr_x, decr_y);
        }
        // left
        if (x != decr_x)
        {
            neighbors.emplace_back(decr_x, y);
        }
        // upper-left
        if (x != decr_x && y != incr_y)
        {
            neighbors.emplace_back(decr_x, incr_y);
        }
        // up
        if (y != incr_y)
        {
            neighbors.emplace_back(x, incr_y);
        }
        // upper-right
        if (x != incr_x && y != incr_y)
        {
            neighbors.emplace_back(incr_x, incr_y);
        }

        return neighbors;
    };
    /**
     * Helper function that writes the the statistics of the operational domain computation to the statistics object.
     * Due to data races that can occur during the computation, each value is temporarily held in an atomic variable and
     * written to the statistics object only after the computation has finished.
     */
    void log_stats() const noexcept
    {
        stats.num_simulator_invocations            = num_simulator_invocations;
        stats.num_evaluated_parameter_combinations = num_evaluated_parameter_combinations;

        for (const auto& [param_point, status] : op_domain.operational_values)
        {
            if (status == operational_status::OPERATIONAL)
            {
                ++stats.num_operational_parameter_combinations;
            }
            else
            {
                ++stats.num_non_operational_parameter_combinations;
            }
        }
    }
};

}  // namespace detail

/**
 * Computes the operational domain of the given SiDB cell-level layout. The operational domain is the set of all
 * parameter combinations for which the layout is logically operational. Logical operation is defined as the layout
 * implementing the given truth table. The input BDL pairs of the layout are assumed to be in the same order as the
 * inputs of the truth table.
 *
 * This algorithm uses a grid search to find the operational domain. The grid search is performed by exhaustively
 * sweeping the parameter space in the x and y dimensions. Since grid search is exhaustive, the algorithm is guaranteed
 * to find the operational domain, if it exists within the parameter range. However, the algorithm performs a quadratic
 * number of operational checks on the layout, where each operational check consists of up to \f$2^n\f$ exact ground
 * state simulations, where \f$n\f$ is the number of inputs of the layout. Each exact ground state simulation has
 * exponential complexity in of itself. Therefore, the algorithm is only feasible for small layouts with few inputs.
 *
 * @tparam Lyt SiDB cell-level layout type.
 * @tparam TT Truth table type.
 * @param lyt Layout to compute the operational domain for.
 * @param spec Expected vector of truth tables of the layout. Each truth table represents an output of
 * the Boolean function.
 * @param params Operational domain computation parameters.
 * @param stats Operational domain computation statistics.
 * @return The operational domain of the layout.
 */
template <typename Lyt, typename TT>
operational_domain<parameter_point, operational_status>
operational_domain_grid_search(const Lyt& lyt, const std::vector<TT>& spec,
                               const operational_domain_params& params = {}, operational_domain_stats* stats = nullptr)
{
    static_assert(is_cell_level_layout_v<Lyt>, "Lyt is not a cell-level layout");
    static_assert(has_sidb_technology_v<Lyt>, "Lyt is not an SiDB layout");
    static_assert(kitty::is_truth_table<TT>::value, "TT is not a truth table");

    operational_domain_stats                                                                          st{};
    detail::operational_domain_impl<Lyt, TT, operational_domain<parameter_point, operational_status>> p{lyt, spec,
                                                                                                        params, st};

    const auto result = p.grid_search();

    if (stats)
    {
        *stats = st;
    }

    return result;
}
/**
 * Computes the operational domain of the given SiDB cell-level layout. The operational domain is the set of all
 * parameter combinations for which the layout is logically operational. Logical operation is defined as the layout
 * implementing the given truth table. The input BDL pairs of the layout are assumed to be in the same order as the
 * inputs of the truth table.
 *
 * This algorithm uses random sampling to find a part of the operational domain that might not be complete. It performs
 * a total of `samples` uniformly-distributed random samples within the parameter range. For each sample, the algorithm
 * performs one operational check on the layout, where each operational check consists of up to \f$2^n\f$ exact
 * ground state simulations, where \f$n\f$ is the number of inputs of the layout. Each exact ground state simulation
 * has exponential complexity in of itself. Therefore, the algorithm is only feasible for small layouts with few inputs.
 *
 * @tparam Lyt SiDB cell-level layout type.
 * @tparam TT Truth table type.
 * @param lyt Layout to compute the operational domain for.
 * @param spec Expected Boolean function of the layout given as a multi-output truth table.
 * @param samples Number of samples to perform.
 * @param params Operational domain computation parameters.
 * @param stats Operational domain computation statistics.
 * @return The (partial) operational domain of the layout.
 */
template <typename Lyt, typename TT>
operational_domain<parameter_point, operational_status>
operational_domain_random_sampling(const Lyt& lyt, const std::vector<TT>& spec, const std::size_t samples,
                                   const operational_domain_params& params = {},
                                   operational_domain_stats*        stats  = nullptr)
{
    static_assert(is_cell_level_layout_v<Lyt>, "Lyt is not a cell-level layout");
    static_assert(has_sidb_technology_v<Lyt>, "Lyt is not an SiDB layout");
    static_assert(kitty::is_truth_table<TT>::value, "TT is not a truth table");

    operational_domain_stats                                                                          st{};
    detail::operational_domain_impl<Lyt, TT, operational_domain<parameter_point, operational_status>> p{lyt, spec,
                                                                                                        params, st};

    const auto result = p.random_sampling(samples);

    if (stats)
    {
        *stats = st;
    }

    return result;
}
/**
 * Computes the operational domain of the given SiDB cell-level layout. The operational domain is the set of all
 * parameter combinations for which the layout is logically operational. Logical operation is defined as the layout
 * implementing the given truth table. The input BDL pairs of the layout are assumed to be in the same order as the
 * inputs of the truth table.
 *
 * This algorithm first uses random sampling to find several operational points within the parameter range. From there,
 * it employs the "flood fill" algorithm to explore the operational domain. The algorithm is guaranteed to find all
 * operational areas in their entirety if the initial random sampling found at least one operational point within them.
 * Thereby, this algorithm works for disconnected operational domains.
 *
 * It performs `samples` uniformly-distributed random samples within the parameter range. From there, it performs
 * another number of samples equal to the number of points within the operational domain plus the first non-operational
 * point in each direction. For each sample, the algorithm performs one operational check on the layout, where each
 * operational check consists of up to \f$2^n\f$ exact ground state simulations, where \f$n\f$ is the number of
 * inputs of the layout. Each exact ground state simulation has exponential complexity in of itself. Therefore, the
 * algorithm is only feasible for small layouts with few inputs.
 *
 * This flavor of operational domain computation was proposed in \"Reducing the Complexity of Operational Domain
 * Computation in Silicon Dangling Bond Logic\" by M. Walter, J. Drewniok, S. S. H. Ng, K. Walus, and R. Wille in
 * NANOARCH 2023.
 *
 * @tparam Lyt SiDB cell-level layout type.
 * @tparam TT Truth table type.
 * @param lyt Layout to compute the operational domain for.
 * @param spec Expected Boolean function of the layout given as a multi-output truth table.
 * @param samples Number of samples to perform.
 * @param params Operational domain computation parameters.
 * @param stats Operational domain computation statistics.
 * @return The (partial) operational domain of the layout.
 */
template <typename Lyt, typename TT>
operational_domain<parameter_point, operational_status>
operational_domain_flood_fill(const Lyt& lyt, const std::vector<TT>& spec, const std::size_t samples,
                              const operational_domain_params& params = {}, operational_domain_stats* stats = nullptr)
{
    static_assert(is_cell_level_layout_v<Lyt>, "Lyt is not a cell-level layout");
    static_assert(has_sidb_technology_v<Lyt>, "Lyt is not an SiDB layout");
    static_assert(kitty::is_truth_table<TT>::value, "TT is not a truth table");

    operational_domain_stats                                                                          st{};
    detail::operational_domain_impl<Lyt, TT, operational_domain<parameter_point, operational_status>> p{lyt, spec,
                                                                                                        params, st};

    const auto result = p.flood_fill(samples);

    if (stats)
    {
        *stats = st;
    }

    return result;
}
/**
 * Computes the operational domain of the given SiDB cell-level layout. The operational domain is the set of all
 * parameter combinations for which the layout is logically operational. Logical operation is defined as the layout
 * implementing the given truth table. The input BDL pairs of the layout are assumed to be in the same order as the
 * inputs of the truth table.
 *
 * This algorithm first uses random sampling to find a single operational point within the parameter range. From there,
 * it traverses outwards to find the edge of the operational area and performs Moore neighborhood contour tracing to
 * explore the contour of the operational domain. If the operational domain is connected, the algorithm is guaranteed to
 * find the contours of the entire operational domain within the parameter range if the initial random sampling found an
 * operational point.
 *
 * It performs up to `samples` uniformly-distributed random samples within the parameter range until an operational
 * point is found. From there, it performs another number of samples equal to the distance to an edge of the operational
 * area. Finally, it performs up to 8 samples for each contour point (however, the actual number is usually much lower).
 * For each sample, the algorithm performs one operational check on the layout, where each operational check consists of
 * up to \f$2^n\f$ exact ground state simulations, where \f$n\f$ is the number of inputs of the layout. Each exact
 * ground state simulation has exponential complexity in of itself. Therefore, the algorithm is only feasible for small
 * layouts with few inputs.
 *
 * This flavor of operational domain computation was proposed in \"Reducing the Complexity of Operational Domain
 * Computation in Silicon Dangling Bond Logic\" by M. Walter, J. Drewniok, S. S. H. Ng, K. Walus, and R. Wille in
 * NANOARCH 2023.
 *
 * @tparam Lyt SiDB cell-level layout type.
 * @tparam TT Truth table type.
 * @param lyt Layout to compute the operational domain for.
 * @param spec Expected Boolean function of the layout given as a multi-output truth table.
 * @param samples Number of samples to perform.
 * @param params Operational domain computation parameters.
 * @param stats Operational domain computation statistics.
 * @return The (partial) operational domain of the layout.
 */
template <typename Lyt, typename TT>
operational_domain<parameter_point, operational_status>
operational_domain_contour_tracing(const Lyt& lyt, const std::vector<TT>& spec, const std::size_t samples,
                                   const operational_domain_params& params = {},
                                   operational_domain_stats*        stats  = nullptr)
{
    static_assert(is_cell_level_layout_v<Lyt>, "Lyt is not a cell-level layout");
    static_assert(has_sidb_technology_v<Lyt>, "Lyt is not an SiDB layout");
    static_assert(kitty::is_truth_table<TT>::value, "TT is not a truth table");

    operational_domain_stats                                                                          st{};
    detail::operational_domain_impl<Lyt, TT, operational_domain<parameter_point, operational_status>> p{lyt, spec,
                                                                                                        params, st};

    const auto result = p.contour_tracing(samples);

    if (stats)
    {
        *stats = st;
    }

    return result;
}

}  // namespace fiction

namespace std
{
// make `operational_domain::parameter_point` compatible with `std::integral_constant`
template <>
struct tuple_size<fiction::parameter_point> : std::integral_constant<size_t, 2>
{};
// make `operational_domain::parameter_point` compatible with `std::tuple_element`
template <size_t I>
struct tuple_element<I, fiction::parameter_point>
{
    using type = double;
};
// make `operational_domain::parameter_point` compatible with `std::hash`
template <>
struct hash<fiction::parameter_point>
{
    size_t operator()(const fiction::parameter_point& p) const noexcept
    {
        size_t h = 0;
        fiction::hash_combine(h, p.x, p.y);

        return h;
    }
};

}  // namespace std

#endif  // FICTION_OPERATIONAL_DOMAIN_HPP<|MERGE_RESOLUTION|>--- conflicted
+++ resolved
@@ -6,16 +6,12 @@
 #define FICTION_OPERATIONAL_DOMAIN_HPP
 
 #include "fiction/algorithms/simulation/sidb/is_operational.hpp"
-<<<<<<< HEAD
-#include "fiction/algorithms/simulation/sidb/sidb_simulation_parameters.hpp"
-=======
 #include "fiction/algorithms/simulation/sidb/quickexact.hpp"
 #include "fiction/algorithms/simulation/sidb/quicksim.hpp"
 #include "fiction/algorithms/simulation/sidb/sidb_simulation_engine.hpp"
 #include "fiction/algorithms/simulation/sidb/sidb_simulation_parameters.hpp"
 #include "fiction/algorithms/simulation/sidb/sidb_simulation_result.hpp"
 #include "fiction/technology/cell_technologies.hpp"
->>>>>>> 308adf9c
 #include "fiction/technology/physical_constants.hpp"
 #include "fiction/traits.hpp"
 #include "fiction/utils/execution_utils.hpp"
@@ -313,10 +309,7 @@
             truth_table{tt},
             params{ps},
             stats{st},
-<<<<<<< HEAD
-=======
             output_bdl_pairs{detect_bdl_pairs<Lyt>(lyt, sidb_technology::cell_type::OUTPUT, ps.bdl_params)},
->>>>>>> 308adf9c
             x_indices(num_x_steps() + 1),  // pre-allocate the x dimension indices
             y_indices(num_y_steps() + 1)   // pre-allocate the y dimension indices
     {
