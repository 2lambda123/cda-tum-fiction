//
// Created by Jan Drewniok on 06.02.23.
//

#ifndef FICTION_CRITICAL_TEMPERATURE_HPP
#define FICTION_CRITICAL_TEMPERATURE_HPP

#include "fiction/algorithms/iter/bdl_input_iterator.hpp"
#include "fiction/algorithms/simulation/sidb/calculate_energy_and_state_type.hpp"
#include "fiction/algorithms/simulation/sidb/detect_bdl_pairs.hpp"
#include "fiction/algorithms/simulation/sidb/energy_distribution.hpp"
#include "fiction/algorithms/simulation/sidb/exhaustive_ground_state_simulation.hpp"
#include "fiction/algorithms/simulation/sidb/is_operational.hpp"
#include "fiction/algorithms/simulation/sidb/occupation_probability_of_excited_states.hpp"
#include "fiction/algorithms/simulation/sidb/quickexact.hpp"
#include "fiction/algorithms/simulation/sidb/quicksim.hpp"
#include "fiction/algorithms/simulation/sidb/sidb_simulation_result.hpp"
#include "fiction/technology/cell_technologies.hpp"
#include "fiction/technology/charge_distribution_surface.hpp"
#include "fiction/technology/sidb_charge_state.hpp"
#include "fiction/traits.hpp"
#include "fiction/types.hpp"
#include "fiction/utils/hash.hpp"
#include "fiction/utils/math_utils.hpp"
#include "fiction/utils/truth_table_utils.hpp"

#include <fmt/format.h>
#include <kitty/bit_operations.hpp>
#include <kitty/dynamic_truth_table.hpp>

#include <algorithm>
#include <cassert>
#include <cmath>
#include <cstdint>
#include <iterator>
#include <limits>
#include <map>
#include <ostream>
#include <utility>
#include <vector>

namespace fiction
{

/**
 * This struct stores the parameters for the *Critical Temperature*` algorithm.
 */
struct critical_temperature_params
{
    /**
<<<<<<< HEAD
     * An enumeration of simulation modes (exact vs. approximate) to use for the Critical Temperature Simulation.
=======
     * An enumeration of modes to use for the *Critical Temperature* Simulation.
     */
    enum class critical_temperature_mode
    {
        /**
         * The *Critical Temperature* is determined by considering the gate logic of the given layout. In this mode, it
         * is distinguished between excited charge distributions that produce the correct output (with respect to a
         * truth table) and those that do not.
         */
        GATE_BASED_SIMULATION,
        /**
         * The *Critical Temperature* is determined by ignoring the gate logic of the given layout. This mode does not
         * distinguish between excited charge distributions that produce the correct output (with respect to a truth
         * table) and those that do not.
         */
        NON_GATE_BASED_SIMULATION
    };

    /**
     * An enumeration of simulation modes (exact vs. approximate) to use for the *Critical Temperature* Simulation.
>>>>>>> b948416f
     */
    enum class simulation_engine
    {
        /**
         * This simulation engine computes *Critical Temperature* values with 100 % accuracy.
         */
        EXACT,
        /**
         * This simulation engine quickly calculates the *Critical Temperature*. However, there may be deviations from
         * the exact *Critical Temperature*. This mode is recommended for larger layouts (> 40 SiDBs).
         */
        APPROXIMATE
    };
    /**
     * Simulation mode to determine the *Critical Temperature*.
     */
    simulation_engine engine = simulation_engine::EXACT;
    /**
     * All Parameters for physical SiDB simulations.
     */
    quicksim_params simulation_params{};
    /**
     * Probability that the ground state is less populated due to temperature. For gate-based simulation, this is the
     * probability of erroneous calculations of the gate.
     */
    double confidence_level{0.99};
    /**
     * Simulation stops at max_temperature (~ 126 °C by default) (unit: K).
     */
    double max_temperature{400};
    /**
     * Parameters for the BDL pair detection algorithms.
     */
    detect_bdl_pairs_params bdl_params{};
};

/**
 * This struct stores the result of the temperature simulation.
 *
 * @paramt Lyt SiDB cell-level layout type.
 */
template <typename Lyt>
struct critical_temperature_stats
{
    /**
     * Name of the algorithm used to compute the physically valid charge distributions.
     */
    std::string algorithm_name{};
    /**
     * *Critical Temperature* of the given layout (unit: K).
     */
    double critical_temperature{0};
    /**
     * Number of physically valid charge configurations.
     */
    uint64_t num_valid_lyt{};
    /**
     * Energy difference between the ground state and the first (erroneous) excited state (unit: eV).
     */
    double energy_between_ground_state_and_first_erroneous = std::numeric_limits<double>::infinity();
    /**
     * Prints the simulation results to the given output stream.
     *
     * @param out Output stream.
     */
    void report(std::ostream& out = std::cout) const
    {
        out << fmt::format("Critical Temperature  = {:.2f} K\n", critical_temperature);

        if (num_valid_lyt != 0)
        {
            out << fmt::format("'# of physically valid charge configurations': {} | Energy between ground state and "
                               "first erroneous: {}\n",
                               num_valid_lyt, energy_between_ground_state_and_first_erroneous);
        }
        else
        {
            out << "no state found | if two-state simulation was used, try re-running with three states\n";
        }

        out << "_____________________________________________________" << std::endl;
    }
};

namespace detail
{

template <typename Lyt>
class critical_temperature_impl
{
  public:
    critical_temperature_impl(const Lyt& lyt, const critical_temperature_params& ps,
                              critical_temperature_stats<Lyt>& st) :
            layout{lyt},
            params{ps},
            stats{st},
            bii(bdl_input_iterator<Lyt>{layout, params.bdl_params})

    {
        stats.critical_temperature = params.max_temperature;
    }

    /**
     * *Gate-based Critical Temperature* Simulation of a SiDB layout for a given Boolean function.
     *
     * @tparam TT The type of the truth table specifying the gate behavior.
     * @param tt Expected Boolean function of the layout given as a multi-output truth table.
     * @return `True` if the simulation succeeds and *Gate-based Critical Temperature* is determined, `false` otherwise.
     */
    template <typename TT>
    bool gate_based_simulation(const std::vector<TT>& tt) noexcept
    {
        if (layout.is_empty())
        {
            stats.critical_temperature = 0.0;
            return true;
        }

        else if (layout.num_cells() > 1)
        {
            const auto output_bdl_pairs =
                detect_bdl_pairs(layout, sidb_technology::cell_type::OUTPUT, params.bdl_params);

            // number of different input combinations
            for (auto i = 0u; i < tt.front().num_bits(); ++i, ++bii)
            {
                // if positively charged SiDBs can occur, the SiDB layout is considered as non-operational
                if (can_positive_charges_occur(*bii, params.simulation_params.phys_params))
                {
                    stats.critical_temperature = 0.0;
                    return true;
                }

                // performs physical simulation of a given SiDB layout at a given input combination
                const auto sim_result = physical_simulation_of_layout(bii);
                if (sim_result.charge_distributions.empty())
                {
                    stats.critical_temperature = 0.0;
                    return true;
                }
                stats.num_valid_lyt = sim_result.charge_distributions.size();
                // The energy distribution of the physically valid charge configurations for the given layout is
                // determined.
                const auto distribution = energy_distribution(sim_result.charge_distributions);

                // A label that indicates whether the state still fulfills the logic.
                sidb_energy_and_state_type energy_state_type{};
                energy_state_type = calculate_energy_and_state_type(distribution, sim_result.charge_distributions,
                                                                    output_bdl_pairs, tt, i);

                const auto min_energy = energy_state_type.cbegin()->first;

                auto ground_state_is_transparent =
                    energy_between_ground_state_and_first_erroneous(energy_state_type, min_energy);

                if (ground_state_is_transparent)
                {
                    this->determine_critical_temperature(energy_state_type);
                }

                else
                {
                    stats.critical_temperature = 0.0;  // If no ground state fulfills the logic, the Critical
                                                       // Temperature is zero. May be worth it to change µ_.
                }
            }
        }

        return true;
    }

    /**
     * *Gate-based Critical Temperature* Simulation of a SiDB layout for a given Boolean function.
     *
     * @tparam TT The type of the truth table specifying the gate behavior.
     * @param tt Expected Boolean function of the layout given as a multi-output truth table.
     * @return True if the simulation succeeds and *Critical Temperature* is determined, false otherwise.
     */
    bool non_gate_based_simulation() noexcept
    {
        sidb_simulation_result<Lyt> simulation_results{};
        if (params.engine == critical_temperature_params::simulation_engine::EXACT)
        {
            stats.algorithm_name = "QuickExact";
            // All physically valid charge configurations are determined for the given layout (`QuickExact` simulation
            // is used to provide 100 % accuracy for the Critical Temperature).
            const quickexact_params<Lyt> qe_params{params.simulation_params.phys_params,
                                                   quickexact_params<Lyt>::automatic_base_number_detection::OFF};
            simulation_results = quickexact(layout, qe_params);
        }
        else
        {
            stats.algorithm_name = "QuickSim";
            // All physically valid charge configurations are determined for the given layout (exhaustive ground state
            // simulation is used to provide 100 % accuracy for the Critical Temperature).
            simulation_results = quicksim(layout, params.simulation_params);
        }

        // The number of physically valid charge configurations is stored.
        stats.num_valid_lyt = simulation_results.charge_distributions.size();

        const auto distribution = energy_distribution(simulation_results.charge_distributions);

        // if there is more than one metastable state
        if (distribution.size() > 1)
        {
            const auto ground_state_energy        = distribution.cbegin()->first;
            const auto first_excited_state_energy = std::next(distribution.cbegin())->first;

            // The energy difference between the first excited and the ground state in meV.
            if (stats.energy_between_ground_state_and_first_erroneous >
                (first_excited_state_energy - ground_state_energy) * 1000)
            {
                stats.energy_between_ground_state_and_first_erroneous =
                    (first_excited_state_energy - ground_state_energy) * 1000;
            }
        }

        std::vector<double> temp_values{};  // unit: K
        temp_values.reserve(static_cast<uint64_t>(params.max_temperature * 100));

        for (uint64_t i = 1; i <= static_cast<uint64_t>(params.max_temperature * 100); i++)
        {
            temp_values.emplace_back(static_cast<double>(i) / 100.0);
        }

        // This function determines the critical temperature for a given confidence level.
        for (const auto& temp : temp_values)
        {
            // If the occupation probability of excited states exceeds the given threshold.
            if (occupation_probability_non_gate_based(distribution, temp) > (1 - params.confidence_level) &&
                temp < stats.critical_temperature)
            {
<<<<<<< HEAD
                // The current temperature is stored as the Critical Temperature.
                stats.critical_temperature = temp;
=======
                // The current temperature is stored as the critical temperature.
                temperature_stats.critical_temperature = temp;

>>>>>>> b948416f
                break;
            }

            if (std::abs(temp - params.max_temperature) < 0.001)
            {
                // Maximal temperature is stored as the Critical Temperature.
                stats.critical_temperature = params.max_temperature;
            }
        }

        return true;
    }

  private:
    /**
     * The energy difference between the ground state and the first erroneous state is determined. Additionally, the
     * state type of the ground state is determined and returned.
     *
     * @param energy_and_state_type All energies of all physically valid charge distributions with the corresponding
     * state type (i.e. transparent, erroneous).
     * @param min_energy Minimal energy of all physically valid charge distributions of a given layout (unit: eV).
     * @return State type (i.e. transparent, erroneous) of the ground state is returned.
     */
    bool energy_between_ground_state_and_first_erroneous(const sidb_energy_and_state_type& energy_and_state_type,
                                                         const double                      min_energy) noexcept
    {
        bool ground_state_is_transparent = false;
        for (const auto& [energy, state_type] : energy_and_state_type)
        {
            // Check if there is at least one ground state that satisfies the logic (transparent). Round the energy
            // value of the given valid_layout to six decimal places to overcome possible rounding errors and for
            // comparability with the min_energy.
            if ((round_to_n_decimal_places(energy, 6) == round_to_n_decimal_places(min_energy, 6)) && state_type)
            {
                ground_state_is_transparent = true;
            }

            if (!state_type && (energy > min_energy) && ground_state_is_transparent &&
                (((energy - min_energy) * 1000) < stats.energy_between_ground_state_and_first_erroneous))
            {
                // The energy difference is stored in meV.
                stats.energy_between_ground_state_and_first_erroneous = (energy - min_energy) * 1000;
                break;
            }
        }
        return ground_state_is_transparent;
    };
    /**
     * The *Critical Temperature* is determined.
     *
     * @param energy_state_type All energies of all physically valid charge distributions with the corresponding state
     * type (i.e. transparent, erroneous).
     */
    void determine_critical_temperature(const sidb_energy_and_state_type& energy_state_type) noexcept
    {
        // Vector with temperature values from 0.01 to max_temperature * 100 K in 0.01 K steps is generated.
        std::vector<double> temp_values{};
        temp_values.reserve(static_cast<uint64_t>(params.max_temperature * 100));

        for (uint64_t i = 1; i <= static_cast<uint64_t>(params.max_temperature * 100); i++)
        {
            temp_values.emplace_back(static_cast<double>(i) / 100.0);
        }
        // This function determines the Critical Temperature for a given confidence level.
        for (const auto& temp : temp_values)
        {
            // If the occupation probability of erroneous states exceeds the given threshold...
            if (occupation_probability_gate_based(energy_state_type, temp) > (1 - params.confidence_level))
            {
                // The current temperature is stored as Critical Temperature.
                stats.critical_temperature = temp;
                break;
            }
            if (std::abs(temp - params.max_temperature) < 0.001)
            {
                // Maximal temperature is stored as Critical Temperature.
                stats.critical_temperature = params.max_temperature;
            }
        }
    }

    /**
     * SiDB cell-level layout.
     */
    Lyt layout;
    /**
     * Parameters for the critical_temperature algorithm.
     */
    const critical_temperature_params& params;
    /**
     * Statistics.
     */
    critical_temperature_stats<Lyt>& stats;
    /**
     * Iterator that iterates over all possible input states.
     */
    bdl_input_iterator<Lyt> bii;
    /**
     * This function conducts physical simulation of the given layout (gate layout with certain input combination). The
     * simulation results are stored in the `sim_result` variable.
     *
     * @param bdl_iterator A reference to a BDL input iterator representing the gate layout at a given input
     * combination. The simulation is performed based on the configuration represented by the iterator.
     * @return Simulation results.
     */
    [[nodiscard]] sidb_simulation_result<Lyt>
    physical_simulation_of_layout(const bdl_input_iterator<Lyt>& bdl_iterator) noexcept
    {
        assert(params.simulation_params.phys_params.base == 2 && "base number is set to 3");
        if (params.engine == critical_temperature_params::simulation_engine::EXACT)
        {
            // perform exact simulation
            const quickexact_params<Lyt> quickexact_params{
                params.simulation_params.phys_params,
                fiction::quickexact_params<Lyt>::automatic_base_number_detection::OFF};
            return quickexact(*bdl_iterator, quickexact_params);
        }

        if (params.engine == critical_temperature_params::simulation_engine::APPROXIMATE)
        {
            return quicksim(*bdl_iterator, params.simulation_params);
        }

        assert(false && "unsupported simulation engine");

        return sidb_simulation_result<Lyt>{};
    }
};

}  // namespace detail

/**
 * This algorithm performs temperature-aware SiDB simulation as proposed in \"Temperature Behavior of Silicon Dangling
 * Bond Logic\" by J. Drewniok, M. Walter, and R. Wille in IEEE NANO 2023
<<<<<<< HEAD
 * (https://ieeexplore.ieee.org/document/10231259). It comes in two flavors: gate-based and non-gate based.
 *
 * For *Gate-based Critical Temperature* Simulation, the Critical Temperature is defined as follows:
 * The temperature at which the erroneous charge distributions are populated by more than \f$ 1 - \eta \f$, where \f$
 * \eta \in [0,1] \f$.
=======
 * (https://ieeexplore.ieee.org/document/10231259). It comes in two flavors: gate-based and non-gate based, which can be
 * specified using the critical_temperature_mode parameter.
 *
 * For gate-based simulation, the *Critical Temperature* is defined as follows: The temperature at which the excited
 * charge distributions are populated by more than \f$ 1 - \eta \f$, where \f$ \eta \in [0,1] \f$.
 *
 * For non-gate-based simulation, the *Critical Temperature* is defined as follows: The temperature at which the
 * erroneous charge distributions are populated by more than \f$ 1 - \eta \f$, where \f$ \eta \in [0,1] \f$ is the
 * confidence level for the presence of a working gate.
>>>>>>> b948416f
 *
 * @tparam Lyt SiDB cell-level layout type.
 * @tparam TT The type of the truth table specifying the gate behavior.
 * @param lyt The layout to simulate.
 * @param spec Expected Boolean function of the layout given as a multi-output truth table.
 * @param params Simulation and physical parameters.
 * @param pst Statistics.
 */
template <typename Lyt, typename TT>
bool critical_temperature_gate_based(const Lyt& lyt, const std::vector<TT>& spec,
                                     const critical_temperature_params& params = {},
                                     critical_temperature_stats<Lyt>*   pst    = nullptr)
{
    static_assert(is_cell_level_layout_v<Lyt>, "Lyt is not a cell-level layout");
    static_assert(has_sidb_technology_v<Lyt>, "Lyt is not an SiDB layout");
    static_assert(has_siqad_coord_v<Lyt>, "Lyt is not based on SiQAD coordinates");

    assert(!spec.empty());
    // all elements in tts must have the same number of variables
    assert(std::adjacent_find(spec.begin(), spec.end(),
                              [](const auto& a, const auto& b) { return a.num_vars() != b.num_vars(); }) == spec.end());

    critical_temperature_stats<Lyt> st{};

    detail::critical_temperature_impl<Lyt> p{lyt, params, st};

    const auto result = p.gate_based_simulation(spec);

    if (pst)
    {
        *pst = st;
    }

    return result;
}

/**
 * For *Non-gate-based Critical Temperature* simulation, the Critical Temperature is defined as follows: The temperature
 * at which the excited charge distributions are populated by more than \f$ 1 - \eta \f$, where \f$ \eta \in [0,1] \f$
 * is the confidence level for the presence of a working gate.
 *
 * @tparam Lyt SiDB cell-level layout type.
 * @param lyt The layout to simulate.
 * @param params Simulation and physical parameters.
 * @param pst Statistics.
 */
template <typename Lyt>
bool critical_temperature_non_gate_based(const Lyt& lyt, const critical_temperature_params& params = {},
                                         critical_temperature_stats<Lyt>* pst = nullptr)
{
    static_assert(is_cell_level_layout_v<Lyt>, "Lyt is not a cell-level layout");
    static_assert(has_sidb_technology_v<Lyt>, "Lyt is not an SiDB layout");
    static_assert(has_siqad_coord_v<Lyt>, "Lyt is not based on SiQAD coordinates");

    critical_temperature_stats<Lyt> st{};

    detail::critical_temperature_impl<Lyt> p{lyt, params, st};

    const auto result = p.non_gate_based_simulation();

    if (pst)
    {
        *pst = st;
    }

    return result;
}

}  // namespace fiction

#endif  // FICTION_CRITICAL_TEMPERATURE_HPP<|MERGE_RESOLUTION|>--- conflicted
+++ resolved
@@ -48,9 +48,6 @@
 struct critical_temperature_params
 {
     /**
-<<<<<<< HEAD
-     * An enumeration of simulation modes (exact vs. approximate) to use for the Critical Temperature Simulation.
-=======
      * An enumeration of modes to use for the *Critical Temperature* Simulation.
      */
     enum class critical_temperature_mode
@@ -71,7 +68,6 @@
 
     /**
      * An enumeration of simulation modes (exact vs. approximate) to use for the *Critical Temperature* Simulation.
->>>>>>> b948416f
      */
     enum class simulation_engine
     {
@@ -305,14 +301,9 @@
             if (occupation_probability_non_gate_based(distribution, temp) > (1 - params.confidence_level) &&
                 temp < stats.critical_temperature)
             {
-<<<<<<< HEAD
-                // The current temperature is stored as the Critical Temperature.
+                // The current temperature is stored as the critical temperature.
                 stats.critical_temperature = temp;
-=======
-                // The current temperature is stored as the critical temperature.
-                temperature_stats.critical_temperature = temp;
-
->>>>>>> b948416f
+
                 break;
             }
 
@@ -447,23 +438,11 @@
 /**
  * This algorithm performs temperature-aware SiDB simulation as proposed in \"Temperature Behavior of Silicon Dangling
  * Bond Logic\" by J. Drewniok, M. Walter, and R. Wille in IEEE NANO 2023
-<<<<<<< HEAD
  * (https://ieeexplore.ieee.org/document/10231259). It comes in two flavors: gate-based and non-gate based.
  *
  * For *Gate-based Critical Temperature* Simulation, the Critical Temperature is defined as follows:
  * The temperature at which the erroneous charge distributions are populated by more than \f$ 1 - \eta \f$, where \f$
  * \eta \in [0,1] \f$.
-=======
- * (https://ieeexplore.ieee.org/document/10231259). It comes in two flavors: gate-based and non-gate based, which can be
- * specified using the critical_temperature_mode parameter.
- *
- * For gate-based simulation, the *Critical Temperature* is defined as follows: The temperature at which the excited
- * charge distributions are populated by more than \f$ 1 - \eta \f$, where \f$ \eta \in [0,1] \f$.
- *
- * For non-gate-based simulation, the *Critical Temperature* is defined as follows: The temperature at which the
- * erroneous charge distributions are populated by more than \f$ 1 - \eta \f$, where \f$ \eta \in [0,1] \f$ is the
- * confidence level for the presence of a working gate.
->>>>>>> b948416f
  *
  * @tparam Lyt SiDB cell-level layout type.
  * @tparam TT The type of the truth table specifying the gate behavior.
