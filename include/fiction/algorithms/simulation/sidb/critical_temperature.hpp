--- conflicted
+++ resolved
@@ -136,13 +136,7 @@
             bii(bdl_input_iterator<Lyt>{layout, params.input_bdl_iterator_params})
     {
         stats.simulation_parameters = params.simulation_parameters;
-<<<<<<< HEAD
         stats.algorithm_name        = sidb_simulation_engine_name(params.engine);
-        stats.critical_temperature  = params.max_temperature;
-=======
-        stats.algorithm_name =
-            (params.engine == critical_temperature_params::simulation_engine::EXACT) ? "QuickExact" : "QuickSim";
->>>>>>> 18bafd25
     }
 
     /**
