//
// Created by Jan Drewniok on 11.09.23.
//

#ifndef FICTION_IS_OPERATIONAL_HPP
#define FICTION_IS_OPERATIONAL_HPP

#include "fiction/algorithms/iter/bdl_input_iterator.hpp"
#include "fiction/algorithms/simulation/sidb/can_positive_charges_occur.hpp"
#include "fiction/algorithms/simulation/sidb/detect_bdl_pairs.hpp"
#include "fiction/algorithms/simulation/sidb/detect_bdl_wires.hpp"
#include "fiction/algorithms/simulation/sidb/energy_distribution.hpp"
#include "fiction/algorithms/simulation/sidb/exhaustive_ground_state_simulation.hpp"
#include "fiction/algorithms/simulation/sidb/quickexact.hpp"
#include "fiction/algorithms/simulation/sidb/quicksim.hpp"
#include "fiction/algorithms/simulation/sidb/sidb_simulation_engine.hpp"
#include "fiction/algorithms/simulation/sidb/sidb_simulation_parameters.hpp"
#include "fiction/algorithms/simulation/sidb/sidb_simulation_result.hpp"
#include "fiction/technology/cell_technologies.hpp"
#include "fiction/technology/charge_distribution_surface.hpp"
#include "fiction/technology/sidb_charge_state.hpp"
#include "fiction/traits.hpp"

#include <kitty/bit_operations.hpp>
#include <kitty/traits.hpp>

#include <algorithm>
#include <cassert>
#include <cstddef>
#include <cstdint>
#include <iterator>
#include <optional>
#include <set>
#include <utility>
#include <vector>

namespace fiction
{

/**
 * Possible operational status of a layout.
 */
enum class operational_status : uint8_t
{
    /**
     * The layout is operational.
     */
    OPERATIONAL,
    /**
     * The layout is non-operational.
     */
    NON_OPERATIONAL
};

<<<<<<< HEAD
/**
 * Condition which is used to decide if a layout is `operational` or `non-operational`.
 */
enum class operational_condition
{
    /**
     * Even if the I/O pins show kinks, the layout is still considered as `operational`.
     */
    ALLOWING_KINKS,
    /**
     * The I/O pins are not allowed to show kinks. If kinks exist, the layout is considered as `non-operational`.
     */
    FORBIDDING_KINKS
};

=======
>>>>>>> e57edd4f
/**
 * Parameters for the `is_operational` algorithm.
 */
struct is_operational_params
{
    /**
     * The simulation parameters for the physical simulation of the ground state.
     */
    sidb_simulation_parameters simulation_parameters{};
    /**
     * The simulation engine to be used for the operational domain computation.
     */
    sidb_simulation_engine sim_engine{sidb_simulation_engine::QUICKEXACT};
    /**
     * Parameters for the BDL wire detection algorithms.
     */
    detect_bdl_wires_params bdl_wire_params{};
    /**
     * Condition which is used to decide if a layout is `operational` or `non-operational`.
     */
    operational_condition op_condition = operational_condition::ALLOWING_KINKS;
};

namespace detail
{
/**
 * Implementation of the `is_operational` algorithm for a given gate layout.
 *
 * This class provides an implementation of the `is_operational` algorithm for
 * a specified gate layout and parameters. It checks whether the gate layout is operational
 * by simulating its behavior for different input combinations and comparing the results
 * to expected outputs from a truth table.
 *
 * @tparam Lyt SiDB cell-level layout type.
 * @tparam TT The type of the truth table specifying the gate behavior.
 */
template <typename Lyt, typename TT>
class is_operational_impl
{
  public:
    /**
     * Constructor to initialize the algorithm with a layout and parameters.
     *
     * @param lyt The SiDB cell-level layout to be checked.
     * @param spec Expected Boolean function of the layout given as a multi-output truth table.
     * @param params Parameters for the `is_operational` algorithm.
     */
    is_operational_impl(const Lyt& lyt, const std::vector<TT>& tt, const is_operational_params& params) :
            layout{lyt},
            truth_table{tt},
            parameters{params},
            output_bdl_pairs(detect_bdl_pairs(layout, sidb_technology::cell_type::OUTPUT,
                                              parameters.bdl_wire_params.params_bdl_pairs)),
            bii(bdl_input_iterator<Lyt>{layout, parameters.bdl_wire_params}),
            input_bdl_wires{detect_bdl_wires(layout, parameters.bdl_wire_params, bdl_wire_selection::INPUT)},
            output_bdl_wires{detect_bdl_wires(layout, parameters.bdl_wire_params, bdl_wire_selection::OUTPUT)}
    {
        // determine wire directions and store them.
        std::transform(input_bdl_wires.cbegin(), input_bdl_wires.cend(), std::back_inserter(input_bdl_wire_directions),
                       [](const auto& wire) { return determine_wire_direction<Lyt>(wire); });

        std::transform(output_bdl_wires.cbegin(), output_bdl_wires.cend(),
                       std::back_inserter(output_bdl_wire_directions),
                       [](const auto& wire) { return determine_wire_direction<Lyt>(wire); });
    }
    /**
     * Constructor to initialize the algorithm with a layout and parameters.
     *
     * @param lyt The SiDB cell-level layout to be checked.
     * @param spec Expected Boolean function of the layout given as a multi-output truth table.
     * @param params Parameters for the `is_operational` algorithm.
     * @param input_bdl_wire Optional BDL input wires of lyt.
     * @param output_bdl_wire Optional BDL output wires of lyt.
     * @param input_bdl_wire_direction Optional BDL input wire directions of lyt.
     */
    is_operational_impl(const Lyt& lyt, const std::vector<TT>& tt, const is_operational_params& params,
                        const std::vector<bdl_wire<Lyt>>&      input_bdl_wires,
                        const std::vector<bdl_wire<Lyt>>&      output_bdl_wires,
                        const std::vector<bdl_wire_direction>& input_wire_directions) :
            layout{lyt},
            truth_table{tt},
            parameters{params},
            output_bdl_pairs(detect_bdl_pairs(layout, sidb_technology::cell_type::OUTPUT,
                                              parameters.bdl_wire_params.params_bdl_pairs)),
            bii{bdl_input_iterator<Lyt>{layout, parameters.bdl_wire_params, input_bdl_wires, input_wire_directions}},
            input_bdl_wires{detect_bdl_wires(layout, parameters.bdl_wire_params, bdl_wire_selection::INPUT)},
            output_bdl_wires{detect_bdl_wires(layout, parameters.bdl_wire_params, bdl_wire_selection::OUTPUT)}
    {
        // determine wire directions and store them.
        std::transform(input_bdl_wires.cbegin(), input_bdl_wires.cend(), std::back_inserter(input_bdl_wire_directions),
                       [](const auto& wire) { return determine_wire_direction<Lyt>(wire); });

        std::transform(output_bdl_wires.cbegin(), output_bdl_wires.cend(),
                       std::back_inserter(output_bdl_wire_directions),
                       [](const auto& wire) { return determine_wire_direction<Lyt>(wire); });
    }

    /**
     * Run the `is_operational` algorithm.
     *
     * This function executes the operational status checking algorithm for the gate layout
     * and parameters provided during initialization.
     *
     * @return The operational status of the gate layout (either `OPERATIONAL` or `NON_OPERATIONAL`).
     */
    [[nodiscard]] operational_status run() noexcept
    {
        assert(!output_bdl_pairs.empty() && "No output cell provided.");
        assert((truth_table.size() == output_bdl_pairs.size()) &&
               "Number of truth tables and output BDL pairs does not match");

        // number of different input combinations
        for (auto i = 0u; i < truth_table.front().num_bits(); ++i, ++bii)
        {
            ++simulator_invocations;

            // if positively charged SiDBs can occur, the SiDB layout is considered as non-operational
            if (can_positive_charges_occur(*bii, parameters.simulation_parameters))
            {
                return operational_status::NON_OPERATIONAL;
            }

            // performs physical simulation of a given SiDB layout at a given input combination
            const auto simulation_results = physical_simulation_of_layout(bii);

            // if no physically valid charge distributions were found, the layout is non-operational
            if (simulation_results.charge_distributions.empty())
            {
                return operational_status::NON_OPERATIONAL;
            }

            // find the ground state, which is the charge distribution with the lowest energy
            const auto ground_state = std::min_element(
                simulation_results.charge_distributions.cbegin(), simulation_results.charge_distributions.cend(),
                [](const auto& lhs, const auto& rhs) { return lhs.get_system_energy() < rhs.get_system_energy(); });

            // ground state is degenerate
            if ((energy_distribution(simulation_results.charge_distributions).cbegin()->second) > 1)
            {
                return operational_status::NON_OPERATIONAL;
            }

            // fetch the charge states of the output BDL pair
            for (auto output = 0u; output < output_bdl_pairs.size(); output++)
            {
                const auto charge_state_output_upper = ground_state->get_charge_state(output_bdl_pairs[output].upper);
                const auto charge_state_output_lower = ground_state->get_charge_state(output_bdl_pairs[output].lower);

                // if the output charge states are equal, the layout is not operational
                if (charge_state_output_lower == charge_state_output_upper)
                {
                    return operational_status::NON_OPERATIONAL;
                }

                // if the expected output is 1, the expected charge states are (upper, lower) = (0, -1)
                if (kitty::get_bit(truth_table[output], i))
                {
                    if (!encodes_bit_one(*ground_state, output_bdl_pairs[output], output_bdl_wire_directions[output]))
                    {
                        return operational_status::NON_OPERATIONAL;
                    }
                }
                // if the expected output is 0, the expected charge states are (upper, lower) = (-1, 0)
                else
                {
                    if (!encodes_bit_zero(*ground_state, output_bdl_pairs[output], output_bdl_wire_directions[output]))
                    {
                        return operational_status::NON_OPERATIONAL;
                    }
                }
            }

            if (parameters.op_condition == operational_condition::FORBIDDING_KINKS)
            {
                if (check_existence_of_kinks_in_input_wires(*ground_state, i) ||
                    check_existence_of_kinks_in_output_wires(*ground_state, i))
                {
                    return operational_status::NON_OPERATIONAL;
                }
            }
        }

        // if we made it here, the layout is operational
        return operational_status::OPERATIONAL;
    }
    /**
     * Determines the input combinations yielding the correct output.
     *
     * @return All inputs (e.g. 2-input Boolean function: 00 ^= 0; 10 ^= 2) for which the correct output is computed.
     */
    [[nodiscard]] std::set<uint64_t> determine_operational_input_patterns() noexcept
    {
        assert(!output_bdl_pairs.empty() && "No output cell provided.");
        assert((truth_table.size() == output_bdl_pairs.size()) &&
               "Number of truth tables and output BDL pairs does not match");

        std::set<uint64_t> operational_inputs{};

        // number of different input combinations
        for (auto i = 0u; i < truth_table.front().num_bits(); ++i, ++bii)
        {
            ++simulator_invocations;

            // if positively charged SiDBs can occur, the SiDB layout is considered as non-operational
            if (can_positive_charges_occur(*bii, parameters.simulation_parameters))
            {
                continue;
            }

            // performs physical simulation of a given SiDB layout at a given input combination
            const auto simulation_results = physical_simulation_of_layout(bii);

            // if no physically valid charge distributions were found, the layout is non-operational
            if (simulation_results.charge_distributions.empty())
            {
                continue;
            }

            // find the ground state, which is the charge distribution with the lowest energy
            const auto ground_state = std::min_element(
                simulation_results.charge_distributions.cbegin(), simulation_results.charge_distributions.cend(),
                [](const auto& lhs, const auto& rhs) { return lhs.get_system_energy() < rhs.get_system_energy(); });

            // ground state is degenerate
            if ((energy_distribution(simulation_results.charge_distributions).cbegin()->second) > 1)
            {
                continue;
            }

            bool correct_output = true;
            // fetch the charge states of the output BDL pair
            for (auto output = 0u; output < output_bdl_pairs.size(); output++)
            {
                const auto charge_state_output_upper = ground_state->get_charge_state(output_bdl_pairs[output].upper);
                const auto charge_state_output_lower = ground_state->get_charge_state(output_bdl_pairs[output].lower);

                // if the output charge states are equal, the layout is not operational
                if (charge_state_output_lower == charge_state_output_upper)
                {
                    correct_output = false;
                    break;
                }

                // if the expected output is 1, the expected charge states are (upper, lower) = (0, -1)
                if (kitty::get_bit(truth_table[output], i))
                {
                    if (!encodes_bit_one(*ground_state, output_bdl_pairs[output], output_bdl_wire_directions[output]))
                    {
                        correct_output = false;
                    }
                }
                // if the expected output is 0, the expected charge states are (upper, lower) = (-1, 0)
                else
                {
                    if (!encodes_bit_zero(*ground_state, output_bdl_pairs[output], output_bdl_wire_directions[output]))
                    {
                        correct_output = false;
                    }
                }
            }

            if (correct_output)
            {
                operational_inputs.insert(i);
            }
        }

        // if we made it here, the layout is operational
        return operational_inputs;
    }
    /**
     * Returns the total number of simulator invocations.
     *
     * @return The number of simulator invocations.
     */
    [[nodiscard]] std::size_t get_number_of_simulator_invocations() const noexcept
    {
        return simulator_invocations;
    }

  private:
    /**
     * SiDB cell-level layout.
     */
    const Lyt& layout;
    /**
     * The specification of the layout.
     */
    const std::vector<TT>& truth_table;
    /**
     * Parameters for the `is_operational` algorithm.
     */
    is_operational_params parameters;
    /**
     * Output BDL pairs.
     */
    std::vector<bdl_pair<cell<Lyt>>> output_bdl_pairs;
    /**
     * Iterator that iterates over all possible input states.
     */
    bdl_input_iterator<Lyt> bii;
    /**
     * Input BDL wires.
     */
    std::vector<bdl_wire<Lyt>> input_bdl_wires;
    /**
     * Output BDL wires.
     */
    std::vector<bdl_wire<Lyt>> output_bdl_wires;
    /**
     * Directions of the input wires.
     */
    std::vector<bdl_wire_direction> input_bdl_wire_directions{};
    /**
     * Directions of the output wires.
     */
    std::vector<bdl_wire_direction> output_bdl_wire_directions{};
    /**
     * Number of simulator invocations.
     */
    std::size_t simulator_invocations{0};
    /**
     * This function conducts physical simulation of the given layout (gate layout with certain input combination). The
     * simulation results are stored in the `sim_result` variable.
     *
     * @param bdl_iterator A reference to a BDL input iterator representing the gate layout at a given input
     * combination. The simulation is performed based on the configuration represented by the iterator.
     * @return Simulation results.
     */
    [[nodiscard]] sidb_simulation_result<Lyt>
    physical_simulation_of_layout(const bdl_input_iterator<Lyt>& bdl_iterator) noexcept
    {
        assert(parameters.simulation_parameters.base == 2 && "base number is set to 3");

        if (parameters.sim_engine == sidb_simulation_engine::EXGS)
        {
            // perform an exhaustive ground state simulation
            return exhaustive_ground_state_simulation(*bdl_iterator, parameters.simulation_parameters);
        }
        if constexpr (!is_sidb_defect_surface_v<Lyt>)
        {
            if (parameters.sim_engine == sidb_simulation_engine::QUICKSIM)
            {
                // perform a heuristic simulation
                const quicksim_params qs_params{parameters.simulation_parameters, 500, 0.6};
                return quicksim(*bdl_iterator, qs_params);
            }
        }
        if (parameters.sim_engine == sidb_simulation_engine::QUICKEXACT)
        {
            // perform exact simulation
            const quickexact_params<cell<Lyt>> quickexact_params{
                parameters.simulation_parameters,
                fiction::quickexact_params<cell<Lyt>>::automatic_base_number_detection::OFF};
            return quickexact(*bdl_iterator, quickexact_params);
        }

        assert(false && "unsupported simulation engine");

        return sidb_simulation_result<Lyt>{};
    }
    /**
     * This function iterates through the input wires and evaluates their charge states against the expected
     * states derived from the input pattern. A kink is considered to exist if an input wire's charge state does not
     * match the expected value (i.e., bit one or bit zero) for the given input index.
     *
     * @tparam Lyt SiDB cell-level layout type
     * @param ground_state The ground state charge distribution surface.
     * @param current_input_index The current input index used to retrieve the expected output from the truth table.
     * @return `true` if any input wire contains a kink (i.e., an unexpected charge state), `false` otherwise.
     */
    [[nodiscard]] bool check_existence_of_kinks_in_input_wires(const charge_distribution_surface<Lyt>& ground_state,
                                                               const uint64_t current_input_index) const noexcept
    {
        for (auto i = 0u; i < input_bdl_wires.size(); i++)
        {
            if (input_bdl_wire_directions[input_bdl_wires.size() - 1 - i] == bdl_wire_direction::NORTH_SOUTH)
            {
                if ((current_input_index & (uint64_t{1ull} << i)) != 0ull)
                {
                    for (const auto& bdl : input_bdl_wires[input_bdl_wires.size() - 1 - i])
                    {
                        if (bdl.type == sidb_technology::INPUT)
                        {
                            continue;
                        }
                        if (!encodes_bit_one(ground_state, bdl,
                                             input_bdl_wire_directions[input_bdl_wires.size() - 1 - i]))
                        {
                            return true;
                        }
                    }
                }
                else
                {
                    for (const auto& bdl : input_bdl_wires[input_bdl_wires.size() - 1 - i])
                    {
                        if (bdl.type == sidb_technology::INPUT)
                        {
                            continue;
                        }
                        if (!encodes_bit_zero(ground_state, bdl,
                                              input_bdl_wire_directions[input_bdl_wires.size() - 1 - i]))
                        {
                            return true;
                        }
                    }
                }
            }
            else if (input_bdl_wire_directions[input_bdl_wires.size() - 1 - i] == bdl_wire_direction::SOUTH_NORTH)
            {
                if ((current_input_index & (uint64_t{1ull} << i)) != 0ull)
                {
                    for (const auto& bdl : input_bdl_wires[input_bdl_wires.size() - 1 - i])
                    {
                        if (bdl.type == sidb_technology::INPUT)
                        {
                            continue;
                        }
                        if (!encodes_bit_one(ground_state, bdl,
                                             input_bdl_wire_directions[input_bdl_wires.size() - 1 - i]))
                        {
                            return true;
                        }
                    }
                }
                else
                {
                    for (const auto& bdl : input_bdl_wires[input_bdl_wires.size() - 1 - i])
                    {
                        if (bdl.type == sidb_technology::INPUT)
                        {
                            continue;
                        }
                        if (!encodes_bit_zero(ground_state, bdl,
                                              input_bdl_wire_directions[input_bdl_wires.size() - 1 - i]))
                        {
                            return true;
                        }
                    }
                }
            }
        }

        return false;
    }

    /**
     * This function iterates through the output wires and evaluates their charge states against the expected
     * states derived from the truth table. A kink is considered to exist if an output wire's charge state does not
     * match the expected value (i.e., bit one or bit zero) for the given input index.
     *
     * @tparam Lyt SiDB cell-level layout type
     * @param ground_state The ground state charge distribution surface.
     * @param current_input_index The current input index used to retrieve the expected output from the truth table.
     * @return `true` if any output wire contains a kink (i.e., an unexpected charge state), `false` otherwise.
     */
    [[nodiscard]] bool check_existence_of_kinks_in_output_wires(const charge_distribution_surface<Lyt>& ground_state,
                                                                const uint64_t current_input_index) const noexcept
    {
        for (auto i = 0u; i < output_bdl_wires.size(); i++)
        {
            for (const auto& bdl : output_bdl_wires[i])
            {
                if (kitty::get_bit(truth_table[i], current_input_index))
                {
                    if (!encodes_bit_one(ground_state, bdl, output_bdl_wire_directions[i]))
                    {
                        return true;
                    };
                }
                else
                {
                    if (!encodes_bit_zero(ground_state, bdl, output_bdl_wire_directions[i]))
                    {
                        return true;
                    };
                }
            }
        }
        return false;
    }

    /**
     * This function returns `true` if `0` is encoded in the charge state of the given BDL pair. `false` otherwise.
     *
     * @tparam Lyt SiDB cell-level layout type.
     * @param ground_state The ground state charge distribution surface.
     * @param bdl BDL pair to be evaluated.
     * @return `true` if `0` is encoded, `false` otherwise.
     */
    [[nodiscard]] bool encodes_bit_zero(const charge_distribution_surface<Lyt>& ground_state,
                                        const bdl_pair<cell<Lyt>>&              bdl,
                                        const bdl_wire_direction                direction) const noexcept
    {
        if (direction == bdl_wire_direction::NORTH_SOUTH || direction == bdl_wire_direction::NO_DIRECTION)
        {
            return static_cast<bool>((ground_state.get_charge_state(bdl.upper) == sidb_charge_state::NEGATIVE) &&
                                     (ground_state.get_charge_state(bdl.lower) == sidb_charge_state::NEUTRAL));
        }
        return static_cast<bool>((ground_state.get_charge_state(bdl.upper) == sidb_charge_state::NEUTRAL) &&
                                 (ground_state.get_charge_state(bdl.lower) == sidb_charge_state::NEGATIVE));
    }

    /**
     * This function returns `true` if `1` is encoded in the charge state of the given BDL pair. `false` otherwise.
     *
     * @tparam Lyt SiDB cell-level layout type.
     * @param ground_state The ground state charge distribution surface.
     * @param bdl BDL pair to be evaluated.
     * @return `true` if `1` is encoded, `false` otherwise.
     */
    [[nodiscard]] bool encodes_bit_one(const charge_distribution_surface<Lyt>& ground_state,
                                       const bdl_pair<cell<Lyt>>&              bdl,
                                       const bdl_wire_direction                direction) const noexcept
    {
        if (direction == bdl_wire_direction::NORTH_SOUTH || direction == bdl_wire_direction::NO_DIRECTION)
        {
            return static_cast<bool>((ground_state.get_charge_state(bdl.upper) == sidb_charge_state::NEUTRAL) &&
                                     (ground_state.get_charge_state(bdl.lower) == sidb_charge_state::NEGATIVE));
        }

        return static_cast<bool>((ground_state.get_charge_state(bdl.upper) == sidb_charge_state::NEGATIVE) &&
                                 (ground_state.get_charge_state(bdl.lower) == sidb_charge_state::NEUTRAL));
    }
};

}  // namespace detail

/**
 * Determine the operational status of an SiDB layout.
 *
 * This function checks the operational status of a given gate layout using the `is_operational` algorithm. It
 * determines whether the gate layout is operational and returns the correct result for all \f$2^n\f$ input
 * combinations.
 *
 * @tparam Lyt SiDB cell-level layout type.
 * @tparam TT The type of the truth table specifying the layout behavior.
 * @param lyt The SiDB cell-level layout to be checked.
 * @param spec Expected Boolean function of the layout given as a multi-output truth table.
 * @param params Parameters for the `is_operational` algorithm.
 * @param input_bdl_wire Optional BDL input wires of lyt.
 * @param output_bdl_wire Optional BDL output wires of lyt.
 * @param input_bdl_wire_direction Optional BDL input wire directions of lyt.
 * @return A pair containing the operational status of the gate layout (either `OPERATIONAL` or `NON_OPERATIONAL`) and
 * the number of input combinations tested.
 */
template <typename Lyt, typename TT>
[[nodiscard]] std::pair<operational_status, std::size_t>
is_operational(const Lyt& lyt, const std::vector<TT>& spec, const is_operational_params& params = {},
               const std::optional<std::vector<bdl_wire<Lyt>>>&      input_bdl_wire           = std::nullopt,
               const std::optional<std::vector<bdl_wire<Lyt>>>&      output_bdl_wire          = std::nullopt,
               const std::optional<std::vector<bdl_wire_direction>>& input_bdl_wire_direction = std::nullopt)
{
    static_assert(is_cell_level_layout_v<Lyt>, "Lyt is not a cell-level layout");
    static_assert(has_sidb_technology_v<Lyt>, "Lyt is not an SiDB layout");
    static_assert(kitty::is_truth_table<TT>::value, "TT is not a truth table");

    assert(lyt.num_pis() > 0 && "lyt needs input cells");
    assert(lyt.num_pos() > 0 && "lyt needs output cells");

    assert(!spec.empty());
    // all elements in tts must have the same number of variables
    assert(std::adjacent_find(spec.cbegin(), spec.cend(), [](const auto& a, const auto& b)
                              { return a.num_vars() != b.num_vars(); }) == spec.cend());

    if (input_bdl_wire.has_value() && output_bdl_wire.has_value() && input_bdl_wire_direction.has_value())
    {
        detail::is_operational_impl<Lyt, TT> p{
            lyt, spec, params, input_bdl_wire.value(), output_bdl_wire.value(), input_bdl_wire_direction.value()};
        return {p.run(), p.get_number_of_simulator_invocations()};
    }

    detail::is_operational_impl<Lyt, TT> p{lyt, spec, params};

    return {p.run(), p.get_number_of_simulator_invocations()};
}
/**
 * This function determines the input combinations for which the SiDB-based logic, represented by the
 * provided layout (`lyt`) and truth table specifications (`spec`), produces the correct output.
 *
 * @tparam Lyt Type of the cell-level layout.
 * @tparam TT Type of the truth table.
 * @param lyt The SiDB layout.
 * @param spec Vector of truth table specifications.
 * @param params Parameters to simulate if a input combination is operational.
 * @return The count of operational input combinations.
 */
template <typename Lyt, typename TT>
[[nodiscard]] std::set<uint64_t> operational_input_patterns(const Lyt& lyt, const std::vector<TT>& spec,
                                                            const is_operational_params& params = {}) noexcept
{
    static_assert(is_cell_level_layout_v<Lyt>, "Lyt is not a cell-level layout");
    static_assert(has_sidb_technology_v<Lyt>, "Lyt is not an SiDB layout");
    static_assert(kitty::is_truth_table<TT>::value, "TT is not a truth table");

    assert(lyt.num_pis() > 0 && "skeleton needs input cells");
    assert(lyt.num_pos() > 0 && "skeleton needs output cells");

    assert(!spec.empty());
    // all elements in tts must have the same number of variables
    assert(std::adjacent_find(spec.cbegin(), spec.cend(), [](const auto& a, const auto& b)
                              { return a.num_vars() != b.num_vars(); }) == spec.cend());

    detail::is_operational_impl<Lyt, TT> p{lyt, spec, params};

    return p.determine_operational_input_patterns();
}

}  // namespace fiction

#endif  // FICTION_IS_OPERATIONAL_HPP<|MERGE_RESOLUTION|>--- conflicted
+++ resolved
@@ -52,7 +52,6 @@
     NON_OPERATIONAL
 };
 
-<<<<<<< HEAD
 /**
  * Condition which is used to decide if a layout is `operational` or `non-operational`.
  */
@@ -68,8 +67,6 @@
     FORBIDDING_KINKS
 };
 
-=======
->>>>>>> e57edd4f
 /**
  * Parameters for the `is_operational` algorithm.
  */
