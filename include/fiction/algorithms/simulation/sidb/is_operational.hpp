//
// Created by Jan Drewniok on 11.09.23.
//

#ifndef FICTION_IS_OPERATIONAL_HPP
#define FICTION_IS_OPERATIONAL_HPP

#include "fiction/algorithms/iter/bdl_input_iterator.hpp"
#include "fiction/algorithms/simulation/sidb/can_positive_charges_occur.hpp"
#include "fiction/algorithms/simulation/sidb/clustercomplete.hpp"
#include "fiction/algorithms/simulation/sidb/detect_bdl_pairs.hpp"
#include "fiction/algorithms/simulation/sidb/determine_groundstate_from_simulation_results.hpp"
#include "fiction/algorithms/simulation/sidb/energy_distribution.hpp"
#include "fiction/algorithms/simulation/sidb/exhaustive_ground_state_simulation.hpp"
#include "fiction/algorithms/simulation/sidb/quickexact.hpp"
#include "fiction/algorithms/simulation/sidb/quicksim.hpp"
#include "fiction/algorithms/simulation/sidb/sidb_simulation_engine.hpp"
#include "fiction/algorithms/simulation/sidb/sidb_simulation_parameters.hpp"
#include "fiction/algorithms/simulation/sidb/sidb_simulation_result.hpp"
#include "fiction/technology/cell_technologies.hpp"
#include "fiction/technology/sidb_charge_state.hpp"
#include "fiction/traits.hpp"

#include <kitty/bit_operations.hpp>
#include <kitty/traits.hpp>

#include <algorithm>
#include <cassert>
#include <cstddef>
#include <cstdint>
#include <set>
#include <utility>
#include <vector>

namespace fiction
{

/**
 * Possible operational status of a layout.
 */
enum class operational_status : uint8_t
{
    /**
     * The layout is operational.
     */
    OPERATIONAL,
    /**
     * The layout is non-operational.
     */
    NON_OPERATIONAL
};

/**
 * Parameters for the `is_operational` algorithm.
 */
struct is_operational_params
{
    /**
     * The simulation parameters for the physical simulation of the ground state.
     */
    sidb_simulation_parameters simulation_parameters{};
    /**
     * The simulation engine to be used for the operational domain computation.
     */
    sidb_simulation_engine sim_engine{sidb_simulation_engine::QUICKEXACT};
    /**
     * Parameters for the BDL input iterator.
     */
    bdl_input_iterator_params input_bdl_iterator_params{};
};

namespace detail
{
/**
 * Implementation of the `is_operational` algorithm for a given gate layout.
 *
 * This class provides an implementation of the `is_operational` algorithm for
 * a specified gate layout and parameters. It checks whether the gate layout is operational
 * by simulating its behavior for different input combinations and comparing the results
 * to expected outputs from a truth table.
 *
 * @tparam Lyt SiDB cell-level layout type.
 * @tparam TT The type of the truth table specifying the gate behavior.
 */
template <typename Lyt, typename TT>
class is_operational_impl
{
  public:
    /**
     * Constructor to initialize the algorithm with a layout and parameters.
     *
     * @param lyt The SiDB cell-level layout to be checked.
     * @param spec Expected Boolean function of the layout given as a multi-output truth table.
     * @param params Parameters for the `is_operational` algorithm.
     */
    is_operational_impl(const Lyt& lyt, const std::vector<TT>& tt, const is_operational_params& params) :
            layout{lyt},
            truth_table{tt},
            parameters{params},
            output_bdl_pairs(detect_bdl_pairs(layout, sidb_technology::cell_type::OUTPUT,
                                              parameters.input_bdl_iterator_params.bdl_pairs_params)),
            bii(bdl_input_iterator<Lyt>{layout, parameters.input_bdl_iterator_params})
    {}

    /**
     * Run the `is_operational` algorithm.
     *
     * This function executes the operational status checking algorithm for the gate layout
     * and parameters provided during initialization.
     *
     * @return The operational status of the gate layout (either `OPERATIONAL` or `NON_OPERATIONAL`).
     */
    [[nodiscard]] operational_status run() noexcept
    {
        assert(!output_bdl_pairs.empty() && "No output cell provided.");
        assert((truth_table.size() == output_bdl_pairs.size()) &&
               "Number of truth tables and output BDL pairs does not match");

        // number of different input combinations
        for (auto i = 0u; i < truth_table.front().num_bits(); ++i, ++bii)
        {
            ++simulator_invocations;

            // if positively charged SiDBs can occur, the SiDB layout is considered as non-operational
            if (can_positive_charges_occur(*bii, parameters.simulation_parameters))
            {
                return operational_status::NON_OPERATIONAL;
            }

            // performs physical simulation of a given SiDB layout at a given input combination
            const auto simulation_results = physical_simulation_of_layout(bii);

            // if no physically valid charge distributions were found, the layout is non-operational
            if (simulation_results.charge_distributions.empty())
            {
                return operational_status::NON_OPERATIONAL;
            }

            const auto ground_states = determine_groundstate_from_simulation_results(simulation_results);

            for (const auto& gs : ground_states)
            {
                // fetch the charge states of the output BDL pair
                for (auto output = 0u; output < output_bdl_pairs.size(); output++)
                {
                    const auto charge_state_output_upper = gs.get_charge_state(output_bdl_pairs[output].upper);
                    const auto charge_state_output_lower = gs.get_charge_state(output_bdl_pairs[output].lower);

                    // if the output charge states are equal, the layout is not operational
                    if (charge_state_output_lower == charge_state_output_upper)
                    {
                        return operational_status::NON_OPERATIONAL;
                    }

                    // if the expected output is 1, the expected charge states are (upper, lower) = (0, -1)
                    if (kitty::get_bit(truth_table[output], i))
                    {
                        if (charge_state_output_upper != sidb_charge_state::NEUTRAL ||
                            charge_state_output_lower != sidb_charge_state::NEGATIVE)
                        {
                            return operational_status::NON_OPERATIONAL;
                        }
                    }
                    // if the expected output is 0, the expected charge states are (upper, lower) = (-1, 0)
                    else
                    {
                        if (charge_state_output_upper != sidb_charge_state::NEGATIVE ||
                            charge_state_output_lower != sidb_charge_state::NEUTRAL)
                        {
                            return operational_status::NON_OPERATIONAL;
                        }
                    }
                }
            }
        }

        // if we made it here, the layout is operational
        return operational_status::OPERATIONAL;
    }
    /**
     * Determines the input combinations yielding the correct output.
     *
     * @return All inputs (e.g. 2-input Boolean function: 00 ^= 0; 10 ^= 2) for which the correct output is computed.
     */
    [[nodiscard]] std::set<uint64_t> determine_operational_input_patterns() noexcept
    {
        assert(!output_bdl_pairs.empty() && "No output cell provided.");
        assert((truth_table.size() == output_bdl_pairs.size()) &&
               "Number of truth tables and output BDL pairs does not match");

        std::set<uint64_t> operational_inputs{};

        // number of different input combinations
        for (auto i = 0u; i < truth_table.front().num_bits(); ++i, ++bii)
        {
            ++simulator_invocations;

            // if positively charged SiDBs can occur, the SiDB layout is considered as non-operational
            if (can_positive_charges_occur(*bii, parameters.simulation_parameters))
            {
                continue;
            }

            // performs physical simulation of a given SiDB layout at a given input combination
            const auto simulation_results = physical_simulation_of_layout(bii);

            // if no physically valid charge distributions were found, the layout is non-operational
            if (simulation_results.charge_distributions.empty())
            {
                continue;
            }

            // find the ground state, which is the charge distribution with the lowest energy
            const auto ground_state = std::min_element(
                simulation_results.charge_distributions.cbegin(), simulation_results.charge_distributions.cend(),
                [](const auto& lhs, const auto& rhs) { return lhs.get_system_energy() < rhs.get_system_energy(); });

            // ground state is degenerate
            if ((energy_distribution(simulation_results.charge_distributions).begin()->second) > 1)
            {
                continue;
            }

            bool correct_output = true;
            // fetch the charge states of the output BDL pair
            for (auto output = 0u; output < output_bdl_pairs.size(); output++)
            {
                auto charge_state_output_upper = ground_state->get_charge_state(output_bdl_pairs[output].upper);
                auto charge_state_output_lower = ground_state->get_charge_state(output_bdl_pairs[output].lower);

                // if the output charge states are equal, the layout is not operational
                if (charge_state_output_lower == charge_state_output_upper)
                {
                    correct_output = false;
                    break;
                }

                // if the expected output is 1, the expected charge states are (upper, lower) = (0, -1)
                if (kitty::get_bit(truth_table[output], i))
                {
                    if (charge_state_output_lower != sidb_charge_state::NEGATIVE ||
                        charge_state_output_upper != sidb_charge_state::NEUTRAL)
                    {
                        correct_output = false;
                    }
                }
                // if the expected output is 0, the expected charge states are (upper, lower) = (-1, 0)
                else
                {
                    if (charge_state_output_lower != sidb_charge_state::NEUTRAL ||
                        charge_state_output_upper != sidb_charge_state::NEGATIVE)
                    {
                        correct_output = false;
                    }
                }
            }
            if (correct_output)
            {
                operational_inputs.insert(i);
            }
        }

        // if we made it here, the layout is operational
        return operational_inputs;
    }
    /**
     * Returns the total number of simulator invocations.
     *
     * @return The number of simulator invocations.
     */
    [[nodiscard]] std::size_t get_number_of_simulator_invocations() const noexcept
    {
        return simulator_invocations;
    }

  private:
    /**
     * SiDB cell-level layout.
     */
    const Lyt& layout;
    /**
     * The specification of the layout.
     */
    const std::vector<TT>&
        truth_table;  // TODO implement the matching of multi-input truth table inputs and BDL pair ordering
    /**
     * Parameters for the `is_operational` algorithm.
     */
    is_operational_params parameters;
    /**
     * Output BDL pairs.
     */
    std::vector<bdl_pair<cell<Lyt>>> output_bdl_pairs;
    /**
     * Iterator that iterates over all possible input states.
     */
    bdl_input_iterator<Lyt> bii;
    /**
     * Number of simulator invocations.
     */
    std::size_t simulator_invocations{0};
    /**
     * This function conducts physical simulation of the given layout (gate layout with certain input combination). The
     * simulation results are stored in the `sim_result` variable.
     *
     * @param bdl_iterator A reference to a BDL input iterator representing the gate layout at a given input
     * combination. The simulation is performed based on the configuration represented by the iterator.
     * @return Simulation results.
     */
    [[nodiscard]] sidb_simulation_result<Lyt>
    physical_simulation_of_layout(const bdl_input_iterator<Lyt>& bdl_iterator) noexcept
    {
<<<<<<< HEAD
=======
        assert(parameters.simulation_parameters.base == 2 && "base number is set to 3");

>>>>>>> 18bafd25
        if (parameters.sim_engine == sidb_simulation_engine::EXGS)
        {
            assert(parameters.simulation_parameters.base == 2 && "base number is set to 3");

            // perform an exhaustive ground state simulation
            return exhaustive_ground_state_simulation(*bdl_iterator, parameters.simulation_parameters);
        }
        if (parameters.sim_engine == sidb_simulation_engine::QUICKSIM)
        {
            assert(parameters.simulation_parameters.base == 2 && "base number is set to 3");

            // perform a heuristic simulation
            const quicksim_params qs_params{parameters.simulation_parameters, 500, 0.6};
            return quicksim(*bdl_iterator, qs_params);
        }
        if (parameters.sim_engine == sidb_simulation_engine::QUICKEXACT)
        {
            assert(parameters.simulation_parameters.base == 2 && "base number is set to 3");

            // perform QuickExact exact simulation
            const quickexact_params<cell<Lyt>> quickexact_params{
                parameters.simulation_parameters,
                fiction::quickexact_params<cell<Lyt>>::automatic_base_number_detection::OFF};
            return quickexact(*bdl_iterator, quickexact_params);
        }

        if (parameters.sim_engine == sidb_simulation_engine::CLUSTERCOMPLETE)
        {
            // perform ClusterComplete exact simulation
            const clustercomplete_params<cell<Lyt>> cc_params{parameters.simulation_parameters};
            return clustercomplete(*bdl_iterator, cc_params);
        }

        assert(false && "unsupported simulation engine");

        return sidb_simulation_result<Lyt>{};
    }
};

}  // namespace detail

/**
 * Determine the operational status of an SiDB layout.
 *
 * This function checks the operational status of a given gate layout using the `is_operational` algorithm. It
 * determines whether the gate layout is operational and returns the correct result for all \f$2^n\f$ input
 * combinations.
 *
 * @tparam Lyt SiDB cell-level layout type.
 * @tparam TT The type of the truth table specifying the layout behavior.
 * @param lyt The SiDB cell-level layout to be checked.
 * @param spec Expected Boolean function of the layout given as a multi-output truth table.
 * @param params Parameters for the `is_operational` algorithm.
 * @return A pair containing the operational status of the gate layout (either `OPERATIONAL` or `NON_OPERATIONAL`) and
 * the number of input combinations tested.
 */
template <typename Lyt, typename TT>
[[nodiscard]] std::pair<operational_status, std::size_t>
is_operational(const Lyt& lyt, const std::vector<TT>& spec, const is_operational_params& params = {}) noexcept
{
    static_assert(is_cell_level_layout_v<Lyt>, "Lyt is not a cell-level layout");
    static_assert(has_sidb_technology_v<Lyt>, "Lyt is not an SiDB layout");
    static_assert(kitty::is_truth_table<TT>::value, "TT is not a truth table");

    assert(lyt.num_pis() > 0 && "lyt needs input cells");
    assert(lyt.num_pos() > 0 && "lyt needs output cells");

    assert(!spec.empty());
    // all elements in tts must have the same number of variables
    assert(std::adjacent_find(spec.cbegin(), spec.cend(), [](const auto& a, const auto& b)
                              { return a.num_vars() != b.num_vars(); }) == spec.cend());

    detail::is_operational_impl<Lyt, TT> p{lyt, spec, params};

    return {p.run(), p.get_number_of_simulator_invocations()};
}
/**
 * This function determines the input combinations for which the SiDB-based logic, represented by the
 * provided layout (`lyt`) and truth table specifications (`spec`), produces the correct output.
 *
 * @tparam Lyt Type of the cell-level layout.
 * @tparam TT Type of the truth table.
 * @param lyt The SiDB layout.
 * @param spec Vector of truth table specifications.
 * @param params Parameters to simulate if a input combination is operational.
 * @return The count of operational input combinations.
 */
template <typename Lyt, typename TT>
[[nodiscard]] std::set<uint64_t> operational_input_patterns(const Lyt& lyt, const std::vector<TT>& spec,
                                                            const is_operational_params& params = {}) noexcept
{
    static_assert(is_cell_level_layout_v<Lyt>, "Lyt is not a cell-level layout");
    static_assert(has_sidb_technology_v<Lyt>, "Lyt is not an SiDB layout");
    static_assert(kitty::is_truth_table<TT>::value, "TT is not a truth table");

    assert(lyt.num_pis() > 0 && "skeleton needs input cells");
    assert(lyt.num_pos() > 0 && "skeleton needs output cells");

    assert(!spec.empty());
    // all elements in tts must have the same number of variables
    assert(std::adjacent_find(spec.begin(), spec.end(),
                              [](const auto& a, const auto& b) { return a.num_vars() != b.num_vars(); }) == spec.end());

    detail::is_operational_impl<Lyt, TT> p{lyt, spec, params};

    return p.determine_operational_input_patterns();
}

}  // namespace fiction

#endif  // FICTION_IS_OPERATIONAL_HPP<|MERGE_RESOLUTION|>--- conflicted
+++ resolved
@@ -310,11 +310,6 @@
     [[nodiscard]] sidb_simulation_result<Lyt>
     physical_simulation_of_layout(const bdl_input_iterator<Lyt>& bdl_iterator) noexcept
     {
-<<<<<<< HEAD
-=======
-        assert(parameters.simulation_parameters.base == 2 && "base number is set to 3");
-
->>>>>>> 18bafd25
         if (parameters.sim_engine == sidb_simulation_engine::EXGS)
         {
             assert(parameters.simulation_parameters.base == 2 && "base number is set to 3");
