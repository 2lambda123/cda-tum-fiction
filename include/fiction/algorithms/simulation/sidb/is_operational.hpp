//
// Created by Jan Drewniok on 11.09.23.
//

#ifndef FICTION_IS_OPERATIONAL_HPP
#define FICTION_IS_OPERATIONAL_HPP

#include "fiction/algorithms/iter/bdl_input_iterator.hpp"
#include "fiction/algorithms/simulation/sidb/can_positive_charges_occur.hpp"
#include "fiction/algorithms/simulation/sidb/clustercomplete.hpp"
#include "fiction/algorithms/simulation/sidb/detect_bdl_pairs.hpp"
#include "fiction/algorithms/simulation/sidb/energy_distribution.hpp"
#include "fiction/algorithms/simulation/sidb/exhaustive_ground_state_simulation.hpp"
#include "fiction/algorithms/simulation/sidb/quickexact.hpp"
#include "fiction/algorithms/simulation/sidb/quicksim.hpp"
#include "fiction/algorithms/simulation/sidb/sidb_simulation_engine.hpp"
#include "fiction/algorithms/simulation/sidb/sidb_simulation_parameters.hpp"
#include "fiction/algorithms/simulation/sidb/sidb_simulation_result.hpp"
#include "fiction/technology/cell_technologies.hpp"
#include "fiction/technology/sidb_charge_state.hpp"
#include "fiction/traits.hpp"

#include <kitty/bit_operations.hpp>
#include <kitty/traits.hpp>

#include <algorithm>
#include <cassert>
#include <cstddef>
#include <cstdint>
#include <set>
#include <utility>
#include <vector>

namespace fiction
{
/**
 * Possible operational status of a layout.
 */
enum class operational_status
{
    /**
     * The layout is operational.
     */
    OPERATIONAL,
    /**
     * The layout is non-operational.
     */
    NON_OPERATIONAL
};
/**
 * Parameters for the `is_operational` algorithm.
 */
struct is_operational_params
{
    /**
     * The simulation parameters for the physical simulation of the ground state.
     */
    sidb_simulation_parameters simulation_parameters{};
    /**
     * The simulation engine to be used for the operational domain computation.
     */
    sidb_simulation_engine sim_engine{sidb_simulation_engine::QUICKEXACT};
    /**
     * Parameters for the BDL pair detection algorithms.
     */
    detect_bdl_pairs_params bdl_params{};
};

namespace detail
{
/**
 * Implementation of the `is_operational` algorithm for a given gate layout.
 *
 * This class provides an implementation of the `is_operational` algorithm for
 * a specified gate layout and parameters. It checks whether the gate layout is operational
 * by simulating its behavior for different input combinations and comparing the results
 * to expected outputs from a truth table.
 *
 * @tparam Lyt SiDB cell-level layout type.
 * @tparam TT The type of the truth table specifying the gate behavior.
 */
template <typename Lyt, typename TT>
class is_operational_impl
{
  public:
    /**
     * Constructor to initialize the algorithm with a layout and parameters.
     *
     * @param lyt The SiDB cell-level layout to be checked.
     * @param spec Expected Boolean function of the layout given as a multi-output truth table.
     * @param params Parameters for the `is_operational` algorithm.
     */
    is_operational_impl(const Lyt& lyt, const std::vector<TT>& tt, const is_operational_params& params) :
            layout{lyt},
            truth_table{tt},
            parameters{params},
            output_bdl_pairs(detect_bdl_pairs(layout, sidb_technology::cell_type::OUTPUT, parameters.bdl_params)),
            bii(bdl_input_iterator<Lyt>{layout, parameters.bdl_params})
    {}

    /**
     * Run the `is_operational` algorithm.
     *
     * This function executes the operational status checking algorithm for the gate layout
     * and parameters provided during initialization.
     *
     * @return The operational status of the gate layout (either `OPERATIONAL` or `NON_OPERATIONAL`).
     */
    [[nodiscard]] operational_status run() noexcept
    {
        assert(!output_bdl_pairs.empty() && "No output cell provided.");
        assert((truth_table.size() == output_bdl_pairs.size()) &&
               "Number of truth tables and output BDL pairs does not match");

        // number of different input combinations
        for (auto i = 0u; i < truth_table.front().num_bits(); ++i, ++bii)
        {
            ++simulator_invocations;

            // if positively charged SiDBs can occur, the SiDB layout is considered as non-operational
            if (can_positive_charges_occur(*bii, parameters.simulation_parameters))
            {
                return operational_status::NON_OPERATIONAL;
            }

            // performs physical simulation of a given SiDB layout at a given input combination
            const auto simulation_results = physical_simulation_of_layout(bii);

            // if no physically valid charge distributions were found, the layout is non-operational
            if (simulation_results.charge_distributions.empty())
            {
                return operational_status::NON_OPERATIONAL;
            }

            // find the ground state, which is the charge distribution with the lowest energy
            const auto ground_state = std::min_element(
                simulation_results.charge_distributions.cbegin(), simulation_results.charge_distributions.cend(),
                [](const auto& lhs, const auto& rhs) { return lhs.get_system_energy() < rhs.get_system_energy(); });

            // ground state is degenerate
            if ((energy_distribution(simulation_results.charge_distributions).begin()->second) > 1)
            {
                return operational_status::NON_OPERATIONAL;
            }

            // fetch the charge states of the output BDL pair
            for (auto output = 0u; output < output_bdl_pairs.size(); output++)
            {
                const auto charge_state_output_upper = ground_state->get_charge_state(output_bdl_pairs[output].upper);
                const auto charge_state_output_lower = ground_state->get_charge_state(output_bdl_pairs[output].lower);

                // if the output charge states are equal, the layout is not operational
                if (charge_state_output_lower == charge_state_output_upper)
                {
                    return operational_status::NON_OPERATIONAL;
                }

                // if the expected output is 1, the expected charge states are (upper, lower) = (0, -1)
                if (kitty::get_bit(truth_table[output], i))
                {
                    if (charge_state_output_upper != sidb_charge_state::NEUTRAL ||
                        charge_state_output_lower != sidb_charge_state::NEGATIVE)
                    {
                        return operational_status::NON_OPERATIONAL;
                    }
                }
                // if the expected output is 0, the expected charge states are (upper, lower) = (-1, 0)
                else
                {
                    if (charge_state_output_upper != sidb_charge_state::NEGATIVE ||
                        charge_state_output_lower != sidb_charge_state::NEUTRAL)
                    {
                        return operational_status::NON_OPERATIONAL;
                    }
                }
            }
        }

        // if we made it here, the layout is operational
        return operational_status::OPERATIONAL;
    }
    /**
     * Determines the input combinations yielding the correct output.
     *
     * @return All inputs (e.g. 2-input Boolean function: 00 ^= 0; 10 ^= 2) for which the correct output is computed.
     */
    [[nodiscard]] std::set<uint64_t> determine_operational_input_patterns() noexcept
    {
        assert(!output_bdl_pairs.empty() && "No output cell provided.");
        assert((truth_table.size() == output_bdl_pairs.size()) &&
               "Number of truth tables and output BDL pairs does not match");

        std::set<uint64_t> operational_inputs{};

        // number of different input combinations
        for (auto i = 0u; i < truth_table.front().num_bits(); ++i, ++bii)
        {
            ++simulator_invocations;

            // if positively charged SiDBs can occur, the SiDB layout is considered as non-operational
            if (can_positive_charges_occur(*bii, parameters.simulation_parameters))
            {
                continue;
            }

            // performs physical simulation of a given SiDB layout at a given input combination
            const auto simulation_results = physical_simulation_of_layout(bii);

            // if no physically valid charge distributions were found, the layout is non-operational
            if (simulation_results.charge_distributions.empty())
            {
                continue;
            }

            // find the ground state, which is the charge distribution with the lowest energy
            const auto ground_state = std::min_element(
                simulation_results.charge_distributions.cbegin(), simulation_results.charge_distributions.cend(),
                [](const auto& lhs, const auto& rhs) { return lhs.get_system_energy() < rhs.get_system_energy(); });

            // ground state is degenerate
            if ((energy_distribution(simulation_results.charge_distributions).begin()->second) > 1)
            {
                continue;
            }

            bool correct_output = true;
            // fetch the charge states of the output BDL pair
            for (auto output = 0u; output < output_bdl_pairs.size(); output++)
            {
                auto charge_state_output_upper = ground_state->get_charge_state(output_bdl_pairs[output].upper);
                auto charge_state_output_lower = ground_state->get_charge_state(output_bdl_pairs[output].lower);

                // if the output charge states are equal, the layout is not operational
                if (charge_state_output_lower == charge_state_output_upper)
                {
                    correct_output = false;
                    break;
                }

                // if the expected output is 1, the expected charge states are (upper, lower) = (0, -1)
                if (kitty::get_bit(truth_table[output], i))
                {
                    if (charge_state_output_lower != sidb_charge_state::NEGATIVE ||
                        charge_state_output_upper != sidb_charge_state::NEUTRAL)
                    {
                        correct_output = false;
                    }
                }
                // if the expected output is 0, the expected charge states are (upper, lower) = (-1, 0)
                else
                {
                    if (charge_state_output_lower != sidb_charge_state::NEUTRAL ||
                        charge_state_output_upper != sidb_charge_state::NEGATIVE)
                    {
                        correct_output = false;
                    }
                }
            }
            if (correct_output)
            {
                operational_inputs.insert(i);
            }
        }

        // if we made it here, the layout is operational
        return operational_inputs;
    }
    /**
     * Returns the total number of simulator invocations.
     *
     * @return The number of simulator invocations.
     */
    [[nodiscard]] std::size_t get_number_of_simulator_invocations() const noexcept
    {
        return simulator_invocations;
    }

  private:
    /**
     * SiDB cell-level layout.
     */
    const Lyt& layout;
    /**
     * The specification of the layout.
     */
    const std::vector<TT>&
        truth_table;  // TODO implement the matching of multi-input truth table inputs and BDL pair ordering
    /**
     * Parameters for the `is_operational` algorithm.
     */
    is_operational_params parameters;
    /**
     * Output BDL pairs.
     */
    std::vector<bdl_pair<Lyt>> output_bdl_pairs;
    /**
     * Iterator that iterates over all possible input states.
     */
    bdl_input_iterator<Lyt> bii;
    /**
     * Number of simulator invocations.
     */
    std::size_t simulator_invocations{0};
    /**
     * This function conducts physical simulation of the given layout (gate layout with certain input combination). The
     * simulation results are stored in the `sim_result` variable.
     *
     * @param bdl_iterator A reference to a BDL input iterator representing the gate layout at a given input
     * combination. The simulation is performed based on the configuration represented by the iterator.
     * @return Simulation results.
     */
    [[nodiscard]] sidb_simulation_result<Lyt>
    physical_simulation_of_layout(const bdl_input_iterator<Lyt>& bdl_iterator) noexcept
    {
<<<<<<< HEAD
=======
        assert(parameters.simulation_parameters.base == 2 && "base number is set to 3");
>>>>>>> 9becc3af
        if (parameters.sim_engine == sidb_simulation_engine::EXGS)
        {
            assert(parameters.simulation_parameter.base == 2 && "base number is set to 3");

            // perform an exhaustive ground state simulation
            return exhaustive_ground_state_simulation(*bdl_iterator, parameters.simulation_parameters);
        }
        if (parameters.sim_engine == sidb_simulation_engine::QUICKSIM)
        {
            assert(parameters.simulation_parameter.base == 2 && "base number is set to 3");

            // perform a heuristic simulation
            const quicksim_params qs_params{parameters.simulation_parameters, 500, 0.6};
            return quicksim(*bdl_iterator, qs_params);
        }
        if (parameters.sim_engine == sidb_simulation_engine::QUICKEXACT)
        {
<<<<<<< HEAD
            assert(parameters.simulation_parameter.base == 2 && "base number is set to 3");

            // perform QuickExact exact simulation
            const quickexact_params<Lyt> quickexact_params{
                parameters.simulation_parameter, fiction::quickexact_params<Lyt>::automatic_base_number_detection::OFF};
=======
            // perform exact simulation
            const quickexact_params<cell<Lyt>> quickexact_params{
                parameters.simulation_parameters,
                fiction::quickexact_params<cell<Lyt>>::automatic_base_number_detection::OFF};
>>>>>>> 9becc3af
            return quickexact(*bdl_iterator, quickexact_params);
        }

#if (FICTION_ALGLIB_ENABLED)

        if (parameters.sim_engine == sidb_simulation_engine::CLUSTERCOMPLETE)
        {
            // perform ClusterComplete exact simulation
            const clustercomplete_params<Lyt> cc_params{parameters.simulation_parameter};
            return clustercomplete(*bdl_iterator, cc_params);
        }

#endif  // FICTION_ALGLIB_ENABLED

        assert(false && "unsupported simulation engine");

        return sidb_simulation_result<Lyt>{};
    }
};

}  // namespace detail

/**
 * Determine the operational status of an SiDB layout.
 *
 * This function checks the operational status of a given gate layout using the `is_operational` algorithm. It
 * determines whether the gate layout is operational and returns the correct result for all \f$2^n\f$ input
 * combinations.
 *
 * @tparam Lyt SiDB cell-level layout type.
 * @tparam TT The type of the truth table specifying the layout behavior.
 * @param lyt The SiDB cell-level layout to be checked.
 * @param spec Expected Boolean function of the layout given as a multi-output truth table.
 * @param params Parameters for the `is_operational` algorithm.
 * @return A pair containing the operational status of the gate layout (either `OPERATIONAL` or `NON_OPERATIONAL`) and
 * the number of input combinations tested.
 */
template <typename Lyt, typename TT>
[[nodiscard]] std::pair<operational_status, std::size_t>
is_operational(const Lyt& lyt, const std::vector<TT>& spec, const is_operational_params& params = {}) noexcept
{
    static_assert(is_cell_level_layout_v<Lyt>, "Lyt is not a cell-level layout");
    static_assert(has_sidb_technology_v<Lyt>, "Lyt is not an SiDB layout");
    static_assert(kitty::is_truth_table<TT>::value, "TT is not a truth table");

    assert(lyt.num_pis() > 0 && "lyt needs input cells");
    assert(lyt.num_pos() > 0 && "lyt needs output cells");

    assert(!spec.empty());
    // all elements in tts must have the same number of variables
    assert(std::adjacent_find(spec.cbegin(), spec.cend(),
                              [](const auto& a, const auto& b)
                              { return a.num_vars() != b.num_vars(); }) == spec.cend());

    detail::is_operational_impl<Lyt, TT> p{lyt, spec, params};

    return {p.run(), p.get_number_of_simulator_invocations()};
}
/**
 * This function determines the input combinations for which the SiDB-based logic, represented by the
 * provided layout (`lyt`) and truth table specifications (`spec`), produces the correct output.
 *
 * @tparam Lyt Type of the cell-level layout.
 * @tparam TT Type of the truth table.
 * @param lyt The SiDB layout.
 * @param spec Vector of truth table specifications.
 * @param params Parameters to simualte if a input combination is operational.
 * @return The count of operational input combinations.
 */
template <typename Lyt, typename TT>
[[nodiscard]] std::set<uint64_t> operational_input_patterns(const Lyt& lyt, const std::vector<TT>& spec,
                                                            const is_operational_params& params = {}) noexcept
{
    static_assert(is_cell_level_layout_v<Lyt>, "Lyt is not a cell-level layout");
    static_assert(has_sidb_technology_v<Lyt>, "Lyt is not an SiDB layout");
    static_assert(kitty::is_truth_table<TT>::value, "TT is not a truth table");

    assert(lyt.num_pis() > 0 && "skeleton needs input cells");
    assert(lyt.num_pos() > 0 && "skeleton needs output cells");

    assert(!spec.empty());
    // all elements in tts must have the same number of variables
    assert(std::adjacent_find(spec.begin(), spec.end(),
                              [](const auto& a, const auto& b) { return a.num_vars() != b.num_vars(); }) == spec.end());

    detail::is_operational_impl<Lyt, TT> p{lyt, spec, params};

    return p.determine_operational_input_patterns();
}

}  // namespace fiction

#endif  // FICTION_IS_OPERATIONAL_HPP<|MERGE_RESOLUTION|>--- conflicted
+++ resolved
@@ -312,10 +312,6 @@
     [[nodiscard]] sidb_simulation_result<Lyt>
     physical_simulation_of_layout(const bdl_input_iterator<Lyt>& bdl_iterator) noexcept
     {
-<<<<<<< HEAD
-=======
-        assert(parameters.simulation_parameters.base == 2 && "base number is set to 3");
->>>>>>> 9becc3af
         if (parameters.sim_engine == sidb_simulation_engine::EXGS)
         {
             assert(parameters.simulation_parameter.base == 2 && "base number is set to 3");
@@ -333,18 +329,11 @@
         }
         if (parameters.sim_engine == sidb_simulation_engine::QUICKEXACT)
         {
-<<<<<<< HEAD
             assert(parameters.simulation_parameter.base == 2 && "base number is set to 3");
 
             // perform QuickExact exact simulation
-            const quickexact_params<Lyt> quickexact_params{
-                parameters.simulation_parameter, fiction::quickexact_params<Lyt>::automatic_base_number_detection::OFF};
-=======
-            // perform exact simulation
             const quickexact_params<cell<Lyt>> quickexact_params{
-                parameters.simulation_parameters,
-                fiction::quickexact_params<cell<Lyt>>::automatic_base_number_detection::OFF};
->>>>>>> 9becc3af
+                parameters.simulation_parameters, fiction::quickexact_params<Lyt>::automatic_base_number_detection::OFF};
             return quickexact(*bdl_iterator, quickexact_params);
         }
 
@@ -353,7 +342,7 @@
         if (parameters.sim_engine == sidb_simulation_engine::CLUSTERCOMPLETE)
         {
             // perform ClusterComplete exact simulation
-            const clustercomplete_params<Lyt> cc_params{parameters.simulation_parameter};
+            const clustercomplete_params<Lyt> cc_params{parameters.simulation_parameters};
             return clustercomplete(*bdl_iterator, cc_params);
         }
 
