--- conflicted
+++ resolved
@@ -36,21 +36,12 @@
 {
     static_assert(is_cell_level_layout_v<Lyt>, "Lyt is not a cell-level layout");
     static_assert(has_sidb_technology_v<Lyt>, "Lyt is not an SiDB layout");
-<<<<<<< HEAD
-    sidb_simulation_result<Lyt> simulation_result{};
-    simulation_result.algorithm_name      = "exgs";
-    simulation_result.physical_parameters = params;
-    mockturtle::stopwatch<>::duration time_counter{};
-    {
-
-=======
 
     sidb_simulation_result<Lyt> simulation_result{};
     simulation_result.algorithm_name      = "ExGS";
     simulation_result.physical_parameters = params;
     mockturtle::stopwatch<>::duration time_counter{};
     {
->>>>>>> 84634cde
         const mockturtle::stopwatch stop{time_counter};
 
         charge_distribution_surface charge_lyt{lyt};
