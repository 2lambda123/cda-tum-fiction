//
// Created by marcel on 02.02.22.
//

#ifndef FICTION_OBSTRUCTION_LAYOUT_HPP
#define FICTION_OBSTRUCTION_LAYOUT_HPP

#include "fiction/traits.hpp"
#include "fiction/utils/hash.hpp"

#include <phmap.h>

#include <memory>
#include <type_traits>
#include <utility>

namespace fiction
{

/**
 * A layout type to layer on top of any coordinate layout. It implements a unified obstruction interface that determines
 * whether a coordinate is blocked by something. That could either be due to prior placement of cells, gates, and wires
 * or because of fabrication defects.
 *
 * Currently, this layout type supports obstruction rules for gate_level_layout and cell_level_layout.
 *
 * @tparam Lyt Any coordinate layout type that is to be extended by an obstruction interface.
 * @tparam has_obstruction_interface Automatically determines whether an obstruction interface is already present.
 */
template <typename Lyt, bool has_obstruction_interface =
                            std::conjunction_v<has_is_obstructed_coordinate<Lyt>, has_is_obstructed_connection<Lyt>>>
class obstruction_layout : public Lyt
{};

template <typename Lyt>
class obstruction_layout<Lyt, true> : public Lyt
{
  public:
    explicit obstruction_layout(const Lyt& lyt) : Lyt(lyt) {}
};

template <typename Lyt>
class obstruction_layout<Lyt, false> : public Lyt
{
  public:
    struct obstruction_layout_storage
    {
        phmap::parallel_flat_hash_set<typename Lyt::coordinate> obstructed_coordinates{};

        phmap::parallel_flat_hash_set<std::pair<typename Lyt::coordinate, typename Lyt::coordinate>>
            obstructed_connections{};
    };

    using storage = std::shared_ptr<obstruction_layout_storage>;

    /**
     * Standard constructor for empty layouts.
     */
    obstruction_layout() : Lyt(), obstr_strg{std::make_shared<obstruction_layout_storage>()}
    {
        static_assert(is_coordinate_layout_v<Lyt>, "Lyt is not a coordinate layout");
    }
    /**
     * Standard constructor that layers the obstruction interface onto an existing layout.
     *
     * @param lyt Existing layout that is to be extended by an obstruction interface.
     */
    explicit obstruction_layout(const Lyt& lyt) : Lyt(lyt), obstr_strg{std::make_shared<obstruction_layout_storage>()}
    {
        static_assert(is_coordinate_layout_v<Lyt>, "Lyt is not a coordinate layout");
    }
    /**
     * Marks the given coordinate as obstructed.
     *
     * @param c Coordinate to obstruct.
     */
    void obstruct_coordinate(const typename Lyt::coordinate& c) noexcept
    {
        obstr_strg->obstructed_coordinates.insert(c);
    }
    /**
     * Marks the connection from coordinate `src` to coordinate `tgt` as obstructed.
     *
     * @note Coordinates marked this way will not be crossed with wires by path finding algorithms.
     *
     * @param src Source coordinate.
     * @param tgt Target coordinate.
     */
    void obstruct_connection(const typename Lyt::coordinate& src, const typename Lyt::coordinate& tgt) noexcept
    {
        obstr_strg->obstructed_connections.insert({src, tgt});
    }
    /**
<<<<<<< HEAD
=======
     * Clears the obstruction status of the given coordinate `c` if the obstruction was manually marked via
     * `obstruct_coordinate`.
     *
     * @param c Coordinate to clear.
     */
    void clear_obstructed_coordinate(const typename Lyt::coordinate& c) noexcept
    {
        obstr_strg->obstructed_coordinates.erase(c);
    }
    /**
     * Clears the obstruction status of the connection from coordinate `src` to coordinate `tgt` if the obstruction was
     * manually marked via `obstruct_connection`.
     *
     * @param src Source coordinate.
     * @param tgt Target coordinate.
     */
    void clear_obstructed_connection(const typename Lyt::coordinate& src, const typename Lyt::coordinate& tgt) noexcept
    {
        obstr_strg->obstructed_connections.erase({src, tgt});
    }
    /**
     * Clears all obstructed coordinates that were manually marked via `obstruct_coordinate`.
     */
    void clear_obstructed_coordinates() noexcept
    {
        obstr_strg->obstructed_coordinates.clear();
    }
    /**
     * Clears all obstructed connections that were manually marked via `obstruct_connection`.
     */
    void clear_obstructed_connections() noexcept
    {
        obstr_strg->obstructed_connections.clear();
    }
    /**
>>>>>>> 5bc7ede6
     * Checks if the given coordinate is obstructed of some sort.
     *
     * @param c Coordinate to check.
     * @return `true` iff `c` is obstructed.
     */
    [[nodiscard]] bool is_obstructed_coordinate(const typename Lyt::coordinate& c) const noexcept
    {
        if (obstr_strg->obstructed_coordinates.count(c) > 0)
        {
            return true;
        }
        if constexpr (is_gate_level_layout_v<Lyt>)
        {
            return !Lyt::is_empty_tile(c);
        }
        else if constexpr (is_cell_level_layout_v<Lyt>)
        {
            return !Lyt::is_empty_cell(c);
        }

        // more implementations go here

        return false;
    }
    /**
     * Checks if the given coordinate-coordinate connection is obstructed of some sort.
     *
     * @param src Source coordinate.
     * @param tgt Target coordinate.
     * @return `true` iff the connection from `c1` to `c2` is obstructed.
     */
    [[nodiscard]] bool is_obstructed_connection(const typename Lyt::coordinate& src,
                                                const typename Lyt::coordinate& tgt) const noexcept
    {
        if (obstr_strg->obstructed_connections.count({src, tgt}) > 0)
        {
            return true;
        }
        if constexpr (is_gate_level_layout_v<Lyt>)
        {
            return Lyt::is_incoming_signal(tgt, static_cast<mockturtle::signal<Lyt>>(src)) ||
                   Lyt::is_outgoing_signal(src, static_cast<mockturtle::signal<Lyt>>(tgt));
        }

        // more implementations go here

        return false;
    }
    /**
     * Clears the obstruction status of the given coordinate `c` if the obstruction was manually marked via
     * `obstruct_coordinate`.
     *
     * @param c Coordinate to clear.
     */
    void clear_obstructed_coordinate(const typename Lyt::coordinate& c) noexcept
    {
        strg->obstructed_coordinates.erase(c);
    }
    /**
     * Clears the obstruction status of the connection from coordinate `src` to coordinate `tgt` if the obstruction was
     * manually marked via `obstruct_connection`.
     *
     * @param src Source coordinate.
     * @param tgt Target coordinate.
     */
    void clear_obstructed_connection(const typename Lyt::coordinate& src, const typename Lyt::coordinate& tgt) noexcept
    {
        strg->obstructed_connections.erase({src, tgt});
    }
    /**
     * Clears all obstructed coordinates that were manually marked via `obstruct_coordinate`.
     */
    void clear_obstructed_coordinates() noexcept
    {
        strg->obstructed_coordinates.clear();
    }
    /**
     * Clears all obstructed connections that were manually marked via `obstruct_connection`.
     */
    void clear_obstructed_connections() noexcept
    {
        strg->obstructed_connections.clear();
    }

  private:
    storage obstr_strg;
};

template <class T>
obstruction_layout(const T&) -> obstruction_layout<T>;

}  // namespace fiction

#endif  // FICTION_OBSTRUCTION_LAYOUT_HPP<|MERGE_RESOLUTION|>--- conflicted
+++ resolved
@@ -91,8 +91,6 @@
         obstr_strg->obstructed_connections.insert({src, tgt});
     }
     /**
-<<<<<<< HEAD
-=======
      * Clears the obstruction status of the given coordinate `c` if the obstruction was manually marked via
      * `obstruct_coordinate`.
      *
@@ -128,7 +126,6 @@
         obstr_strg->obstructed_connections.clear();
     }
     /**
->>>>>>> 5bc7ede6
      * Checks if the given coordinate is obstructed of some sort.
      *
      * @param c Coordinate to check.
