//
// Created by marcel on 01.05.21.
//

#ifndef FICTION_COORDINATES_HPP
#define FICTION_COORDINATES_HPP

#include "fiction/utils/math_utils.hpp"

#include <fmt/format.h>

#include <algorithm>
#include <cstdint>
#include <functional>
#include <iostream>
#include <type_traits>

// data types cannot properly be converted to bit field types
#pragma GCC diagnostic push
#ifndef __clang__
#pragma GCC diagnostic ignored "-Wuseless-cast"
#endif
#pragma GCC diagnostic ignored "-Wconversion"

namespace fiction
{

/**
 * Provides offset coordinates. An offset coordinate is a coordinate that defines a location via an offset from a fixed
 * point (origin). Cartesian coordinates are offset coordinates.
 */
namespace offset
{

/**
 * Unsigned offset coordinates.
 *
 * The implementation is optimized for memory-efficiency and fits within 64 bits. Coordinates span from \f$ (0, 0, 0)
 * \f$ to \f$ (2^{31} - 1, 2^{31} - 1, 1) \f$. Each coordinate has a dead indicator `d` that can be used to represent
 * that it is not in use.
 */
struct ucoord_t
{
    /**
     * MSB acts as dead indicator.
     */
    uint64_t d : 1;
    /**
     * 1 bit for the z coordinate.
     */
    uint64_t z : 1;
    /**
     * 31 bit for the y coordinate.
     */
    uint64_t y : 31;
    /**
     * 31 bit for the x coordinate.
     */
    uint64_t x : 31;

    // NOLINTBEGIN(readability-identifier-naming)

    /**
     * Default constructor. Creates a dead coordinate at (0, 0, 0).
     */
    constexpr ucoord_t() noexcept :
            d{static_cast<decltype(d)>(1u)},  // default-constructed ucoord_ts are dead
            z{static_cast<decltype(z)>(0u)},
            y{static_cast<decltype(y)>(0u)},
            x{static_cast<decltype(x)>(0u)}
    {}
    /**
     * Standard constructor. Creates a non-dead coordinate at (x_, y_, z_).
     *
     * @tparam X Type of x.
     * @tparam Y Type of y.
     * @tparam Z Type of z.
     * @param x_ x position.
     * @param y_ y position.
     * @param z_ z position.
     */
    template <class X, class Y, class Z>
    constexpr ucoord_t(X x_, Y y_, Z z_) noexcept :
            d{static_cast<decltype(d)>(0u)},
            z{static_cast<decltype(z)>(z_)},
            y{static_cast<decltype(y)>(y_)},
            x{static_cast<decltype(x)>(x_)}
    {}
    /**
     * Standard constructor. Creates a non-dead coordinate at (x_, y_, 0).
     *
     * @tparam X Type of x.
     * @tparam Y Type of y.
     * @param x_ x position.
     * @param y_ y position.
     */
    template <class X, class Y>
    constexpr ucoord_t(X x_, Y y_) noexcept :
            d{static_cast<decltype(d)>(0u)},
            z{static_cast<decltype(z)>(0u)},
            y{static_cast<decltype(y)>(y_)},
            x{static_cast<decltype(x)>(x_)}
    {}
    /**
     * Standard constructor. Instantiates a coordinate from an uint64_t, where the positions are encoded in the
     * following four parts of the unsigned 64-bit integer (from MSB to LSB):
     *  - 1 bit for the dead indicator
     *  - 1 bit for the z position
     *  - 31 bit for the y position
     *  - 31 bit for the x position
     *
     * @param t Unsigned 64-bit integer to instantiate the coordinate from.
     */
    constexpr explicit ucoord_t(const uint64_t t) noexcept :
            d{static_cast<decltype(d)>(t >> 63ull)},
            z{static_cast<decltype(z)>((t << 1ull) >> 63ull)},
            y{static_cast<decltype(y)>((t << 2ull) >> 33ull)},
            x{static_cast<decltype(x)>((t << 33ull) >> 33ull)}
    {}

    // NOLINTEND(readability-identifier-naming)

    /**
     * Allows explicit conversion to `uint64_t`. Segments an unsigned 64-bit integer into four parts (from MSB to LSB):
     *  - 1 bit for the dead indicator
     *  - 1 bit for the z position
     *  - 31 bit for the y position
     *  - 31 bit for the x position
     */
    explicit constexpr operator uint64_t() const noexcept
    {
        return (((((((static_cast<uint64_t>(d)) << 1ull) | z) << 31ull) | y) << 31ull) | x);
    }
    /**
     * Returns whether the coordinate is dead.
     *
     * @return `true` iff coordinate is dead.
     */
    [[nodiscard]] constexpr bool is_dead() const noexcept
    {
        return static_cast<bool>(d);
    }
    /**
     * Returns a dead copy of the coordinate, i.e., (1, x, y, z).
     *
     * @return A dead copy of the coordinate.
     */
    [[nodiscard]] constexpr ucoord_t get_dead() const noexcept
    {
        return ucoord_t{static_cast<uint64_t>(*this) | static_cast<uint64_t>(ucoord_t{})};
    }
    /**
     * Wraps the coordinate with respect to the given aspect ratio by iterating over the dimensions in the order defined
     * by the coordinate type. For any dimension of the coordinate that is strictly larger than the associated dimension
     * of the aspect ratio, this dimension will be wrapped to zero, and the next dimension is increased. The resulting
     * coordinate becomes a dead copy of the aspect ratio if it is not contained in the aspect ratio after iterating.
     * An example use case of this function is the coordinate iterator, which implements iterator advancing by first
     * incrementing the x dimension, then wrapping the coordinate to the boundary within to enumerate.
     *
     * @param aspect_ratio Aspect ratio to wrap the coordinate to.
     */
    void wrap(const ucoord_t& aspect_ratio) noexcept
    {
        if (x > aspect_ratio.x)
        {
            x = 0;
            ++y;
        }

        if (y > aspect_ratio.y)
        {
            if (z == 1)
            {
                *this = aspect_ratio.get_dead();
            }
            else
            {
                y = 0;
                z = 1;
            }
        }

        if (z > aspect_ratio.z)
        {
            *this = aspect_ratio.get_dead();
        }
    }
    /**
     * Compares against another coordinate for equality. Respects the dead indicator.
     *
     * @param other Right-hand side coordinate.
     * @return `true` iff both coordinates are identical.
     */
    constexpr bool operator==(const ucoord_t& other) const noexcept
    {
        return d == other.d && z == other.z && y == other.y && x == other.x;
    }
    /**
     * Compares against another coordinate's `uint64_t` representation for equality. Respects the dead indicator.
     *
     * @param other Right-hand side coordinate representation in `uint64_t` format.
     * @return `true` iff this coordinate is equal to the converted one.
     */
    constexpr bool operator==(const uint64_t& other) const noexcept
    {
        return static_cast<uint64_t>(*this) == other;
    }
    /**
     * Compares against another coordinate for inequality. Respects the dead indicator.
     *
     * @param other Right-hand side coordinate.
     * @return `true` iff both coordinates are not identical.
     */
    constexpr bool operator!=(const ucoord_t& other) const noexcept
    {
        return !(*this == other);
    }
    /**
     * Determine whether this coordinate is "less than" another one. This is the case if z is smaller, or if z is equal
     * but y is smaller, or if z and y are equal but x is smaller.
     *
     * @param other Right-hand side coordinate.
     * @return `true` iff this coordinate is "less than" the other coordinate.
     */
    constexpr bool operator<(const ucoord_t& other) const noexcept
    {
        if (z < other.z)
        {
            return true;
        }

        if (z == other.z)
        {
            if (y < other.y)
            {
                return true;
            }

            if (y == other.y)
            {
                return x < other.x;
            }
        }

        return false;
    }
    /**
     * Determine whether this coordinate is "greater than" another one. This is the case if the other one is "less
     * than".
     *
     * @param other Right-hand side coordinate.
     * @return `true` iff this coordinate is "greater than" the other coordinate.
     */
    constexpr bool operator>(const ucoord_t& other) const noexcept
    {
        return other < *this;
    }
    /**
     * Determine whether this coordinate is "less than or equal to" another one. This is the case if this one is not
     * "greater than" the other.
     *
     * @param other Right-hand side coordinate.
     * @return `true` iff this coordinate is "less than or equal to" the other coordinate.
     */
    constexpr bool operator<=(const ucoord_t& other) const noexcept
    {
        return !(*this > other);
    }
    /**
     * Determine whether this coordinate is "greater than or equal to" another one. This is the case if this one is not
     * "less than" the other.
     *
     * @param other Right-hand side coordinate.
     * @return `true` iff this coordinate is "greater than or equal to" the other coordinate.
     */
    constexpr bool operator>=(const ucoord_t& other) const noexcept
    {
        return !(*this < other);
    }
    /**
     * Returns a string representation of the coordinate of the form `"(x, y, z)"` that does not respect the dead
     * indicator.
     *
     * @return String representation of the form `"(x, y, z)"`.
     */
    [[nodiscard]] std::string str() const
    {
        return fmt::format("({},{},{})", x, y, z);
    }
};

inline std::ostream& operator<<(std::ostream& os, const ucoord_t& t)
{
    os << t.str();
    return os;
}

}  // namespace offset

/**
 * Provides cube coordinates. Cube coordinates are used as a way to identify faces in a hexagonal grid. A wonderful
 * resource on the topic is: https://www.redblobgames.com/grids/hexagons/#coordinates-cube
 */
namespace cube
{

/**
 * Signed cube coordinates.
 *
 * Each coordinate has a dead indicator that can be used to represent that it is not in use.
 */
struct coord_t
{
    /**
     * Dead indicator.
     */
    bool d{true};  // default-constructed coordinates are dead
    /**
     * z coordinate.
     */
    int32_t z;
    /**
     * y coordinate.
     */
    int32_t y;
    /**
     * x coordinate.
     */
    int32_t x;

    // NOLINTBEGIN(readability-identifier-naming)

    /**
     * Default constructor. Creates a dead coordinate at (0, 0, 0).
     */
    constexpr coord_t() noexcept :
            z{static_cast<decltype(z)>(0)},
            y{static_cast<decltype(y)>(0)},
            x{static_cast<decltype(x)>(0)}
    {}
    /**
     * Standard constructor. Creates a non-dead coordinate at (x_, y_, z_).
     *
     * @tparam X Type of x.
     * @tparam Y Type of y.
     * @tparam Z Type of z.
     * @param x_ x position.
     * @param y_ y position.
     * @param z_ z position.
     */
    template <class X, class Y, class Z>
    constexpr coord_t(X x_, Y y_, Z z_) noexcept :
            d{false},
            z{static_cast<decltype(z)>(z_)},
            y{static_cast<decltype(y)>(y_)},
            x{static_cast<decltype(x)>(x_)}
    {}
    /**
     * Standard constructor. Creates a non-dead coordinate at (x_, y_, 0).
     *
     * @tparam X Type of x.
     * @tparam Y Type of y.
     * @param x_ x position.
     * @param y_ y position.
     */
    template <class X, class Y>
    constexpr coord_t(X x_, Y y_) noexcept :
            d{false},
            z{static_cast<decltype(z)>(0)},
            y{static_cast<decltype(y)>(y_)},
            x{static_cast<decltype(x)>(x_)}
    {}

    // NOLINTEND(readability-identifier-naming)

    /**
     * Returns whether the coordinate is dead.
     *
     * @return `true` iff coordinate is dead.
     */
    [[nodiscard]] constexpr bool is_dead() const noexcept
    {
        return static_cast<bool>(d);
    }
    /**
     * Returns a dead copy of the coordinate, i.e., (1, x, y, z).
     *
     * @return A dead copy of the coordinate.
     */
    [[nodiscard]] constexpr coord_t get_dead() const noexcept
    {
        auto dead_coord{*this};
        dead_coord.d = true;
        return dead_coord;
    }
    /**
     * Wraps the coordinate with respect to the given aspect ratio by iterating over the dimensions in the order defined
     * by the coordinate type. For any dimension of the coordinate that is strictly larger than the associated dimension
     * of the aspect ratio, this dimension will be wrapped to zero, and the next dimension is increased. The resulting
     * coordinate becomes a dead copy of the aspect ratio if it is not contained in the aspect ratio after iterating.
     * An example use case of this function is the coordinate iterator, which implements iterator advancing by first
     * incrementing the x dimension, then wrapping the coordinate to the boundary within to enumerate.
     *
     * @param aspect_ratio Aspect ratio to wrap the coordinate to.
     */
    void wrap(const coord_t& aspect_ratio) noexcept
    {
        if (x > aspect_ratio.x)
        {
            x = 0;
            ++y;
        }

        if (y > aspect_ratio.y)
        {
            y = 0;
            ++z;
        }

        if (z > aspect_ratio.z)
        {
            *this = aspect_ratio.get_dead();
        }
    }
    /**
     * Compares against another coordinate for equality. Respects the dead indicator.
     *
     * @param other Right-hand side coordinate.
     * @return `true` iff both coordinates are identical.
     */
    constexpr bool operator==(const coord_t& other) const noexcept
    {
        return d == other.d && z == other.z && y == other.y && x == other.x;
    }
    /**
     * Compares against another coordinate for inequality. Respects the dead indicator.
     *
     * @param other Right-hand side coordinate.
     * @return `true` iff both coordinates are not identical.
     */
    constexpr bool operator!=(const coord_t& other) const noexcept
    {
        return !(*this == other);
    }
    /**
     * Determine whether this coordinate is "less than" another one. This is the case if z is smaller, or if z is equal
     * but y is smaller, or if z and y are equal but x is smaller.
     *
     * @param other Right-hand side coordinate.
     * @return `true` iff this coordinate is "less than" the other coordinate.
     */
    constexpr bool operator<(const coord_t& other) const noexcept
    {
        if (z < other.z)
        {
            return true;
        }

        if (z == other.z)
        {
            if (y < other.y)
            {
                return true;
            }

            if (y == other.y)
            {
                return x < other.x;
            }
        }

        return false;
    }
    /**
     * Determine whether this coordinate is "greater than" another one. This is the case if the other one is "less
     * than".
     *
     * @param other Right-hand side coordinate.
     * @return `true` iff this coordinate is "greater than" the other coordinate.
     */
    constexpr bool operator>(const coord_t& other) const noexcept
    {
        return other < *this;
    }
    /**
     * Determine whether this coordinate is "less than or equal to" another one. This is the case if this one is not
     * "greater than" the other.
     *
     * @param other Right-hand side coordinate.
     * @return `true` iff this coordinate is "less than or equal to" the other coordinate.
     */
    constexpr bool operator<=(const coord_t& other) const noexcept
    {
        return !(*this > other);
    }
    /**
     * Determine whether this coordinate is "greater than or equal to" another one. This is the case if this one is not
     * "less than" the other.
     *
     * @param other Right-hand side coordinate.
     * @return `true` iff this coordinate is "greater than or equal to" the other coordinate.
     */
    constexpr bool operator>=(const coord_t& other) const noexcept
    {
        return !(*this < other);
    }
    /**
     * Adds another coordinate to this one and returns the result. Does not modify this coordinate.
     *
     * @param other Coordinate to add.
     * @return Sum of both coordinates.
     */
    constexpr coord_t operator+(const coord_t& other) const noexcept
    {
        return coord_t{x + other.x, y + other.y, z + other.z};
    }
    /**
     * Subtracts another coordinate from this one and returns the result. Does not modify this coordinate.
     *
     * @param other Coordinate to subtract.
     * @return Difference of both coordinates.
     */
    constexpr coord_t operator-(const coord_t& other) const noexcept
    {
        return coord_t{x - other.x, y - other.y, z - other.z};
    }
    /**
     * Returns a string representation of the coordinate of the form `"(x, y, z)"` that does not respect the dead
     * indicator.
     *
     * @return String representation of the form `"(x, y, z)"`.
     */
    [[nodiscard]] std::string str() const
    {
        return fmt::format("({},{},{})", x, y, z);
    }
};

}  // namespace cube

/**
 * Provides SiQAD coordinates. SiQAD coordinates are used to describe locations of Silicon Dangling Bonds on the
 * H-Si(100) 2x1 surface were dimer columns and rows are identified by x and y values, respectively, while the z value
 * (0,1) points to the top or bottom Si atom in the dimer. The coordinates are originally used in the SiQAD simulator
 * (https://github.com/siqad).
 */
namespace siqad
{

/**
 * SiQAD coordinates.
 *
 * Coordinates span from \f$ (-2^{31}, -2^{31}, 0) \f$ to \f$ (2^{31} - 1 , 2^{31} - 1, 1) \f$. `x` is the SiDB's
 * x-coordinate, `y` is the dimer pair's row number, and `z` represents the two possible SiDB positions in one SiDB
 * dimer pair. Each coordinate has a dead indicator `d` that can be used to represent that it is not in use.
 */
struct coord_t
{
    /**
     * MSB acts as dead indicator.
     */
    bool d{true};
    /**
     * 1 bit for the z coordinate.
     */
    uint8_t z : 1;
    /**
     * 31 bit for the y coordinate.
     */
    int32_t y;
    /**
     * 31 bit for the x coordinate.
     */
    int32_t x;

    // NOLINTBEGIN(readability-identifier-naming)

    /**
     * Default constructor. Creates a dead coordinate at (0, 0, 0).
     */
    constexpr coord_t() noexcept :
            z{static_cast<decltype(z)>(0)},
            y{static_cast<decltype(y)>(0)},
            x{static_cast<decltype(x)>(0)}
    {}
    /**
     * Standard constructor. Creates a non-dead coordinate at (x_, y_, z_).
     *
     * @tparam X Type of x.
     * @tparam Y Type of y.
     * @tparam Z Type of z.
     * @param x_ x position.
     * @param y_ y position.
     * @param z_ z position.
     */
    template <class X, class Y, class Z>
    constexpr coord_t(X x_, Y y_, Z z_) noexcept :
            d{false},
            z{static_cast<decltype(z)>(z_)},
            y{static_cast<decltype(y)>(y_)},
            x{static_cast<decltype(x)>(x_)}
    {}
    /**
     * Standard constructor. Creates a non-dead coordinate at (x_, y_, 0).
     *
     * @tparam X Type of x.
     * @tparam Y Type of y.
     * @param x_ x position.
     * @param y_ y position.
     */
    template <class X, class Y>
    constexpr coord_t(X x_, Y y_) noexcept :
            d{false},
            z{static_cast<decltype(z)>(0)},
            y{static_cast<decltype(y)>(y_)},
            x{static_cast<decltype(x)>(x_)}
    {}

    // NOLINTEND(readability-identifier-naming)

    /**
     * Returns whether the coordinate is dead.
     *
     * @return True iff coordinate is dead.
     */
    [[nodiscard]] constexpr bool is_dead() const noexcept
    {
        return static_cast<bool>(d);
    }
    /**
     * Returns a dead copy of the coordinate, i.e., (1, x, y, z).
     *
     * @return A dead copy of the coordinate.
     */
    [[nodiscard]] constexpr coord_t get_dead() const noexcept
    {
        auto dead_coord{*this};
        dead_coord.d = true;
        return dead_coord;
    }
    /**
     * Wraps the coordinate with respect to the given aspect ratio by iterating over the dimensions in the order defined
     * by the coordinate type. For any dimension of the coordinate that is strictly larger than the associated dimension
     * of the aspect ratio, this dimension will be wrapped to zero, and the next dimension is increased. The resulting
     * coordinate becomes a dead copy of the aspect ratio if it is not contained in the aspect ratio after iterating.
     * An example use case of this function is the coordinate iterator, which implements iterator advancing by first
     * incrementing the x dimension, then wrapping the coordinate to the boundary within to enumerate.
     *
     * @param aspect_ratio Aspect ratio to wrap the coordinate to.
     */
    void wrap(const coord_t& aspect_ratio) noexcept
    {
        if (x > aspect_ratio.x)
        {
            x = 0;
            y += z;
            z = !z;
        }

        if (z > aspect_ratio.z)
        {
            *this = aspect_ratio.get_dead();
        }

        if (y > aspect_ratio.y)
        {
            *this = aspect_ratio.get_dead();
        }
    }
    /**
     * Compares against another coordinate for equality. Respects the dead indicator.
     *
     * @param other Right-hand side coordinate.
     * @return True iff both coordinates are identical.
     */
    constexpr bool operator==(const coord_t& other) const noexcept
    {
        return d == other.d && z == other.z && y == other.y && x == other.x;
    }
    /**
     * Compares against another coordinate for inequality. Respects the dead indicator.
     *
     * @param other Right-hand side coordinate.
     * @return True iff both coordinates are not identical.
     */
    constexpr bool operator!=(const coord_t& other) const noexcept
    {
        return !(*this == other);
    }
    /**
     * Determine whether this coordinate is "less than" another one. This is the case if y is smaller, or if y is equal
     * but z is smaller, or if z and y are equal but x is smaller.
     *
     * @param other Right-hand side coordinate.
     * @return True iff this coordinate is "less than" the other coordinate.
     */
    constexpr bool operator<(const coord_t& other) const noexcept
    {

        if (y != other.y)
        {
            return y < other.y;
        }
        if (z != other.z)
        {
            return z < other.z;
        }

        return x < other.x;
    }
    /**
     * Determine whether this coordinate is "greater than" another one. This is the case if the other one is "less
     * than".
     *
     * @param other Right-hand side coordinate.
     * @return True iff this coordinate is "greater than" the other coordinate.
     */
    constexpr bool operator>(const coord_t& other) const noexcept
    {
        return other < *this;
    }
    /**
     * Determine whether this coordinate is "less than or equal to" another one. This is the case if this one is not
     * "greater than" the other.
     *
     * @param other Right-hand side coordinate.
     * @return True iff this coordinate is "less than or equal to" the other coordinate.
     */
    constexpr bool operator<=(const coord_t& other) const noexcept
    {
        return !(*this > other);
    }
    /**
     * Determine whether this coordinate is "greater than or equal to" another one. This is the case if this one is not
     * "less than" the other.
     *
     * @param other Right-hand side coordinate.
     * @return True iff this coordinate is "greater than or equal to" the other coordinate.
     */
    constexpr bool operator>=(const coord_t& other) const noexcept
    {
        return !(*this < other);
    }
    /**
     * Adds another coordinate to this one and returns the result. Does not modify this coordinate.
     *
     * @param other Coordinate to add.
     * @return Sum of both coordinates.
     */
    constexpr coord_t operator+(const coord_t& other) const noexcept
    {
        return coord_t{x + other.x, y + other.y + static_cast<decltype(y)>(z && other.z), z ^ other.z};
    }
    /**
     * Subtracts another coordinate from this one and returns the result. Does not modify this coordinate.
     *
     * @param other Coordinate to subtract.
     * @return Difference of both coordinates.
     */
    constexpr coord_t operator-(const coord_t& other) const noexcept
    {
        return coord_t{x - other.x, y - other.y - static_cast<decltype(y)>(!z && other.z), z - other.z};
    }
    /**
     * Returns a string representation of the coordinate of the form "(x, y, z)" that does not respect the dead
     * indicator.
     *
     * @return String representation of the form "(x, y, z)".
     */
    [[nodiscard]] std::string str() const
    {
        return fmt::format("({},{},{})", x, y, z);
    }
};

/**
 * Converts SiQAD coordinates to other coordinates (offset, cube).
 *
 * @tparam CoordinateType The desired coordinate type.
 * @param coord SiQAD coordinate to convert.
 * @return Coordinate of type `CoordinateType`.
 */
template <typename CoordinateType>
constexpr CoordinateType to_fiction_coord(const siqad::coord_t& coord) noexcept
{
    if (!coord.is_dead())
    {
        return {coord.x, coord.y * 2 + coord.z};
    }

    return CoordinateType{};
}
/**
 * Converts any coordinate type to SiQAD coordinates.
 *
 * @tparam CoordinateType Coordinate type to convert.
 * @param coord Coordinate to convert.
 * @return SiQAD coordinate representation of `coord`.
 */
template <typename CoordinateType>
constexpr coord_t to_siqad_coord(const CoordinateType& coord) noexcept
{
    return {coord.x, (coord.y - coord.y % 2) / 2, coord.y % 2};
}

}  // namespace siqad

/**
 * Computes the area of a given coordinate assuming its origin is (0, 0, 0). Calculates \f$ (|x| + 1) \cdot (|y| + 1)
 * \f$ by default. The exception is SiQAD coordinates, for which it computes \f$ (|x| + 1) \cdot (2 \cdot |y| + |z| + 1)
 * \f$.
 *
 * @tparam CoordinateType Coordinate type.
 * @param coord Coordinate.
 * @return Area of coord.
 */
template <typename CoordinateType>
uint64_t area(const CoordinateType& coord) noexcept
{
    if constexpr (std::is_same_v<CoordinateType, siqad::coord_t>)
    {
        return (static_cast<uint64_t>(integral_abs(coord.x)) + 1) *
               (2 * static_cast<uint64_t>(integral_abs(coord.y)) + static_cast<uint64_t>(integral_abs(coord.z)) + 1);
    }

    return (static_cast<uint64_t>(integral_abs(coord.x)) + 1) * (static_cast<uint64_t>(integral_abs(coord.y)) + 1);
}
/**
 * Computes the volume of a given coordinate assuming its origin is (0, 0, 0). Calculates \f$ (|x| + 1) \cdot (|y| + 1)
 * \cdot (|z| + 1) \f$ by default. For SiQAD coordinates, which are planar by definition, the area is returned.
 *
 * @tparam CoordinateType Coordinate type.
 * @param coord Coordinate.
 * @return Volume of coord.
 */
template <typename CoordinateType>
uint64_t volume(const CoordinateType& coord) noexcept
{
    if constexpr (std::is_same_v<CoordinateType, siqad::coord_t>)
    {
        return area(coord);
    }

    return (static_cast<uint64_t>(integral_abs(coord.x)) + 1) * (static_cast<uint64_t>(integral_abs(coord.y)) + 1) *
           (static_cast<uint64_t>(integral_abs(coord.z)) + 1);
}

/**
 * An iterator type that allows to enumerate coordinates in order within a boundary.
 *
 * @tparam CoordinateType Type of coordinate to enumerate.
 */
template <typename CoordinateType>
class coord_iterator
{
  public:
    using value_type = CoordinateType;
    /**
     * Standard constructor. Initializes the iterator with a starting position and the boundary within to enumerate.
     *
     * With `dimension = (1, 2, 1)` and `start = (0, 0, 0)`, the following order would be enumerated for offset or cubic
     * coordinates:
     *
     * - (0, 0, 0)
     * - (1, 0, 0)
     * - (0, 1, 0)
     * - (1, 1, 0)
     * - (0, 2, 0)
     * - (1, 2, 0)
     * - (0, 0, 1)
     * - (1, 0, 1)
     * - (0, 1, 1)
     * - (1, 1, 1)
     * - (0, 2, 1)
     * - (1, 2, 1)
     *
     * For SiQAD coordinates with the same parameters, we have the following order of enumeration:
     *
     * - (0, 0, 0)
     * - (1, 0, 0)
     * - (0, 0, 1)
     * - (1, 0, 1)
     * - (0, 1, 0)
     * - (1, 2, 0)
     * - (0, 1, 1)
     * - (1, 1, 1)
     * - (1, 1, 0)
     * - (0, 2, 0)
     * - (0, 2, 1)
     * - (1, 2, 1)
     *
     * coord_iterator is compatible with the STL forward_iterator category. Does not iterate over negative coordinates.
     *
     * @param dimension Boundary within to enumerate. Iteration wraps at its limits.
     * @param start Starting coordinate to enumerate first.
     */
    constexpr explicit coord_iterator(const CoordinateType& dimension, const CoordinateType& start) noexcept :
            aspect_ratio{dimension},
            coord{start}
    {
        static_assert(std::is_same_v<CoordinateType, offset::ucoord_t> ||
                          std::is_same_v<CoordinateType, cube::coord_t> ||
                          std::is_same_v<CoordinateType, siqad::coord_t>,
                      "CoordinateType must be a supported coordinate");

        // Make sure the start iterator is within the given boundary; first handle negative coordinates ...
        coord.x = std::max(coord.x, static_cast<decltype(coord.x)>(0));
        coord.y = std::max(coord.y, static_cast<decltype(coord.y)>(0));
        coord.z = std::max(coord.z, static_cast<decltype(coord.z)>(0));

        // ... then handle coordinates that are beyond the given boundary.
        coord.wrap(aspect_ratio);
    }
    /**
     * Increments the iterator, while keeping it within the boundary. Also defined on iterators that are out of bounds.
     *
     * @return Reference to the incremented iterator.
     */
    constexpr coord_iterator& operator++() noexcept
    {
        if (coord != aspect_ratio)
        {
            ++coord.x;

            coord.wrap(aspect_ratio);
        }
        else
        {
            coord = coord.get_dead();
        }

        return *this;
    }

    constexpr coord_iterator operator++(int) noexcept
    {
        const auto result{*this};

        ++(*this);

        return result;
    }

    constexpr CoordinateType operator*() const noexcept
    {
        return coord;
    }

    constexpr bool operator==(const coord_iterator& other) const noexcept
    {
        return (coord == other.coord);
    }

    constexpr bool operator!=(const coord_iterator& other) const noexcept
    {
        return !(*this == other);
    }

    constexpr bool operator<(const coord_iterator& other) const noexcept
    {
        return (coord < other.coord);
    }

    constexpr bool operator<=(const coord_iterator& other) const noexcept
    {
        return (coord <= other.coord);
    }

  private:
    const CoordinateType aspect_ratio;

    CoordinateType coord;
};

}  // namespace fiction

// NOLINTBEGIN(cert-dcl58-cpp)

namespace std
{

// define std::hash overload for offset::ucoord_t
template <>
struct hash<fiction::offset::ucoord_t>
{
    std::size_t operator()(const fiction::offset::ucoord_t& c) const noexcept
    {
        return static_cast<std::size_t>(std::hash<uint64_t>{}(static_cast<uint64_t>(c)));
    }
};
// define std::hash overload for cube::coord_t
template <>
struct hash<fiction::cube::coord_t>
{
    // based on: https://stackoverflow.com/questions/25649342/hash-function-for-3d-integer-coordinates
    std::size_t operator()(const fiction::cube::coord_t& c) const noexcept
    {
        return static_cast<std::size_t>((c.x * 18397ll) + (c.y * 20483ll) + (c.z * 29303ll) + static_cast<int>(c.d));
    }
};
// define std::hash overload for siqad::coord_t
template <>
struct hash<fiction::siqad::coord_t>
{
    // based on: https://stackoverflow.com/questions/25649342/hash-function-for-3d-integer-coordinates
    std::size_t operator()(const fiction::siqad::coord_t& c) const noexcept
    {
        return static_cast<std::size_t>((c.x * 18397ll) + (c.y * 20483ll) + (c.z * 29303ll) + static_cast<int>(c.d));
    }
};

// make coord_iterator compatible with STL iterator categories
template <typename Coordinate>
struct iterator_traits<fiction::coord_iterator<Coordinate>>
{
    using iterator_category = std::forward_iterator_tag;
    using value_type        = Coordinate;
};

}  // namespace std

// NOLINTEND(cert-dcl58-cpp)

namespace fmt
{

// make offset::ucoord_t compatible with fmt::format
template <>
struct formatter<fiction::offset::ucoord_t>
{
    template <typename ParseContext>
    constexpr auto parse(ParseContext& ctx)
    {
        return ctx.begin();
    }

    template <typename FormatContext>
    auto format(const fiction::offset::ucoord_t& c, FormatContext& ctx)
    {
        return format_to(ctx.out(), "({},{},{})", c.x, c.y, c.z);
    }
};
// make cube::coord_t compatible with fmt::format
template <>
struct formatter<fiction::cube::coord_t>
{
    template <typename ParseContext>
    constexpr auto parse(ParseContext& ctx)
    {
        return ctx.begin();
    }

    template <typename FormatContext>
    auto format(const fiction::cube::coord_t& c, FormatContext& ctx)
    {
        return format_to(ctx.out(), "({},{},{})", c.x, c.y, c.z);
    }
};
// make siqad::coord_t compatible with fmt::format
template <>
struct formatter<fiction::siqad::coord_t>
{
    template <typename ParseContext>
    constexpr auto parse(ParseContext& ctx)
    {
        return ctx.begin();
    }

    template <typename FormatContext>
    auto format(const fiction::siqad::coord_t& c, FormatContext& ctx)
    {
        return format_to(ctx.out(), "({},{},{})", c.x, c.y, c.z);
    }
};
<<<<<<< HEAD
=======

>>>>>>> cd971f0d
}  // namespace fmt

#pragma GCC diagnostic pop

#endif  // FICTION_COORDINATES_HPP<|MERGE_RESOLUTION|>--- conflicted
+++ resolved
@@ -1072,10 +1072,7 @@
         return format_to(ctx.out(), "({},{},{})", c.x, c.y, c.z);
     }
 };
-<<<<<<< HEAD
-=======
-
->>>>>>> cd971f0d
+
 }  // namespace fmt
 
 #pragma GCC diagnostic pop
