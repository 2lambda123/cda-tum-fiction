--- conflicted
+++ resolved
@@ -25,22 +25,6 @@
 COPY . fiction/
 
 # Build fiction
-<<<<<<< HEAD
-RUN cmake -S fiction -B fiction/build \
-    -DCMAKE_BUILD_TYPE=Release \
-    -DFICTION_ENABLE_UNITY_BUILD=ON \
-    -DFICTION_ENABLE_PCH=ON \
-    -DFICTION_CLI=ON \
-    -DFICTION_TEST=OFF \
-    -DFICTION_BENCHMARK=OFF \
-    -DFICTION_EXPERIMENTS=OFF \
-    -DFICTION_Z3=ON \
-    -DFICTION_ENABLE_MUGEN=OFF \
-    -DFICTION_PROGRESS_BARS=ON \
-    -DFICTION_WARNINGS_AS_ERRORS=OFF \
-    -DMOCKTURTLE_EXAMPLES=OFF \
-    -DCMAKE_EXE_LINKER_FLAGS=-fuse-ld=mold \
-=======
 RUN . venv/bin/activate \
     && cmake -S fiction -B fiction/build \
       -DCMAKE_BUILD_TYPE=Release \
@@ -56,7 +40,6 @@
       -DFICTION_WARNINGS_AS_ERRORS=OFF \
       -DMOCKTURTLE_EXAMPLES=OFF \
       -DCMAKE_EXE_LINKER_FLAGS=-fuse-ld=mold \
->>>>>>> aba80724
     && cmake --build fiction/build --config Release -j${NUMBER_OF_JOBS}
 
 
